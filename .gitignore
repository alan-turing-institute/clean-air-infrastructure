--- conflicted
+++ resolved
@@ -29,27 +29,22 @@
 val/experiment_data/*/models/restore
 val/experiment_data/*/meta
 val/experiment_data/cluster/
-<<<<<<< HEAD
 val/cluster/
-=======
->>>>>>> 67045686
 
 # Python & notebooks
 *__pycache__
 .ipynb_checkpoints
 *.pyc 
 
-<<<<<<< HEAD
 # run_model
 run_model/cluster
 run_model/data
 
 # csv files
 *.csv
-=======
+
 # Python package
 *.egg-info
 
 # Misc
-images/
->>>>>>> 67045686
+images/