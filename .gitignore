# OS X
.DS_Store

# Terraform
.terraform
terraform/backend_config.tf
*.tfstate
*.tfstate.backup
.secrets
# VS
.vscode/
*.secrets/
*.tgz
.mypy_*

# pyenv
.python-version
python-virtual-environments/

# Python
*__pycache__
.mypy_cache

# Python package
*.egg-info

# Notebooks
notebooks/
*.cfg
# Misc
images/
<<<<<<< HEAD
val/
=======

# database
mylocal_db/
logfile
>>>>>>> a01bd258
<|MERGE_RESOLUTION|>--- conflicted
+++ resolved
@@ -29,11 +29,7 @@
 *.cfg
 # Misc
 images/
-<<<<<<< HEAD
-val/
-=======
 
 # database
 mylocal_db/
-logfile
->>>>>>> a01bd258
+logfile