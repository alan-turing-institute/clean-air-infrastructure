--- conflicted
+++ resolved
@@ -23,10 +23,6 @@
 # Python package
 *.egg-info
 
-<<<<<<< HEAD
-# Misc
-=======
 # Notebooks
->>>>>>> 787883a4
 notebooks/
 *.cfg