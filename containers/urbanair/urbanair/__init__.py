"""Cleanair API"""

import os
from flask import Flask
from flasgger import Swagger
from . import db
from . import exceptions
from .blueprints import scoot_bp, cams_bp, index_bp


def create_app():

    # create and configure the app
    app = Flask(__name__)

    if app.config["ENV"] == "production":
        app.config.from_object("urbanair.configurations.production_settings")
    else:
        app.config.from_object("urbanair.configurations.development_settings")
        app.config["DATABASE_URI"] = os.environ.get("DATABASE_URI")
        # app.config["DATABASE_URI_JAMCAM"] = os.environ.get("DATABASE_URI_JAMCAM")
        # if not app.config["DATABASE_URI"] or not app.config["DATABASE_URI_JAMCAM"]:
        #     raise ValueError(
        #         "DATABASE_URI and DATABASE_URI_JAMCAM env variable must be set in development mode"
        #     )

    # Create DB session object
    with app.app_context():
        db.init_app(app)

    swagger = Swagger(app, template=app.config["SWAGGER_TEMPLATE"])

    # Register blueprints
    app.register_blueprint(index_bp)
<<<<<<< HEAD
    app.register_blueprint(scoot_bp, url_prefix="/api/v1/scoot/")
    app.register_blueprint(cams_bp, url_prefix="/api/v1/cams/")
=======
    # app.register_blueprint(scoot_bp, url_prefix="/api/v1/scoot/")
>>>>>>> 179f6860

    # Configure exceptions
    exceptions.error_handler(app)

    return app


__all__ = ["create_app"]

if __name__ == "__main__":

    app = create_app()<|MERGE_RESOLUTION|>--- conflicted
+++ resolved
@@ -32,12 +32,8 @@
 
     # Register blueprints
     app.register_blueprint(index_bp)
-<<<<<<< HEAD
-    app.register_blueprint(scoot_bp, url_prefix="/api/v1/scoot/")
+    # app.register_blueprint(scoot_bp, url_prefix="/api/v1/scoot/")
     app.register_blueprint(cams_bp, url_prefix="/api/v1/cams/")
-=======
-    # app.register_blueprint(scoot_bp, url_prefix="/api/v1/scoot/")
->>>>>>> 179f6860
 
     # Configure exceptions
     exceptions.error_handler(app)
