"""Static routes"""
# pylint: disable=C0116
import os

from fastapi import APIRouter, Request, Response, Depends
from fastapi.templating import Jinja2Templates
<<<<<<< HEAD
from starlette.responses import RedirectResponse
from urbanair.routers.auth.auth import odysseus_token
=======

from ...security import logged_in
>>>>>>> 9ba9cfa9

router = APIRouter()

templates = Jinja2Templates(
    directory=os.path.join(
        os.path.dirname(os.path.abspath(__file__)), "..", "..", "templates"
    )
)


@router.get("/usage", include_in_schema=False)
<<<<<<< HEAD
async def usage(request: Request) -> Response:
    user = request.session.get("user")
    if not user:
        return RedirectResponse(url=request.url_for("home"))
=======
async def usage(request: Request, _=Depends(logged_in)) -> Response:
>>>>>>> 9ba9cfa9
    return templates.TemplateResponse("usage.html", {"request": request})


@router.get("/map", include_in_schema=False)
<<<<<<< HEAD
async def jamcam_map(request: Request) -> Response:
    user = request.session.get("user")
    if not user:
        return RedirectResponse(url=request.url_for("home"))
=======
async def jamcam_map(request: Request, _=Depends(logged_in)) -> Response:

>>>>>>> 9ba9cfa9
    return templates.TemplateResponse("map.html", {"request": request})<|MERGE_RESOLUTION|>--- conflicted
+++ resolved
@@ -4,13 +4,10 @@
 
 from fastapi import APIRouter, Request, Response, Depends
 from fastapi.templating import Jinja2Templates
-<<<<<<< HEAD
 from starlette.responses import RedirectResponse
 from urbanair.routers.auth.auth import odysseus_token
-=======
 
 from ...security import logged_in
->>>>>>> 9ba9cfa9
 
 router = APIRouter()
 
@@ -22,25 +19,10 @@
 
 
 @router.get("/usage", include_in_schema=False)
-<<<<<<< HEAD
-async def usage(request: Request) -> Response:
-    user = request.session.get("user")
-    if not user:
-        return RedirectResponse(url=request.url_for("home"))
-=======
 async def usage(request: Request, _=Depends(logged_in)) -> Response:
->>>>>>> 9ba9cfa9
     return templates.TemplateResponse("usage.html", {"request": request})
 
 
 @router.get("/map", include_in_schema=False)
-<<<<<<< HEAD
-async def jamcam_map(request: Request) -> Response:
-    user = request.session.get("user")
-    if not user:
-        return RedirectResponse(url=request.url_for("home"))
-=======
 async def jamcam_map(request: Request, _=Depends(logged_in)) -> Response:
-
->>>>>>> 9ba9cfa9
     return templates.TemplateResponse("map.html", {"request": request})