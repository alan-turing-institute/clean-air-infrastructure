--- conflicted
+++ resolved
@@ -1,114 +1,86 @@
-body {
-    padding: 0;
-    margin: 0;
-}
-html, body, #mapid {
-    height: 100%;
-    width: 100%;
-}
-
-#sidebar{
-    top: 0px;
-    right: 0px;
-    position: absolute;
-<<<<<<< HEAD
-    display: flex;
-    flex-direction: column;
-    flex-wrap: wrap;
-    justify-content: flex-start;
-}
-
-#chart{
-    width: 300;
-    height: 200;
-}
-
-.close{
-    font-weight: bold;
-    cursor: pointer;
-}
-.close:hover{
-    color: tomato;
-}
-
-.panel{
-    color: white;
-    z-index: 99999;
-    position: relative;
-    background: rgb(32, 32, 32);
-    border: rgb(58, 58, 58);
-    border-style: solid;
-    border-radius: 5px;
-    /* display: block; */
-    padding: 10px;
-    margin: 5px;
-=======
-    bottom: 30px;
-    right: 10px;
-    background: #ffffff;
-    border-radius: 10px;
-    width: 400px;
-    height: 250px;
-}
-#histogram{
-    z-index: 99999;
-    position: absolute;
-    bottom: 30px;
-    left: 10px;
-    background: #ffffff;
-    border-radius: 10px;
-    width: 400px;
-    height: 250px;
-}
-
-#controls{
-    z-index: 99999;
-    position: absolute;
-    top: 30px;
-    right: 10px;
-    background-color:#ffffff;
-    border-radius: 10px;
-    width: 200px;
-    height: fit-content;
->>>>>>> 3d9a8db1
-}
-
-.controls-options{
-    font-family: 'Roboto', sans-serif;
-    font-size: 18px;
-    font-weight: 700;
-}
-
-.controls-container {
-    font-family: 'Roboto', sans-serif;
-    font-size: 16px;
-}
-
-.mono{
-    font-family: 'Roboto Mono', sans-serif;
-}
-
-.logo{
-    background-image: url('/static/img/odysseus_logo.png');
-    background-size: contain;
-    z-index: 99999;
-    position: absolute;
-    top: 20px;
-    left: 30px;
-    /*background: white;*/
-    /*border-radius: 20px;*/
-    width: 208px;
-    height: 65px;
-}
-
-.image{
-    display: block;
-    margin-left: auto;
-    margin-right: auto;
-}
-
-.annotation{
-    position: absolute;
-    clip: rect(0px,314px,217px,33px);
-    left: 37px;
+body {
+    padding: 0;
+    margin: 0;
+}
+html, body, #mapid {
+    height: 100%;
+    width: 100%;
+}
+
+#sidebar{
+    top: 0px;
+    right: 0px;
+    position: absolute;
+    /* display: flex;
+    flex-direction: column;
+    flex-wrap: wrap; */
+    justify-content: flex-start;
+    overflow: auto;
+    height: 100%;
+}
+
+#chart{
+    width: 300;
+    height: 200;
+}
+
+.close{
+    font-weight: bold;
+    cursor: pointer;
+}
+.close:hover{
+    color: tomato;
+}
+
+.panel{
+    color: white;
+    z-index: 99999;
+    position: relative;
+    background: rgb(32, 32, 32);
+    border: rgb(58, 58, 58);
+    border-style: solid;
+    border-radius: 5px;
+    /* display: block; */
+    padding: 10px;
+    margin: 5px;
+}
+
+.controls-options{
+    font-family: 'Roboto', sans-serif;
+    font-size: 18px;
+    font-weight: 700;
+}
+
+.controls-container {
+    font-family: 'Roboto', sans-serif;
+    font-size: 16px;
+}
+
+.mono{
+    font-family: 'Roboto Mono', sans-serif;
+}
+
+.logo{
+    background-image: url('/static/img/odysseus_logo.png');
+    background-size: contain;
+    z-index: 99999;
+    position: absolute;
+    top: 20px;
+    left: 30px;
+    /*background: white;*/
+    /*border-radius: 20px;*/
+    width: 208px;
+    height: 65px;
+}
+
+.image{
+    display: block;
+    margin-left: auto;
+    margin-right: auto;
+}
+
+.annotation{
+    position: absolute;
+    clip: rect(0px,314px,217px,33px);
+    left: 37px;
 }