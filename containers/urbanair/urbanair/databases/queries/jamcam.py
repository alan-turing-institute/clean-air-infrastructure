"""Jamcam database queries and external api calls"""
from datetime import datetime, timedelta, date
from typing import Optional
from sqlalchemy import func, text
from sqlalchemy.orm import Session, Query
from sqlalchemy.sql.selectable import Alias
<<<<<<< HEAD
from geojson import Feature, Point, FeatureCollection
import requests
from cleanair.databases.tables import JamCamVideoStats, JamCamMetaData
=======

>>>>>>> 3e201165
from cleanair.decorators import db_query
from cleanair.databases.tables import JamCamDayStats
from cleanair.databases.tables import JamCamVideoStats, JamCamMetaData
from cleanair.databases.materialised_views.jamcam_today_stats_view import (
    JamcamTodayStatsView,
)

from ...types import DetectionClass

# TWELVE_HOUR_INTERVAL = text("interval '12 hour'")
ONE_HOUR_INTERVAL = text("interval '1 hour'")


def start_end_filter(
    query: Query,
    starttime: Optional[datetime],
    endtime: Optional[datetime],
    max_video_upload_time_sq: Alias,
) -> Query:
    """Create an sqlalchemy filter which implements the following:
        If starttime and endtime are given filter between them.
        If only starttime filter 24 hours including starttime
        If only endtime  filter 24 hours proceeding endtime
        If not starttime and endtime get the last day of available data
    """

    if starttime and endtime:
        return query.filter(
            JamCamVideoStats.video_upload_datetime >= starttime,
            JamCamVideoStats.video_upload_datetime < endtime,
        )

    # 24 hours from starttime
    if starttime:
        return query.filter(
            JamCamVideoStats.video_upload_datetime >= starttime,
            JamCamVideoStats.video_upload_datetime < starttime + timedelta(hours=24),
        )

    # 24 hours before endtime
    if endtime:
        return query.filter(
            JamCamVideoStats.video_upload_datetime < endtime,
            JamCamVideoStats.video_upload_datetime >= endtime - timedelta(hours=24),
        )

    # Last available 24 hours
    return query.filter(
        JamCamVideoStats.video_upload_datetime
        >= func.date_trunc("day", max_video_upload_time_sq.c.max_video_upload_datetime)
    )


def detection_class_filter(query: Query, detection_class: DetectionClass) -> Query:
    """Filter by detection class. If detection_class == DetectionClass.all then filter
    by remaining detection class options
    """
    if detection_class == DetectionClass.all_classes:
        return query.filter(
            JamCamVideoStats.detection_class.in_(DetectionClass.map_all())
        )

    return query.filter(
        JamCamVideoStats.detection_class
        == DetectionClass.map_detection_class(detection_class)
    )


def camera_id_filter(query: Query, camera_id: Optional[str]) -> Query:
    "Filter by camera_id"
    if camera_id:
        return query.filter(JamCamVideoStats.camera_id == camera_id)
    return query


def max_video_upload_q(db: Session) -> Query:
    "Max video upload time"
    return db.query(
        func.max(JamCamVideoStats.video_upload_datetime).label(
            "max_video_upload_datetime"
        )
    )


@db_query()
def get_jamcam_available(
    db: Session,
    camera_id: Optional[str],
    detection_class: DetectionClass = DetectionClass.all_classes,
    starttime: Optional[datetime] = None,
    endtime: Optional[datetime] = None,
) -> Query:
    """Get camera data availability"""

    agg_func = func.distinct(
        func.date_trunc("hour", JamCamVideoStats.video_upload_datetime).label(
            "measurement_start_utc"
        ),
    ).label("measurement_start_utc")

    res = db.query(agg_func).order_by(agg_func)

    # Filter by camera_id
    res = camera_id_filter(res, camera_id)

    # Filter by time
    if starttime:
        res = res.filter(JamCamVideoStats.video_upload_datetime >= starttime,)
    if endtime:
        res = res.filter(JamCamVideoStats.video_upload_datetime < endtime)

    # Filter by detection class
    res = detection_class_filter(res, detection_class)

    return res


@db_query()
def get_jamcam_raw(
    db: Session,
    camera_id: Optional[str],
    detection_class: DetectionClass = DetectionClass.all_classes,
    starttime: Optional[datetime] = None,
    endtime: Optional[datetime] = None,
) -> Query:
    """Get jamcam counts"""

    max_video_upload_datetime_sq = max_video_upload_q(db).subquery()

    res = db.query(
        JamCamVideoStats.camera_id,
        JamCamVideoStats.counts,
        JamCamVideoStats.detection_class,
        JamCamVideoStats.video_upload_datetime.label("measurement_start_utc"),
    ).order_by(JamCamVideoStats.camera_id, JamCamVideoStats.video_upload_datetime)

    # Filter by camera_id
    res = camera_id_filter(res, camera_id)

    # Filter by time
    res = start_end_filter(res, starttime, endtime, max_video_upload_datetime_sq)

    # Filter by detection class
    res = detection_class_filter(res, detection_class)

    return res


@db_query()
def get_jamcam_hourly(
    db: Session,
    camera_id: Optional[str],
    detection_class: DetectionClass = DetectionClass.all_classes,
    starttime: Optional[datetime] = None,
    endtime: Optional[datetime] = None,
) -> Query:
    """Get hourly aggregates"""

    max_video_upload_datetime_sq = max_video_upload_q(db).subquery()

    res = (
        db.query(
            JamCamVideoStats.camera_id,
            func.avg(JamCamVideoStats.counts).label("counts"),
            JamCamVideoStats.detection_class,
            func.date_trunc("hour", JamCamVideoStats.video_upload_datetime).label(
                "measurement_start_utc"
            ),
        )
        .group_by(
            func.date_trunc("hour", JamCamVideoStats.video_upload_datetime),
            JamCamVideoStats.camera_id,
            JamCamVideoStats.detection_class,
        )
        .order_by(
            JamCamVideoStats.camera_id,
            func.date_trunc("hour", JamCamVideoStats.video_upload_datetime),
        )
    )

    # Filter by camera_id
    res = camera_id_filter(res, camera_id)

    # Filter by time
    res = start_end_filter(res, starttime, endtime, max_video_upload_datetime_sq)

    # Filter by detection class
    res = detection_class_filter(res, detection_class)

    return res


@db_query()
<<<<<<< HEAD
def get_jamcam_metadata(db: Session) -> Query:
=======
def get_jamcam_daily(
    db: Session,
    camera_id: Optional[str],
    detection_class: DetectionClass = DetectionClass.all_classes,
    day: Optional[date] = None,
) -> Query:
    """Get daily hourly average count"""

    query = db.query(
        JamCamDayStats.camera_id.label("camera_id"),
        JamCamDayStats.count.label("counts"),
        JamCamDayStats.detection_class.label("detection_class"),
    )

    query = query.filter(
        JamCamDayStats.detection_class
        == DetectionClass.map_detection_class(detection_class)
    )

    if camera_id:
        query = query.filter(JamCamDayStats.camera_id == camera_id)

    if date:
        query = query.filter(JamCamDayStats.date == day)

    return query


@db_query()
def get_jamcam_today(
    db: Session,
    camera_id: Optional[str],
    detection_class: DetectionClass = DetectionClass.all_classes,
) -> Query:
    """Get daily hourly average count"""

    query = db.query(
        JamcamTodayStatsView.camera_id.label("camera_id"),
        JamcamTodayStatsView.counts.label("counts"),
        JamcamTodayStatsView.detection_class.label("detection_class"),
    )

    query = query.filter(
        JamcamTodayStatsView.detection_class
        == DetectionClass.map_detection_class(detection_class)
    )

    if camera_id:
        query = query.filter(JamCamDayStats.camera_id == camera_id)

    return query


@db_query()
def get_jamcam_metadata(db: Session) -> Query:
    "Return jamcam meta data"
>>>>>>> 3e201165
    return db.query(
        JamCamMetaData.camera_id.label("id"),
        func.ST_Y(JamCamMetaData.location).label("lat"),
        func.ST_X(JamCamMetaData.location).label("lon"),
        JamCamMetaData.flag.label("flag"),
    )<|MERGE_RESOLUTION|>--- conflicted
+++ resolved
@@ -4,13 +4,7 @@
 from sqlalchemy import func, text
 from sqlalchemy.orm import Session, Query
 from sqlalchemy.sql.selectable import Alias
-<<<<<<< HEAD
-from geojson import Feature, Point, FeatureCollection
-import requests
-from cleanair.databases.tables import JamCamVideoStats, JamCamMetaData
-=======
-
->>>>>>> 3e201165
+
 from cleanair.decorators import db_query
 from cleanair.databases.tables import JamCamDayStats
 from cleanair.databases.tables import JamCamVideoStats, JamCamMetaData
@@ -204,9 +198,6 @@
 
 
 @db_query()
-<<<<<<< HEAD
-def get_jamcam_metadata(db: Session) -> Query:
-=======
 def get_jamcam_daily(
     db: Session,
     camera_id: Optional[str],
@@ -263,7 +254,6 @@
 @db_query()
 def get_jamcam_metadata(db: Session) -> Query:
     "Return jamcam meta data"
->>>>>>> 3e201165
     return db.query(
         JamCamMetaData.camera_id.label("id"),
         func.ST_Y(JamCamMetaData.location).label("lat"),
