--- conflicted
+++ resolved
@@ -1,20 +1,6 @@
 """Jamcam database queries and external api calls"""
 from datetime import datetime, timedelta, date
 from typing import Optional
-<<<<<<< HEAD
-import requests
-from fastapi import HTTPException
-from geojson import Feature, Point, FeatureCollection
-from sqlalchemy import func, text
-from sqlalchemy.orm import Session, Query
-from sqlalchemy.sql.selectable import Alias
-from cleanair.databases.materialised_views.jamcam_today_stats_view import (
-    JamcamTodayStatsView,
-)
-from cleanair.databases.tables import JamCamDayStats
-from cleanair.databases.tables import JamCamVideoStats, JamCamMetaData
-from cleanair.decorators import db_query
-=======
 from sqlalchemy import func, text
 from sqlalchemy.orm import Session, Query
 from sqlalchemy.sql.selectable import Alias
@@ -26,7 +12,6 @@
     JamcamTodayStatsView,
 )
 
->>>>>>> 95aeffa4
 from ...types import DetectionClass
 
 # TWELVE_HOUR_INTERVAL = text("interval '12 hour'")
