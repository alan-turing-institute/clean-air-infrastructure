"""Jamcam database queries and external api calls"""
from datetime import datetime, timedelta, date
from typing import Optional
<<<<<<< HEAD
import requests
from fastapi import HTTPException
from geojson import Feature, Point, FeatureCollection
from sqlalchemy import func, text
from sqlalchemy.orm import Session, Query
from sqlalchemy.sql.selectable import Alias
from cleanair.databases.materialised_views.jamcam_today_stats_view import (
    JamcamTodayStatsView,
)
from cleanair.databases.tables import JamCamDayStats
from cleanair.databases.tables import JamCamVideoStats, JamCamMetaData
from cleanair.decorators import db_query
=======
from sqlalchemy import func, text
from sqlalchemy.orm import Session, Query
from sqlalchemy.sql.selectable import Alias

from cleanair.decorators import db_query
from cleanair.databases.tables import JamCamDayStats
from cleanair.databases.tables import JamCamVideoStats, JamCamMetaData
from cleanair.databases.materialised_views.jamcam_today_stats_view import (
    JamcamTodayStatsView,
)

>>>>>>> 0fdd2172
from ...types import DetectionClass

# TWELVE_HOUR_INTERVAL = text("interval '12 hour'")
ONE_HOUR_INTERVAL = text("interval '1 hour'")


def start_end_filter(
    query: Query,
    starttime: Optional[datetime],
    endtime: Optional[datetime],
    max_video_upload_time_sq: Alias,
) -> Query:
    """Create an sqlalchemy filter which implements the following:
        If starttime and endtime are given filter between them.
        If only starttime filter 24 hours including starttime
        If only endtime  filter 24 hours proceeding endtime
        If not starttime and endtime get the last day of available data
    """

    if starttime and endtime:
        return query.filter(
            JamCamVideoStats.video_upload_datetime >= starttime,
            JamCamVideoStats.video_upload_datetime < endtime,
        )

    # 24 hours from starttime
    if starttime:
        return query.filter(
            JamCamVideoStats.video_upload_datetime >= starttime,
            JamCamVideoStats.video_upload_datetime < starttime + timedelta(hours=24),
        )

    # 24 hours before endtime
    if endtime:
        return query.filter(
            JamCamVideoStats.video_upload_datetime < endtime,
            JamCamVideoStats.video_upload_datetime >= endtime - timedelta(hours=24),
        )

    # Last available 24 hours
    return query.filter(
        JamCamVideoStats.video_upload_datetime
        >= func.date_trunc("day", max_video_upload_time_sq.c.max_video_upload_datetime)
    )


def detection_class_filter(query: Query, detection_class: DetectionClass) -> Query:
    """Filter by detection class. If detection_class == DetectionClass.all then filter
    by remaining detection class options
    """
    if detection_class == DetectionClass.all_classes:
        return query.filter(
            JamCamVideoStats.detection_class.in_(DetectionClass.map_all())
        )

    return query.filter(
        JamCamVideoStats.detection_class
        == DetectionClass.map_detection_class(detection_class)
    )


def camera_id_filter(query: Query, camera_id: Optional[str]) -> Query:
    "Filter by camera_id"
    if camera_id:
        return query.filter(JamCamVideoStats.camera_id == camera_id)
    return query


def max_video_upload_q(db: Session) -> Query:
    "Max video upload time"
    return db.query(
        func.max(JamCamVideoStats.video_upload_datetime).label(
            "max_video_upload_datetime"
        )
    )


@db_query()
def get_jamcam_available(
    db: Session,
    camera_id: Optional[str],
    detection_class: DetectionClass = DetectionClass.all_classes,
    starttime: Optional[datetime] = None,
    endtime: Optional[datetime] = None,
) -> Query:
    """Get camera data availability"""

    agg_func = func.distinct(
        func.date_trunc("hour", JamCamVideoStats.video_upload_datetime).label(
            "measurement_start_utc"
        ),
    ).label("measurement_start_utc")

    res = db.query(agg_func).order_by(agg_func)

    # Filter by camera_id
    res = camera_id_filter(res, camera_id)

    # Filter by time
    if starttime:
        res = res.filter(JamCamVideoStats.video_upload_datetime >= starttime,)
    if endtime:
        res = res.filter(JamCamVideoStats.video_upload_datetime < endtime)

    # Filter by detection class
    res = detection_class_filter(res, detection_class)

    return res


@db_query()
def get_jamcam_raw(
    db: Session,
    camera_id: Optional[str],
    detection_class: DetectionClass = DetectionClass.all_classes,
    starttime: Optional[datetime] = None,
    endtime: Optional[datetime] = None,
) -> Query:
    """Get jamcam counts"""

    max_video_upload_datetime_sq = max_video_upload_q(db).subquery()

    res = db.query(
        JamCamVideoStats.camera_id,
        JamCamVideoStats.counts,
        JamCamVideoStats.detection_class,
        JamCamVideoStats.video_upload_datetime.label("measurement_start_utc"),
    ).order_by(JamCamVideoStats.camera_id, JamCamVideoStats.video_upload_datetime)

    # Filter by camera_id
    res = camera_id_filter(res, camera_id)

    # Filter by time
    res = start_end_filter(res, starttime, endtime, max_video_upload_datetime_sq)

    # Filter by detection class
    res = detection_class_filter(res, detection_class)

    return res


@db_query()
def get_jamcam_hourly(
    db: Session,
    camera_id: Optional[str],
    detection_class: DetectionClass = DetectionClass.all_classes,
    starttime: Optional[datetime] = None,
    endtime: Optional[datetime] = None,
) -> Query:
    """Get hourly aggregates"""

    max_video_upload_datetime_sq = max_video_upload_q(db).subquery()

    res = (
        db.query(
            JamCamVideoStats.camera_id,
            func.avg(JamCamVideoStats.counts).label("counts"),
            JamCamVideoStats.detection_class,
            func.date_trunc("hour", JamCamVideoStats.video_upload_datetime).label(
                "measurement_start_utc"
            ),
        )
        .group_by(
            func.date_trunc("hour", JamCamVideoStats.video_upload_datetime),
            JamCamVideoStats.camera_id,
            JamCamVideoStats.detection_class,
        )
        .order_by(
            JamCamVideoStats.camera_id,
            func.date_trunc("hour", JamCamVideoStats.video_upload_datetime),
        )
    )

    # Filter by camera_id
    res = camera_id_filter(res, camera_id)

    # Filter by time
    res = start_end_filter(res, starttime, endtime, max_video_upload_datetime_sq)

    # Filter by detection class
    res = detection_class_filter(res, detection_class)

    return res


@db_query()
def get_jamcam_daily(
    db: Session,
    camera_id: Optional[str],
    detection_class: DetectionClass = DetectionClass.all_classes,
    day: Optional[date] = None,
) -> Query:
    """Get daily hourly average count"""

    query = db.query(
        JamCamDayStats.camera_id.label("camera_id"),
        JamCamDayStats.count.label("counts"),
        JamCamDayStats.detection_class.label("detection_class"),
    )

    query = query.filter(
        JamCamDayStats.detection_class
        == DetectionClass.map_detection_class(detection_class)
    )

    if camera_id:
        query = query.filter(JamCamDayStats.camera_id == camera_id)

    if date:
        query = query.filter(JamCamDayStats.date == day)

    return query


@db_query()
def get_jamcam_today(
    db: Session,
    camera_id: Optional[str],
    detection_class: DetectionClass = DetectionClass.all_classes,
) -> Query:
    """Get daily hourly average count"""

    query = db.query(
        JamcamTodayStatsView.camera_id.label("camera_id"),
        JamcamTodayStatsView.counts.label("counts"),
        JamcamTodayStatsView.detection_class.label("detection_class"),
    )

    query = query.filter(
        JamcamTodayStatsView.detection_class
        == DetectionClass.map_detection_class(detection_class)
    )

    if camera_id:
        query = query.filter(JamCamDayStats.camera_id == camera_id)

    return query


@db_query()
def get_jamcam_metadata(db: Session) -> Query:
    "Return jamcam meta data"
    return db.query(
        JamCamMetaData.camera_id.label("id"),
        func.ST_Y(JamCamMetaData.location).label("lat"),
        func.ST_X(JamCamMetaData.location).label("lon"),
        JamCamMetaData.flag.label("flag"),
    )<|MERGE_RESOLUTION|>--- conflicted
+++ resolved
@@ -1,32 +1,15 @@
 """Jamcam database queries and external api calls"""
 from datetime import datetime, timedelta, date
 from typing import Optional
-<<<<<<< HEAD
-import requests
-from fastapi import HTTPException
-from geojson import Feature, Point, FeatureCollection
 from sqlalchemy import func, text
 from sqlalchemy.orm import Session, Query
 from sqlalchemy.sql.selectable import Alias
-from cleanair.databases.materialised_views.jamcam_today_stats_view import (
-    JamcamTodayStatsView,
-)
-from cleanair.databases.tables import JamCamDayStats
-from cleanair.databases.tables import JamCamVideoStats, JamCamMetaData
-from cleanair.decorators import db_query
-=======
-from sqlalchemy import func, text
-from sqlalchemy.orm import Session, Query
-from sqlalchemy.sql.selectable import Alias
-
 from cleanair.decorators import db_query
 from cleanair.databases.tables import JamCamDayStats
 from cleanair.databases.tables import JamCamVideoStats, JamCamMetaData
 from cleanair.databases.materialised_views.jamcam_today_stats_view import (
     JamcamTodayStatsView,
 )
-
->>>>>>> 0fdd2172
 from ...types import DetectionClass
 
 # TWELVE_HOUR_INTERVAL = text("interval '12 hour'")
