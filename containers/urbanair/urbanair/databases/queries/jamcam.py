"""Jamcam database queries and external api calls"""
from typing import Optional
from datetime import datetime, timedelta
from fastapi import HTTPException
from sqlalchemy import func, text
from sqlalchemy.orm import Session, Query
from sqlalchemy.sql.selectable import Alias
from geojson import Feature, Point, FeatureCollection
import requests
from cleanair.databases.tables import JamCamVideoStats
from cleanair.decorators import db_query
from ...types import DetectionClass

# TWELVE_HOUR_INTERVAL = text("interval '12 hour'")
ONE_HOUR_INTERVAL = text("interval '1 hour'")


def start_end_filter(
    query: Query,
    starttime: Optional[datetime],
    endtime: Optional[datetime],
    max_video_upload_time_sq: Alias,
) -> Query:
    """Create an sqlalchemy filter which implements the following:
        If starttime and endtime are given filter between them.
        If only starttime filter 24 hours including starttime
        If only endtime  filter 24 hours proceeding endtime
        If not starttime and endtime get the last day of available data
    """

    if starttime and endtime:
        return query.filter(
            JamCamVideoStats.video_upload_datetime >= starttime,
            JamCamVideoStats.video_upload_datetime < endtime,
        )

    # 24 hours from starttime
    if starttime:
        return query.filter(
            JamCamVideoStats.video_upload_datetime >= starttime,
<<<<<<< HEAD
             JamCamVideoStats.video_upload_datetime < starttime + timedelta(hours=24),
=======
            JamCamVideoStats.video_upload_datetime < starttime + timedelta(hours=24),
>>>>>>> 37a655f6
        )

    # 24 hours before endtime
    if endtime:
        return query.filter(
            JamCamVideoStats.video_upload_datetime < endtime,
            JamCamVideoStats.video_upload_datetime >= endtime - timedelta(hours=24),
        )

    # Last available 24 hours
    return query.filter(
        JamCamVideoStats.video_upload_datetime
        >= func.date_trunc("day", max_video_upload_time_sq.c.max_video_upload_datetime)
    )


def detection_class_filter(query: Query, detection_class: DetectionClass) -> Query:
    """Filter by detection class. If detection_class == DetectionClass.all then filter
    by remaining detection class options
    """
    if detection_class == DetectionClass.all_classes:
        return query.filter(
            JamCamVideoStats.detection_class.in_(DetectionClass.map_all())
        )

    return query.filter(
        JamCamVideoStats.detection_class
        == DetectionClass.map_detection_class(detection_class)
    )


def camera_id_filter(query: Query, camera_id: Optional[str]) -> Query:
    "Filter by camera_id"
    if camera_id:
        return query.filter(JamCamVideoStats.camera_id == camera_id + ".mp4")
    return query


def max_video_upload_q(db: Session) -> Query:
    "Max video upload time"
    return db.query(
        func.max(JamCamVideoStats.video_upload_datetime).label(
            "max_video_upload_datetime"
        )
    )


def get_jamcam_info(
    jamcam_url: str = "https://api.tfl.gov.uk/Place/Type/JamCam/",
) -> FeatureCollection:
    "Request jamcam camera information and write to geoJSON"

    cam_req = requests.get(jamcam_url)
    if cam_req.status_code != 200:
        raise HTTPException(
            status_code=404,
            detail="Could not get jamcam info. Please contact API administrator",
        )

    cam_data = cam_req.json()

    output = list(
        map(
            lambda x: Feature(
                id=x["id"].split("_")[1],
                geometry=Point((x["lon"], x["lat"])),
                properties={"camera_id": x["id"].split("_")[1]},
            ),
            cam_data,
        )
    )

    out = FeatureCollection(output)

    return out


@db_query
def get_jamcam_available(
    db: Session,
    camera_id: Optional[str],
    detection_class: DetectionClass = DetectionClass.all_classes,
    starttime: Optional[datetime] = None,
    endtime: Optional[datetime] = None,
) -> Query:
    """Get camera data availability"""

    agg_func = func.distinct(
        func.date_trunc("hour", JamCamVideoStats.video_upload_datetime).label(
            "measurement_start_utc"
        ),
    ).label("measurement_start_utc")

    res = db.query(agg_func).order_by(agg_func)

    # Filter by camera_id
    res = camera_id_filter(res, camera_id)

    # Filter by time
    if starttime:
        res = res.filter(JamCamVideoStats.video_upload_datetime >= starttime,)
    if endtime:
        res = res.filter(JamCamVideoStats.video_upload_datetime < endtime)

    # Filter by detection class
    res = detection_class_filter(res, detection_class)

    return res


@db_query
def get_jamcam_raw(
    db: Session,
    camera_id: Optional[str],
    detection_class: DetectionClass = DetectionClass.all_classes,
    starttime: Optional[datetime] = None,
    endtime: Optional[datetime] = None,
) -> Query:
    """Get jamcam counts"""

    max_video_upload_datetime_sq = max_video_upload_q(db).subquery()

    res = db.query(
        func.split_part(JamCamVideoStats.camera_id, ".mp4", 1).label("camera_id"),
        JamCamVideoStats.counts,
        JamCamVideoStats.detection_class,
        JamCamVideoStats.video_upload_datetime.label("measurement_start_utc"),
    )

    # Filter by camera_id
    res = camera_id_filter(res, camera_id)

    # Filter by time
    res = start_end_filter(res, starttime, endtime, max_video_upload_datetime_sq)

    # Filter by detection class
    res = detection_class_filter(res, detection_class)

    return res


@db_query
def get_jamcam_hourly(
    db: Session,
    camera_id: Optional[str],
    detection_class: DetectionClass = DetectionClass.all_classes,
    starttime: Optional[datetime] = None,
    endtime: Optional[datetime] = None,
) -> Query:
    """Get hourly aggregates"""

    max_video_upload_datetime_sq = max_video_upload_q(db).subquery()

    res = db.query(
        func.split_part(JamCamVideoStats.camera_id, ".mp4", 1).label("camera_id"),
        func.avg(JamCamVideoStats.counts).label("counts"),
        JamCamVideoStats.detection_class,
        func.date_trunc("hour", JamCamVideoStats.video_upload_datetime).label(
            "measurement_start_utc"
        ),
    ).group_by(
        func.date_trunc("hour", JamCamVideoStats.video_upload_datetime),
        JamCamVideoStats.camera_id,
        JamCamVideoStats.detection_class,
    )

    # Filter by camera_id
    res = camera_id_filter(res, camera_id)

    # Filter by time
    res = start_end_filter(res, starttime, endtime, max_video_upload_datetime_sq)

    # Filter by detection class
    res = detection_class_filter(res, detection_class)

    return res<|MERGE_RESOLUTION|>--- conflicted
+++ resolved
@@ -38,11 +38,7 @@
     if starttime:
         return query.filter(
             JamCamVideoStats.video_upload_datetime >= starttime,
-<<<<<<< HEAD
-             JamCamVideoStats.video_upload_datetime < starttime + timedelta(hours=24),
-=======
             JamCamVideoStats.video_upload_datetime < starttime + timedelta(hours=24),
->>>>>>> 37a655f6
         )
 
     # 24 hours before endtime
