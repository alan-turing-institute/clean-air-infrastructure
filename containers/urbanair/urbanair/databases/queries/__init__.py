--- conflicted
+++ resolved
@@ -3,11 +3,8 @@
     get_jamcam_hourly,
     get_jamcam_raw,
     get_jamcam_available,
-<<<<<<< HEAD
-=======
     get_jamcam_daily,
     get_jamcam_today,
->>>>>>> 3e201165
     get_jamcam_metadata,
 )
 
@@ -15,10 +12,7 @@
     "get_jamcam_hourly",
     "get_jamcam_raw",
     "get_jamcam_available",
-<<<<<<< HEAD
-=======
     "get_jamcam_daily",
     "get_jamcam_today",
->>>>>>> 3e201165
     "get_jamcam_metadata",
 ]