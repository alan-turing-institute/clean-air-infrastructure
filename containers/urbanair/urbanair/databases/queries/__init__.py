--- conflicted
+++ resolved
@@ -4,12 +4,9 @@
     get_jamcam_hourly,
     get_jamcam_raw,
     get_jamcam_available,
-<<<<<<< HEAD
     get_jamcam_daily,
     get_jamcam_today,
-=======
     get_jamcam_metadata,
->>>>>>> 8c3b8bf2
 )
 
 __all__ = [
@@ -17,10 +14,7 @@
     "get_jamcam_hourly",
     "get_jamcam_raw",
     "get_jamcam_available",
-<<<<<<< HEAD
     "get_jamcam_daily",
     "get_jamcam_today",
-=======
     "get_jamcam_metadata",
->>>>>>> 8c3b8bf2
 ]