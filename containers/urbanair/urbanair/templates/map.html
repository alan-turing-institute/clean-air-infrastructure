<!doctype html>
<title>Odysseus Camera Demo Map</title>

<link rel="stylesheet" href="https://unpkg.com/leaflet@1.6.0/dist/leaflet.css"
      integrity="sha512-xwE/Az9zrjBIphAcBb3F6JVqxf46+CDLwfLMHloNu6KEQCAWi6HcDUbeOfBIptF7tcCzusKFjFw2yuvEpDL9wQ=="
      crossorigin=""/>
<script src="https://unpkg.com/leaflet@1.6.0/dist/leaflet.js"
        integrity="sha512-gZwIG9x3wUXg2hdXF6+rVkLF/0Vi9U8D2Ntg4Ga5I5BZpVkVxlJWbSQtXPSiUTtC0TjtGOmxa1AJPuV0CPthew=="
        crossorigin=""></script>
<script src="https://cdnjs.cloudflare.com/ajax/libs/Chart.js/2.9.3/Chart.bundle.js"
        integrity="sha256-8zyeSXm+yTvzUN1VgAOinFgaVFEFTyYzWShOy9w7WoQ=" crossorigin="anonymous"></script>
<link href="https://fonts.googleapis.com/css2?family=Roboto+Mono:wght@500&display=swap" rel="stylesheet">
<link href="https://fonts.googleapis.com/css2?family=Roboto&display=swap" rel="stylesheet">
<link href="{{ url_for('static', path='css/map.css') }}" rel="stylesheet">

<a class="logo" href="https://www.turing.ac.uk/research/research-projects/project-odysseus-understanding-london-busyness-and-exiting-lockdown"></a>
<div id="controls" style="height: fit-content;">
    <div class="controls-options">Options</div>
    <div class="controls-container">
    <label for="controls">Activity snapshot</label><br>
    <select id="mySelect" onchange="changeMarkerType()">
      <option value="people">People</option>
      <option value="cars">Cars</option>
      <option value="buses">Buses</option>
      <option value="motorbikes">Motorbikes</option>
      <option value="trucks">Trucks</option>
      <option value="all">All</option>
    </select><br>
    <label for="controls">Ground Estimate</label><br>
    <select id="mySelect2" onchange="setGroundEstimates()">
      <option value="show">Shown</option>
      <option value="hide">Hidden</option>
    </select> <br>
    <label for="controls">Date</label><br>
    <input type="date" id="myDate" min="2020-05-29" onchange="updateMarkersByDate()">
        <span style="color: red;">(experimental)</span>
    </div>
</div>
<div id="chart" style="display: none">
    <canvas id="myChart" width="400" height="250"></canvas>
</div>
<div id="histogram" >
    <canvas id="myBar" width="400" height="250"></canvas>
</div>
<div id="mapid"></div>


<script type="text/javascript" src="{{ url_for('static', path='js/viridis.js') }}"></script>
<script type="text/javascript">
    var mymap = L.map('mapid').setView([51.505, -0.09], 13);
    mymap.on('popupclose', function(e) {
        document.getElementById("chart").style.display = "none";
    });

    L.tileLayer('https://api.mapbox.com/styles/v1/{id}/tiles/{z}/{x}/{y}?access_token={accessToken}', {
        attribution: 'Map data &copy; <a href="https://www.openstreetmap.org/">OpenStreetMap</a> contributors, <a href="https://creativecommons.org/licenses/by-sa/2.0/">CC-BY-SA</a>, Imagery © <a href="https://www.mapbox.com/">Mapbox</a>',
        maxZoom: 18,
        id: 'mapbox/dark-v10',
        tileSize: 512,
        zoomOffset: -1,
        accessToken: 'pk.eyJ1IjoiZGVhZHdhdHIiLCJhIjoiY2p5dWJid3B3MGJ5cDNucnJiamQ3c2VubiJ9.dNV9fXFWNnRdNkLAZ-6t1g'
    }).addTo(mymap);

// var marker = L.marker([51.5, -0.09]).addTo(mymap);
// marker.bindPopup("<b>Hello world!</b><br>I am a popup.");
    document.getElementById('myDate').valueAsDate = new Date();
    myDate.max = new Date().toISOString().split("T")[0];
    
    const COLORS = {
        'truck': 'rgba(255, 99, 132, 0.7)',
        'car': 'rgba(255, 206, 86, 0.7)',
        'motorbike': 'rgba(75, 192, 192, 0.7)',
        'bus': 'rgba(153, 102, 255, 0.7)',
        'person': 'rgba(255, 159, 64, 0.7)'
    };

    function getDate() {
        var x = document.getElementById("myDate").value;
        return x;
    }
      
    function updateGraph(e) {
        let camera_id = this.options.id.replace("JamCams_", "")
        let starttime = getDate() + "T00%3A00%3A00";
        document.getElementById("chart").style.display = "block";
        config.options.title.text = 'Loading ' + camera_id + "...";
        config.data.labels = [];
        config.data.datasets = [];
        window.myChart.update();
        // https://urbanair.turing.ac.uk/

        // console.log(camera_id)
        // console.log(starttime)
        fetch('api/v1/jamcams/raw?camera_id=' + camera_id + '&starttime=' + starttime)
            .then(function (response) {
                response.json().then(function (result) {

                    let detection_classes = Array.from(new Set(result.map(({detection_class}) => detection_class)))
                    for (type of detection_classes) {
                        let subdat = result.filter(function(item){return item.detection_class == type})
                        let counts =  subdat.map(({measurement_start_utc, counts}) => ({t: new Date(measurement_start_utc + 'Z'), y: counts})) 
                        
              
                    //     zeroIdxs = result.counts[type].filter(i => i > 0);
                            config.data.datasets.push(
                                {
                                    label: type,
                                    backgroundColor: COLORS[type],
                                    borderColor: COLORS[type],
                                    data: counts,
                                    fill: false,
                                }
                            )
                            // console.log(config.data.datasets)
                    }
                    config.options.title.text = 'Counts for camera ' + camera_id + ' on ' + getDate();
                    window.myChart.update()
                });
            });


    }

    function generateIcon(activity) {
        const myCustomColour = 'rgb(0,0,' + Math.round((parseInt(activity)/300) * 255)  + ')';

        const markerHtmlStyles = `
          background-color: ${myCustomColour};
          width: 3rem;
          height: 3rem;
          display: block;
          left: -1.5rem;
          top: -1.5rem;
          position: relative;
          border-radius: 3rem 3rem 0;
          transform: rotate(45deg);
          border: 1px solid #FFFFFF
        `;

        return L.divIcon({
          className: "my-custom-pin",
          iconAnchor: [0, 24],
          labelAnchor: [-6, 0],
          popupAnchor: [0, -36],
          html: `<span style="${markerHtmlStyles}" />`
        });
    }

    let markerType = 'people';
    let showGroundEstimates = 'show';

    function generateIcon2(activity,max) {
        const VIRIDIS = [  [0.267004, 0.004874, 0.329415],  [0.268510, 0.009605, 0.335427],  [0.269944, 0.014625, 0.341379],  [0.271305, 0.019942, 0.347269],  [0.272594, 0.025563, 0.353093],  [0.273809, 0.031497, 0.358853],  [0.274952, 0.037752, 0.364543],  [0.276022, 0.044167, 0.370164],  [0.277018, 0.050344, 0.375715],  [0.277941, 0.056324, 0.381191],  [0.278791, 0.062145, 0.386592],  [0.279566, 0.067836, 0.391917],  [0.280267, 0.073417, 0.397163],  [0.280894, 0.078907, 0.402329],  [0.281446, 0.084320, 0.407414],  [0.281924, 0.089666, 0.412415],  [0.282327, 0.094955, 0.417331],  [0.282656, 0.100196, 0.422160],  [0.282910, 0.105393, 0.426902],  [0.283091, 0.110553, 0.431554],  [0.283197, 0.115680, 0.436115],  [0.283229, 0.120777, 0.440584],  [0.283187, 0.125848, 0.444960],  [0.283072, 0.130895, 0.449241],  [0.282884, 0.135920, 0.453427],  [0.282623, 0.140926, 0.457517],  [0.282290, 0.145912, 0.461510],  [0.281887, 0.150881, 0.465405],  [0.281412, 0.155834, 0.469201],  [0.280868, 0.160771, 0.472899],  [0.280255, 0.165693, 0.476498],  [0.279574, 0.170599, 0.479997],  [0.278826, 0.175490, 0.483397],  [0.278012, 0.180367, 0.486697],  [0.277134, 0.185228, 0.489898],  [0.276194, 0.190074, 0.493001],  [0.275191, 0.194905, 0.496005],  [0.274128, 0.199721, 0.498911],  [0.273006, 0.204520, 0.501721],  [0.271828, 0.209303, 0.504434],  [0.270595, 0.214069, 0.507052],  [0.269308, 0.218818, 0.509577],  [0.267968, 0.223549, 0.512008],  [0.266580, 0.228262, 0.514349],  [0.265145, 0.232956, 0.516599],  [0.263663, 0.237631, 0.518762],  [0.262138, 0.242286, 0.520837],  [0.260571, 0.246922, 0.522828],  [0.258965, 0.251537, 0.524736],  [0.257322, 0.256130, 0.526563],  [0.255645, 0.260703, 0.528312],  [0.253935, 0.265254, 0.529983],  [0.252194, 0.269783, 0.531579],  [0.250425, 0.274290, 0.533103],  [0.248629, 0.278775, 0.534556],  [0.246811, 0.283237, 0.535941],  [0.244972, 0.287675, 0.537260],  [0.243113, 0.292092, 0.538516],  [0.241237, 0.296485, 0.539709],  [0.239346, 0.300855, 0.540844],  [0.237441, 0.305202, 0.541921],  [0.235526, 0.309527, 0.542944],  [0.233603, 0.313828, 0.543914],  [0.231674, 0.318106, 0.544834],  [0.229739, 0.322361, 0.545706],  [0.227802, 0.326594, 0.546532],  [0.225863, 0.330805, 0.547314],  [0.223925, 0.334994, 0.548053],  [0.221989, 0.339161, 0.548752],  [0.220057, 0.343307, 0.549413],  [0.218130, 0.347432, 0.550038],  [0.216210, 0.351535, 0.550627],  [0.214298, 0.355619, 0.551184],  [0.212395, 0.359683, 0.551710],  [0.210503, 0.363727, 0.552206],  [0.208623, 0.367752, 0.552675],  [0.206756, 0.371758, 0.553117],  [0.204903, 0.375746, 0.553533],  [0.203063, 0.379716, 0.553925],  [0.201239, 0.383670, 0.554294],  [0.199430, 0.387607, 0.554642],  [0.197636, 0.391528, 0.554969],  [0.195860, 0.395433, 0.555276],  [0.194100, 0.399323, 0.555565],  [0.192357, 0.403199, 0.555836],  [0.190631, 0.407061, 0.556089],  [0.188923, 0.410910, 0.556326],  [0.187231, 0.414746, 0.556547],  [0.185556, 0.418570, 0.556753],  [0.183898, 0.422383, 0.556944],  [0.182256, 0.426184, 0.557120],  [0.180629, 0.429975, 0.557282],  [0.179019, 0.433756, 0.557430],  [0.177423, 0.437527, 0.557565],  [0.175841, 0.441290, 0.557685],  [0.174274, 0.445044, 0.557792],  [0.172719, 0.448791, 0.557885],  [0.171176, 0.452530, 0.557965],  [0.169646, 0.456262, 0.558030],  [0.168126, 0.459988, 0.558082],  [0.166617, 0.463708, 0.558119],  [0.165117, 0.467423, 0.558141],  [0.163625, 0.471133, 0.558148],  [0.162142, 0.474838, 0.558140],  [0.160665, 0.478540, 0.558115],  [0.159194, 0.482237, 0.558073],  [0.157729, 0.485932, 0.558013],  [0.156270, 0.489624, 0.557936],  [0.154815, 0.493313, 0.557840],  [0.153364, 0.497000, 0.557724],  [0.151918, 0.500685, 0.557587],  [0.150476, 0.504369, 0.557430],  [0.149039, 0.508051, 0.557250],  [0.147607, 0.511733, 0.557049],  [0.146180, 0.515413, 0.556823],  [0.144759, 0.519093, 0.556572],  [0.143343, 0.522773, 0.556295],  [0.141935, 0.526453, 0.555991],  [0.140536, 0.530132, 0.555659],  [0.139147, 0.533812, 0.555298],  [0.137770, 0.537492, 0.554906],  [0.136408, 0.541173, 0.554483],  [0.135066, 0.544853, 0.554029],  [0.133743, 0.548535, 0.553541],  [0.132444, 0.552216, 0.553018],  [0.131172, 0.555899, 0.552459],  [0.129933, 0.559582, 0.551864],  [0.128729, 0.563265, 0.551229],  [0.127568, 0.566949, 0.550556],  [0.126453, 0.570633, 0.549841],  [0.125394, 0.574318, 0.549086],  [0.124395, 0.578002, 0.548287],  [0.123463, 0.581687, 0.547445],  [0.122606, 0.585371, 0.546557],  [0.121831, 0.589055, 0.545623],  [0.121148, 0.592739, 0.544641],  [0.120565, 0.596422, 0.543611],  [0.120092, 0.600104, 0.542530],  [0.119738, 0.603785, 0.541400],  [0.119512, 0.607464, 0.540218],  [0.119423, 0.611141, 0.538982],  [0.119483, 0.614817, 0.537692],  [0.119699, 0.618490, 0.536347],  [0.120081, 0.622161, 0.534946],  [0.120638, 0.625828, 0.533488],  [0.121380, 0.629492, 0.531973],  [0.122312, 0.633153, 0.530398],  [0.123444, 0.636809, 0.528763],  [0.124780, 0.640461, 0.527068],  [0.126326, 0.644107, 0.525311],  [0.128087, 0.647749, 0.523491],  [0.130067, 0.651384, 0.521608],  [0.132268, 0.655014, 0.519661],  [0.134692, 0.658636, 0.517649],  [0.137339, 0.662252, 0.515571],  [0.140210, 0.665859, 0.513427],  [0.143303, 0.669459, 0.511215],  [0.146616, 0.673050, 0.508936],  [0.150148, 0.676631, 0.506589],  [0.153894, 0.680203, 0.504172],  [0.157851, 0.683765, 0.501686],  [0.162016, 0.687316, 0.499129],  [0.166383, 0.690856, 0.496502],  [0.170948, 0.694384, 0.493803],  [0.175707, 0.697900, 0.491033],  [0.180653, 0.701402, 0.488189],  [0.185783, 0.704891, 0.485273],  [0.191090, 0.708366, 0.482284],  [0.196571, 0.711827, 0.479221],  [0.202219, 0.715272, 0.476084],  [0.208030, 0.718701, 0.472873],  [0.214000, 0.722114, 0.469588],  [0.220124, 0.725509, 0.466226],  [0.226397, 0.728888, 0.462789],  [0.232815, 0.732247, 0.459277],  [0.239374, 0.735588, 0.455688],  [0.246070, 0.738910, 0.452024],  [0.252899, 0.742211, 0.448284],  [0.259857, 0.745492, 0.444467],  [0.266941, 0.748751, 0.440573],  [0.274149, 0.751988, 0.436601],  [0.281477, 0.755203, 0.432552],  [0.288921, 0.758394, 0.428426],  [0.296479, 0.761561, 0.424223],  [0.304148, 0.764704, 0.419943],  [0.311925, 0.767822, 0.415586],  [0.319809, 0.770914, 0.411152],  [0.327796, 0.773980, 0.406640],  [0.335885, 0.777018, 0.402049],  [0.344074, 0.780029, 0.397381],  [0.352360, 0.783011, 0.392636],  [0.360741, 0.785964, 0.387814],  [0.369214, 0.788888, 0.382914],  [0.377779, 0.791781, 0.377939],  [0.386433, 0.794644, 0.372886],  [0.395174, 0.797475, 0.367757],  [0.404001, 0.800275, 0.362552],  [0.412913, 0.803041, 0.357269],  [0.421908, 0.805774, 0.351910],  [0.430983, 0.808473, 0.346476],  [0.440137, 0.811138, 0.340967],  [0.449368, 0.813768, 0.335384],  [0.458674, 0.816363, 0.329727],  [0.468053, 0.818921, 0.323998],  [0.477504, 0.821444, 0.318195],  [0.487026, 0.823929, 0.312321],  [0.496615, 0.826376, 0.306377],  [0.506271, 0.828786, 0.300362],  [0.515992, 0.831158, 0.294279],  [0.525776, 0.833491, 0.288127],  [0.535621, 0.835785, 0.281908],  [0.545524, 0.838039, 0.275626],  [0.555484, 0.840254, 0.269281],  [0.565498, 0.842430, 0.262877],  [0.575563, 0.844566, 0.256415],  [0.585678, 0.846661, 0.249897],  [0.595839, 0.848717, 0.243329],  [0.606045, 0.850733, 0.236712],  [0.616293, 0.852709, 0.230052],  [0.626579, 0.854645, 0.223353],  [0.636902, 0.856542, 0.216620],  [0.647257, 0.858400, 0.209861],  [0.657642, 0.860219, 0.203082],  [0.668054, 0.861999, 0.196293],  [0.678489, 0.863742, 0.189503],  [0.688944, 0.865448, 0.182725],  [0.699415, 0.867117, 0.175971],  [0.709898, 0.868751, 0.169257],  [0.720391, 0.870350, 0.162603],  [0.730889, 0.871916, 0.156029],  [0.741388, 0.873449, 0.149561],  [0.751884, 0.874951, 0.143228],  [0.762373, 0.876424, 0.137064],  [0.772852, 0.877868, 0.131109],  [0.783315, 0.879285, 0.125405],  [0.793760, 0.880678, 0.120005],  [0.804182, 0.882046, 0.114965],  [0.814576, 0.883393, 0.110347],  [0.824940, 0.884720, 0.106217],  [0.835270, 0.886029, 0.102646],  [0.845561, 0.887322, 0.099702],  [0.855810, 0.888601, 0.097452],  [0.866013, 0.889868, 0.095953],  [0.876168, 0.891125, 0.095250],  [0.886271, 0.892374, 0.095374],  [0.896320, 0.893616, 0.096335],  [0.906311, 0.894855, 0.098125],  [0.916242, 0.896091, 0.100717],  [0.926106, 0.897330, 0.104071],  [0.935904, 0.898570, 0.108131],  [0.945636, 0.899815, 0.112838],  [0.955300, 0.901065, 0.118128],  [0.964894, 0.902323, 0.123941],  [0.974417, 0.903590, 0.130215],  [0.983868, 0.904867, 0.136897],  [0.993248, 0.906157, 0.143936]];
        let colour = VIRIDIS[0];

        if(activity !== undefined){
            
          //  let max = markerType == 'all' ? 150 : 50;
           colour = VIRIDIS[Math.floor(Math.min(activity/max, 1) * 255)];
        //   console.log("result="+ Math.min(activity.counts/max, 1))    
        }
        const myCustomColour = 'rgba('+255*colour[0]+','+255*colour[1]+','+255*colour[2]+',0.5)';
      
        const markerHtmlStyles = `
          background-color: ${myCustomColour};
          width: 1rem;
          height: 1rem;
          display: block;
          left: -0.5rem;
          top: -0.5rem;
          position: relative;
          border-radius: 1rem 1rem 1rem;
          // transform: rotate(45deg);
          border: 2px solid #FFFFFF80;
        `;

        return L.divIcon({
          className: "my-custom-pin",
          iconAnchor: [0, 24],
          labelAnchor: [-6, 0],
          popupAnchor: [0, -36],
          html: `<span style="${markerHtmlStyles}" />`
        });
    }

    let test = undefined;
    let markers = L.layerGroup().addTo(mymap);
    
    function updateMarkers(type){
        markers.clearLayers();
        let starttime = getDate() + "T00%3A00%3A00";
        fetch('https://api.tfl.gov.uk/Place/Type/JamCam/').then(function (response) {
            response.json().then(function (result) {
                const cameras = result;
                fetch('api/v1/jamcams/hourly?detection_class=' + type + '&starttime=' + starttime).then(function (response2) {
                    
                    response2.json().then(function (result2) {
                        
                        const activities = result2;
                    
<<<<<<< HEAD
                        let  all_counts = result2.map(({counts}) => (counts)) 
                        
                        let max=0
                        for (let m of all_counts){
                            if (max<m) 
                                max=m
                        }
                        console.log(max)                     
=======
                        let all_counts = result2.map(({counts}) => (counts)) 
                       
                        let max=Math.max(...all_counts)
                        
>>>>>>> 52097cd8
                        for (let c of cameras) {
                            
                            let camera_id = c.id.replace("JamCams_", "")
                            
                            let items = activities.filter(function(item){return item.camera_id == camera_id})

                            let  max_at_camera = 0
                            if (items.length > 0){
                                max_at_camera = Math.max(...items.map(({counts}) => (counts)))
                            } 

                          
                            L.marker([c.lat, c.lon], options = {
                                'id': c.id,
                                'icon': generateIcon2(max_at_camera, max)
                            }).addTo(mymap).bindPopup(
                                "<strong>" + c.id + "</strong>" +
                                "<br>" +
                                (showGroundEstimates == 'show' ? "<img class='annotation' src='/static/img/annotations/" + c.id.replace("JamCams_", "").replace("0000", "") + "_annotated_image.png'>":"") +
                                "<img src='https://s3-eu-west-1.amazonaws.com/jamcams.tfl.gov.uk/" + c.id.replace("JamCams_", "") + ".jpg' alr='" + c.id + "' width='281' height='230'>" +
                                "<br><div class='mono'>" +
                                "<span style='color: red'>Parameter estimation export in queue</span><br>" +
                                "h &nbsp;&nbsp;&nbsp;&nbsp;&nbsp; | Height (metres): <br>" +
                                "phi &nbsp;&nbsp;&nbsp; | Heading (degrees): <br>" +
                                "u_0,v_0 | Vanishing point (pixels):  <br>" +
                                "S &nbsp;&nbsp;&nbsp;&nbsp;&nbsp; | Scale factor (NA): </div>"
                            ).on('click', updateGraph).addTo(markers);
                        }
                        config1.data.datasets.push(
                            {
                                label: type,
                                backgroundColor: COLORS[type],
                                borderColor: COLORS[type],
                                data: max,
                                fill: true,
                            }
                        )
                     
                        config1.options.title.text = 'Average activity on ' + getDate() + ' by Type (all cameras)';
                        myBar.update()
                       // mymap.addLayer(markers);
                    });
                });
            });
        });
    }

    updateMarkers('people');

    function changeMarkerType() {
        // console.log('setting to ' + document.getElementById("mySelect").value);
        markerType = document.getElementById("mySelect").value;
        updateMarkers(document.getElementById("mySelect").value);
    }

    function setGroundEstimates(){
        showGroundEstimates = document.getElementById("mySelect2").value;
        console.log(showGroundEstimates);
        updateMarkers(document.getElementById("mySelect").value);
    }

    function updateMarkersByDate(){
        updateMarkers(document.getElementById("mySelect").value);
    }

    var ctx = document.getElementById('myChart').getContext('2d');
    var ctx1 = document.getElementById('myBar').getContext('2d');
    var config = {
        type: 'line',
        data: {
            labels: ['None'],
            datasets: []
        },
        options: {
            responsive: true,
            title: {
                display: true,
                text: 'Click on a camera to see counts within last 12 hrs'
            },
            tooltips: {
                mode: 'x',
                intersect: false,
                bodyFontColor: '#fff',
                titleFontColor: '#fff',
            },
            hover: {
                mode: 'nearest',
                intersect: true
            },
            scales: {
                xAxes: [{
                    display: true,
                    scaleLabel: {
                        display: true,
                        labelString: 'Time'
                    },
                    type: 'time',
                    // distribution: 'linear',
                    time: {
                        parser: 'MM/DD/YYYY HH:mm',
                        tooltipFormat: 'll HH:mm',
                        unit: 'hour',
                        unitStepSize: 1,
                        displayFormats: {
                            'hour': 'HH:mm'
                        }
                    }
                }],
                yAxes: [{
                    display: true,
                    scaleLabel: {
                        display: true,
                        labelString: 'Counts'
                    },
                    ticks: {
                        min: 0,
                        beginAtZero: true,
                        stepSize: 1,
                    }
                }]
            }
        }
    };
    var config1 = {
        type: 'bar',
        data: {
            labels: ['None'],
            datasets: []
        },
        options: {
            responsive: true,
            title: {
                display: true,
                text: 'Average activity by Type (all cameras)'
            },
            tooltips: {
                mode: 'x',
                intersect: false,
                bodyFontColor: '#fff',
                titleFontColor: '#fff',
            },
            hover: {
                mode: 'nearest',
                intersect: true
            },
            scales: {
                xAxes: [{
                    display: true,
                    scaleLabel: {
                        display: true,
                        labelString: 'Time',
                        barPercentage: 1.3
                    },
                    type: 'time',
                    // distribution: 'linear',
                    time: {
                        parser: 'MM/DD/YYYY HH:mm',
                        tooltipFormat: 'll HH:mm',
                        unit: 'hour',
                        unitStepSize: 1,
                        displayFormats: {
                            'hour': 'HH:mm'
                        }
                    }
                }],
                yAxes: [{
                    display: true,
                    scaleLabel: {
                        display: true,
                        labelString: 'Counts'
                    },
                    ticks: {
                        min: 0,
                        beginAtZero: true,
                        stepSize: 1,
                    }
                }]
            }
        }
    };
    var myBar = new Chart(ctx1,config1);
    window.myChart = new Chart(ctx, config);

</script>
<!--</section>-->
<|MERGE_RESOLUTION|>--- conflicted
+++ resolved
@@ -1,400 +1,389 @@
-<!doctype html>
-<title>Odysseus Camera Demo Map</title>
-
-<link rel="stylesheet" href="https://unpkg.com/leaflet@1.6.0/dist/leaflet.css"
-      integrity="sha512-xwE/Az9zrjBIphAcBb3F6JVqxf46+CDLwfLMHloNu6KEQCAWi6HcDUbeOfBIptF7tcCzusKFjFw2yuvEpDL9wQ=="
-      crossorigin=""/>
-<script src="https://unpkg.com/leaflet@1.6.0/dist/leaflet.js"
-        integrity="sha512-gZwIG9x3wUXg2hdXF6+rVkLF/0Vi9U8D2Ntg4Ga5I5BZpVkVxlJWbSQtXPSiUTtC0TjtGOmxa1AJPuV0CPthew=="
-        crossorigin=""></script>
-<script src="https://cdnjs.cloudflare.com/ajax/libs/Chart.js/2.9.3/Chart.bundle.js"
-        integrity="sha256-8zyeSXm+yTvzUN1VgAOinFgaVFEFTyYzWShOy9w7WoQ=" crossorigin="anonymous"></script>
-<link href="https://fonts.googleapis.com/css2?family=Roboto+Mono:wght@500&display=swap" rel="stylesheet">
-<link href="https://fonts.googleapis.com/css2?family=Roboto&display=swap" rel="stylesheet">
-<link href="{{ url_for('static', path='css/map.css') }}" rel="stylesheet">
-
-<a class="logo" href="https://www.turing.ac.uk/research/research-projects/project-odysseus-understanding-london-busyness-and-exiting-lockdown"></a>
-<div id="controls" style="height: fit-content;">
-    <div class="controls-options">Options</div>
-    <div class="controls-container">
-    <label for="controls">Activity snapshot</label><br>
-    <select id="mySelect" onchange="changeMarkerType()">
-      <option value="people">People</option>
-      <option value="cars">Cars</option>
-      <option value="buses">Buses</option>
-      <option value="motorbikes">Motorbikes</option>
-      <option value="trucks">Trucks</option>
-      <option value="all">All</option>
-    </select><br>
-    <label for="controls">Ground Estimate</label><br>
-    <select id="mySelect2" onchange="setGroundEstimates()">
-      <option value="show">Shown</option>
-      <option value="hide">Hidden</option>
-    </select> <br>
-    <label for="controls">Date</label><br>
-    <input type="date" id="myDate" min="2020-05-29" onchange="updateMarkersByDate()">
-        <span style="color: red;">(experimental)</span>
-    </div>
-</div>
-<div id="chart" style="display: none">
-    <canvas id="myChart" width="400" height="250"></canvas>
-</div>
-<div id="histogram" >
-    <canvas id="myBar" width="400" height="250"></canvas>
-</div>
-<div id="mapid"></div>
-
-
-<script type="text/javascript" src="{{ url_for('static', path='js/viridis.js') }}"></script>
-<script type="text/javascript">
-    var mymap = L.map('mapid').setView([51.505, -0.09], 13);
-    mymap.on('popupclose', function(e) {
-        document.getElementById("chart").style.display = "none";
-    });
-
-    L.tileLayer('https://api.mapbox.com/styles/v1/{id}/tiles/{z}/{x}/{y}?access_token={accessToken}', {
-        attribution: 'Map data &copy; <a href="https://www.openstreetmap.org/">OpenStreetMap</a> contributors, <a href="https://creativecommons.org/licenses/by-sa/2.0/">CC-BY-SA</a>, Imagery © <a href="https://www.mapbox.com/">Mapbox</a>',
-        maxZoom: 18,
-        id: 'mapbox/dark-v10',
-        tileSize: 512,
-        zoomOffset: -1,
-        accessToken: 'pk.eyJ1IjoiZGVhZHdhdHIiLCJhIjoiY2p5dWJid3B3MGJ5cDNucnJiamQ3c2VubiJ9.dNV9fXFWNnRdNkLAZ-6t1g'
-    }).addTo(mymap);
-
-// var marker = L.marker([51.5, -0.09]).addTo(mymap);
-// marker.bindPopup("<b>Hello world!</b><br>I am a popup.");
-    document.getElementById('myDate').valueAsDate = new Date();
-    myDate.max = new Date().toISOString().split("T")[0];
-    
-    const COLORS = {
-        'truck': 'rgba(255, 99, 132, 0.7)',
-        'car': 'rgba(255, 206, 86, 0.7)',
-        'motorbike': 'rgba(75, 192, 192, 0.7)',
-        'bus': 'rgba(153, 102, 255, 0.7)',
-        'person': 'rgba(255, 159, 64, 0.7)'
-    };
-
-    function getDate() {
-        var x = document.getElementById("myDate").value;
-        return x;
-    }
-      
-    function updateGraph(e) {
-        let camera_id = this.options.id.replace("JamCams_", "")
-        let starttime = getDate() + "T00%3A00%3A00";
-        document.getElementById("chart").style.display = "block";
-        config.options.title.text = 'Loading ' + camera_id + "...";
-        config.data.labels = [];
-        config.data.datasets = [];
-        window.myChart.update();
-        // https://urbanair.turing.ac.uk/
-
-        // console.log(camera_id)
-        // console.log(starttime)
-        fetch('api/v1/jamcams/raw?camera_id=' + camera_id + '&starttime=' + starttime)
-            .then(function (response) {
-                response.json().then(function (result) {
-
-                    let detection_classes = Array.from(new Set(result.map(({detection_class}) => detection_class)))
-                    for (type of detection_classes) {
-                        let subdat = result.filter(function(item){return item.detection_class == type})
-                        let counts =  subdat.map(({measurement_start_utc, counts}) => ({t: new Date(measurement_start_utc + 'Z'), y: counts})) 
-                        
-              
-                    //     zeroIdxs = result.counts[type].filter(i => i > 0);
-                            config.data.datasets.push(
-                                {
-                                    label: type,
-                                    backgroundColor: COLORS[type],
-                                    borderColor: COLORS[type],
-                                    data: counts,
-                                    fill: false,
-                                }
-                            )
-                            // console.log(config.data.datasets)
-                    }
-                    config.options.title.text = 'Counts for camera ' + camera_id + ' on ' + getDate();
-                    window.myChart.update()
-                });
-            });
-
-
-    }
-
-    function generateIcon(activity) {
-        const myCustomColour = 'rgb(0,0,' + Math.round((parseInt(activity)/300) * 255)  + ')';
-
-        const markerHtmlStyles = `
-          background-color: ${myCustomColour};
-          width: 3rem;
-          height: 3rem;
-          display: block;
-          left: -1.5rem;
-          top: -1.5rem;
-          position: relative;
-          border-radius: 3rem 3rem 0;
-          transform: rotate(45deg);
-          border: 1px solid #FFFFFF
-        `;
-
-        return L.divIcon({
-          className: "my-custom-pin",
-          iconAnchor: [0, 24],
-          labelAnchor: [-6, 0],
-          popupAnchor: [0, -36],
-          html: `<span style="${markerHtmlStyles}" />`
-        });
-    }
-
-    let markerType = 'people';
-    let showGroundEstimates = 'show';
-
-    function generateIcon2(activity,max) {
-        const VIRIDIS = [  [0.267004, 0.004874, 0.329415],  [0.268510, 0.009605, 0.335427],  [0.269944, 0.014625, 0.341379],  [0.271305, 0.019942, 0.347269],  [0.272594, 0.025563, 0.353093],  [0.273809, 0.031497, 0.358853],  [0.274952, 0.037752, 0.364543],  [0.276022, 0.044167, 0.370164],  [0.277018, 0.050344, 0.375715],  [0.277941, 0.056324, 0.381191],  [0.278791, 0.062145, 0.386592],  [0.279566, 0.067836, 0.391917],  [0.280267, 0.073417, 0.397163],  [0.280894, 0.078907, 0.402329],  [0.281446, 0.084320, 0.407414],  [0.281924, 0.089666, 0.412415],  [0.282327, 0.094955, 0.417331],  [0.282656, 0.100196, 0.422160],  [0.282910, 0.105393, 0.426902],  [0.283091, 0.110553, 0.431554],  [0.283197, 0.115680, 0.436115],  [0.283229, 0.120777, 0.440584],  [0.283187, 0.125848, 0.444960],  [0.283072, 0.130895, 0.449241],  [0.282884, 0.135920, 0.453427],  [0.282623, 0.140926, 0.457517],  [0.282290, 0.145912, 0.461510],  [0.281887, 0.150881, 0.465405],  [0.281412, 0.155834, 0.469201],  [0.280868, 0.160771, 0.472899],  [0.280255, 0.165693, 0.476498],  [0.279574, 0.170599, 0.479997],  [0.278826, 0.175490, 0.483397],  [0.278012, 0.180367, 0.486697],  [0.277134, 0.185228, 0.489898],  [0.276194, 0.190074, 0.493001],  [0.275191, 0.194905, 0.496005],  [0.274128, 0.199721, 0.498911],  [0.273006, 0.204520, 0.501721],  [0.271828, 0.209303, 0.504434],  [0.270595, 0.214069, 0.507052],  [0.269308, 0.218818, 0.509577],  [0.267968, 0.223549, 0.512008],  [0.266580, 0.228262, 0.514349],  [0.265145, 0.232956, 0.516599],  [0.263663, 0.237631, 0.518762],  [0.262138, 0.242286, 0.520837],  [0.260571, 0.246922, 0.522828],  [0.258965, 0.251537, 0.524736],  [0.257322, 0.256130, 0.526563],  [0.255645, 0.260703, 0.528312],  [0.253935, 0.265254, 0.529983],  [0.252194, 0.269783, 0.531579],  [0.250425, 0.274290, 0.533103],  [0.248629, 0.278775, 0.534556],  [0.246811, 0.283237, 0.535941],  [0.244972, 0.287675, 0.537260],  [0.243113, 0.292092, 0.538516],  [0.241237, 0.296485, 0.539709],  [0.239346, 0.300855, 0.540844],  [0.237441, 0.305202, 0.541921],  [0.235526, 0.309527, 0.542944],  [0.233603, 0.313828, 0.543914],  [0.231674, 0.318106, 0.544834],  [0.229739, 0.322361, 0.545706],  [0.227802, 0.326594, 0.546532],  [0.225863, 0.330805, 0.547314],  [0.223925, 0.334994, 0.548053],  [0.221989, 0.339161, 0.548752],  [0.220057, 0.343307, 0.549413],  [0.218130, 0.347432, 0.550038],  [0.216210, 0.351535, 0.550627],  [0.214298, 0.355619, 0.551184],  [0.212395, 0.359683, 0.551710],  [0.210503, 0.363727, 0.552206],  [0.208623, 0.367752, 0.552675],  [0.206756, 0.371758, 0.553117],  [0.204903, 0.375746, 0.553533],  [0.203063, 0.379716, 0.553925],  [0.201239, 0.383670, 0.554294],  [0.199430, 0.387607, 0.554642],  [0.197636, 0.391528, 0.554969],  [0.195860, 0.395433, 0.555276],  [0.194100, 0.399323, 0.555565],  [0.192357, 0.403199, 0.555836],  [0.190631, 0.407061, 0.556089],  [0.188923, 0.410910, 0.556326],  [0.187231, 0.414746, 0.556547],  [0.185556, 0.418570, 0.556753],  [0.183898, 0.422383, 0.556944],  [0.182256, 0.426184, 0.557120],  [0.180629, 0.429975, 0.557282],  [0.179019, 0.433756, 0.557430],  [0.177423, 0.437527, 0.557565],  [0.175841, 0.441290, 0.557685],  [0.174274, 0.445044, 0.557792],  [0.172719, 0.448791, 0.557885],  [0.171176, 0.452530, 0.557965],  [0.169646, 0.456262, 0.558030],  [0.168126, 0.459988, 0.558082],  [0.166617, 0.463708, 0.558119],  [0.165117, 0.467423, 0.558141],  [0.163625, 0.471133, 0.558148],  [0.162142, 0.474838, 0.558140],  [0.160665, 0.478540, 0.558115],  [0.159194, 0.482237, 0.558073],  [0.157729, 0.485932, 0.558013],  [0.156270, 0.489624, 0.557936],  [0.154815, 0.493313, 0.557840],  [0.153364, 0.497000, 0.557724],  [0.151918, 0.500685, 0.557587],  [0.150476, 0.504369, 0.557430],  [0.149039, 0.508051, 0.557250],  [0.147607, 0.511733, 0.557049],  [0.146180, 0.515413, 0.556823],  [0.144759, 0.519093, 0.556572],  [0.143343, 0.522773, 0.556295],  [0.141935, 0.526453, 0.555991],  [0.140536, 0.530132, 0.555659],  [0.139147, 0.533812, 0.555298],  [0.137770, 0.537492, 0.554906],  [0.136408, 0.541173, 0.554483],  [0.135066, 0.544853, 0.554029],  [0.133743, 0.548535, 0.553541],  [0.132444, 0.552216, 0.553018],  [0.131172, 0.555899, 0.552459],  [0.129933, 0.559582, 0.551864],  [0.128729, 0.563265, 0.551229],  [0.127568, 0.566949, 0.550556],  [0.126453, 0.570633, 0.549841],  [0.125394, 0.574318, 0.549086],  [0.124395, 0.578002, 0.548287],  [0.123463, 0.581687, 0.547445],  [0.122606, 0.585371, 0.546557],  [0.121831, 0.589055, 0.545623],  [0.121148, 0.592739, 0.544641],  [0.120565, 0.596422, 0.543611],  [0.120092, 0.600104, 0.542530],  [0.119738, 0.603785, 0.541400],  [0.119512, 0.607464, 0.540218],  [0.119423, 0.611141, 0.538982],  [0.119483, 0.614817, 0.537692],  [0.119699, 0.618490, 0.536347],  [0.120081, 0.622161, 0.534946],  [0.120638, 0.625828, 0.533488],  [0.121380, 0.629492, 0.531973],  [0.122312, 0.633153, 0.530398],  [0.123444, 0.636809, 0.528763],  [0.124780, 0.640461, 0.527068],  [0.126326, 0.644107, 0.525311],  [0.128087, 0.647749, 0.523491],  [0.130067, 0.651384, 0.521608],  [0.132268, 0.655014, 0.519661],  [0.134692, 0.658636, 0.517649],  [0.137339, 0.662252, 0.515571],  [0.140210, 0.665859, 0.513427],  [0.143303, 0.669459, 0.511215],  [0.146616, 0.673050, 0.508936],  [0.150148, 0.676631, 0.506589],  [0.153894, 0.680203, 0.504172],  [0.157851, 0.683765, 0.501686],  [0.162016, 0.687316, 0.499129],  [0.166383, 0.690856, 0.496502],  [0.170948, 0.694384, 0.493803],  [0.175707, 0.697900, 0.491033],  [0.180653, 0.701402, 0.488189],  [0.185783, 0.704891, 0.485273],  [0.191090, 0.708366, 0.482284],  [0.196571, 0.711827, 0.479221],  [0.202219, 0.715272, 0.476084],  [0.208030, 0.718701, 0.472873],  [0.214000, 0.722114, 0.469588],  [0.220124, 0.725509, 0.466226],  [0.226397, 0.728888, 0.462789],  [0.232815, 0.732247, 0.459277],  [0.239374, 0.735588, 0.455688],  [0.246070, 0.738910, 0.452024],  [0.252899, 0.742211, 0.448284],  [0.259857, 0.745492, 0.444467],  [0.266941, 0.748751, 0.440573],  [0.274149, 0.751988, 0.436601],  [0.281477, 0.755203, 0.432552],  [0.288921, 0.758394, 0.428426],  [0.296479, 0.761561, 0.424223],  [0.304148, 0.764704, 0.419943],  [0.311925, 0.767822, 0.415586],  [0.319809, 0.770914, 0.411152],  [0.327796, 0.773980, 0.406640],  [0.335885, 0.777018, 0.402049],  [0.344074, 0.780029, 0.397381],  [0.352360, 0.783011, 0.392636],  [0.360741, 0.785964, 0.387814],  [0.369214, 0.788888, 0.382914],  [0.377779, 0.791781, 0.377939],  [0.386433, 0.794644, 0.372886],  [0.395174, 0.797475, 0.367757],  [0.404001, 0.800275, 0.362552],  [0.412913, 0.803041, 0.357269],  [0.421908, 0.805774, 0.351910],  [0.430983, 0.808473, 0.346476],  [0.440137, 0.811138, 0.340967],  [0.449368, 0.813768, 0.335384],  [0.458674, 0.816363, 0.329727],  [0.468053, 0.818921, 0.323998],  [0.477504, 0.821444, 0.318195],  [0.487026, 0.823929, 0.312321],  [0.496615, 0.826376, 0.306377],  [0.506271, 0.828786, 0.300362],  [0.515992, 0.831158, 0.294279],  [0.525776, 0.833491, 0.288127],  [0.535621, 0.835785, 0.281908],  [0.545524, 0.838039, 0.275626],  [0.555484, 0.840254, 0.269281],  [0.565498, 0.842430, 0.262877],  [0.575563, 0.844566, 0.256415],  [0.585678, 0.846661, 0.249897],  [0.595839, 0.848717, 0.243329],  [0.606045, 0.850733, 0.236712],  [0.616293, 0.852709, 0.230052],  [0.626579, 0.854645, 0.223353],  [0.636902, 0.856542, 0.216620],  [0.647257, 0.858400, 0.209861],  [0.657642, 0.860219, 0.203082],  [0.668054, 0.861999, 0.196293],  [0.678489, 0.863742, 0.189503],  [0.688944, 0.865448, 0.182725],  [0.699415, 0.867117, 0.175971],  [0.709898, 0.868751, 0.169257],  [0.720391, 0.870350, 0.162603],  [0.730889, 0.871916, 0.156029],  [0.741388, 0.873449, 0.149561],  [0.751884, 0.874951, 0.143228],  [0.762373, 0.876424, 0.137064],  [0.772852, 0.877868, 0.131109],  [0.783315, 0.879285, 0.125405],  [0.793760, 0.880678, 0.120005],  [0.804182, 0.882046, 0.114965],  [0.814576, 0.883393, 0.110347],  [0.824940, 0.884720, 0.106217],  [0.835270, 0.886029, 0.102646],  [0.845561, 0.887322, 0.099702],  [0.855810, 0.888601, 0.097452],  [0.866013, 0.889868, 0.095953],  [0.876168, 0.891125, 0.095250],  [0.886271, 0.892374, 0.095374],  [0.896320, 0.893616, 0.096335],  [0.906311, 0.894855, 0.098125],  [0.916242, 0.896091, 0.100717],  [0.926106, 0.897330, 0.104071],  [0.935904, 0.898570, 0.108131],  [0.945636, 0.899815, 0.112838],  [0.955300, 0.901065, 0.118128],  [0.964894, 0.902323, 0.123941],  [0.974417, 0.903590, 0.130215],  [0.983868, 0.904867, 0.136897],  [0.993248, 0.906157, 0.143936]];
-        let colour = VIRIDIS[0];
-
-        if(activity !== undefined){
-            
-          //  let max = markerType == 'all' ? 150 : 50;
-           colour = VIRIDIS[Math.floor(Math.min(activity/max, 1) * 255)];
-        //   console.log("result="+ Math.min(activity.counts/max, 1))    
-        }
-        const myCustomColour = 'rgba('+255*colour[0]+','+255*colour[1]+','+255*colour[2]+',0.5)';
-      
-        const markerHtmlStyles = `
-          background-color: ${myCustomColour};
-          width: 1rem;
-          height: 1rem;
-          display: block;
-          left: -0.5rem;
-          top: -0.5rem;
-          position: relative;
-          border-radius: 1rem 1rem 1rem;
-          // transform: rotate(45deg);
-          border: 2px solid #FFFFFF80;
-        `;
-
-        return L.divIcon({
-          className: "my-custom-pin",
-          iconAnchor: [0, 24],
-          labelAnchor: [-6, 0],
-          popupAnchor: [0, -36],
-          html: `<span style="${markerHtmlStyles}" />`
-        });
-    }
-
-    let test = undefined;
-    let markers = L.layerGroup().addTo(mymap);
-    
-    function updateMarkers(type){
-        markers.clearLayers();
-        let starttime = getDate() + "T00%3A00%3A00";
-        fetch('https://api.tfl.gov.uk/Place/Type/JamCam/').then(function (response) {
-            response.json().then(function (result) {
-                const cameras = result;
-                fetch('api/v1/jamcams/hourly?detection_class=' + type + '&starttime=' + starttime).then(function (response2) {
-                    
-                    response2.json().then(function (result2) {
-                        
-                        const activities = result2;
-                    
-<<<<<<< HEAD
-                        let  all_counts = result2.map(({counts}) => (counts)) 
-                        
-                        let max=0
-                        for (let m of all_counts){
-                            if (max<m) 
-                                max=m
-                        }
-                        console.log(max)                     
-=======
-                        let all_counts = result2.map(({counts}) => (counts)) 
-                       
-                        let max=Math.max(...all_counts)
-                        
->>>>>>> 52097cd8
-                        for (let c of cameras) {
-                            
-                            let camera_id = c.id.replace("JamCams_", "")
-                            
-                            let items = activities.filter(function(item){return item.camera_id == camera_id})
-
-                            let  max_at_camera = 0
-                            if (items.length > 0){
-                                max_at_camera = Math.max(...items.map(({counts}) => (counts)))
-                            } 
-
-                          
-                            L.marker([c.lat, c.lon], options = {
-                                'id': c.id,
-                                'icon': generateIcon2(max_at_camera, max)
-                            }).addTo(mymap).bindPopup(
-                                "<strong>" + c.id + "</strong>" +
-                                "<br>" +
-                                (showGroundEstimates == 'show' ? "<img class='annotation' src='/static/img/annotations/" + c.id.replace("JamCams_", "").replace("0000", "") + "_annotated_image.png'>":"") +
-                                "<img src='https://s3-eu-west-1.amazonaws.com/jamcams.tfl.gov.uk/" + c.id.replace("JamCams_", "") + ".jpg' alr='" + c.id + "' width='281' height='230'>" +
-                                "<br><div class='mono'>" +
-                                "<span style='color: red'>Parameter estimation export in queue</span><br>" +
-                                "h &nbsp;&nbsp;&nbsp;&nbsp;&nbsp; | Height (metres): <br>" +
-                                "phi &nbsp;&nbsp;&nbsp; | Heading (degrees): <br>" +
-                                "u_0,v_0 | Vanishing point (pixels):  <br>" +
-                                "S &nbsp;&nbsp;&nbsp;&nbsp;&nbsp; | Scale factor (NA): </div>"
-                            ).on('click', updateGraph).addTo(markers);
-                        }
-                        config1.data.datasets.push(
-                            {
-                                label: type,
-                                backgroundColor: COLORS[type],
-                                borderColor: COLORS[type],
-                                data: max,
-                                fill: true,
-                            }
-                        )
-                     
-                        config1.options.title.text = 'Average activity on ' + getDate() + ' by Type (all cameras)';
-                        myBar.update()
-                       // mymap.addLayer(markers);
-                    });
-                });
-            });
-        });
-    }
-
-    updateMarkers('people');
-
-    function changeMarkerType() {
-        // console.log('setting to ' + document.getElementById("mySelect").value);
-        markerType = document.getElementById("mySelect").value;
-        updateMarkers(document.getElementById("mySelect").value);
-    }
-
-    function setGroundEstimates(){
-        showGroundEstimates = document.getElementById("mySelect2").value;
-        console.log(showGroundEstimates);
-        updateMarkers(document.getElementById("mySelect").value);
-    }
-
-    function updateMarkersByDate(){
-        updateMarkers(document.getElementById("mySelect").value);
-    }
-
-    var ctx = document.getElementById('myChart').getContext('2d');
-    var ctx1 = document.getElementById('myBar').getContext('2d');
-    var config = {
-        type: 'line',
-        data: {
-            labels: ['None'],
-            datasets: []
-        },
-        options: {
-            responsive: true,
-            title: {
-                display: true,
-                text: 'Click on a camera to see counts within last 12 hrs'
-            },
-            tooltips: {
-                mode: 'x',
-                intersect: false,
-                bodyFontColor: '#fff',
-                titleFontColor: '#fff',
-            },
-            hover: {
-                mode: 'nearest',
-                intersect: true
-            },
-            scales: {
-                xAxes: [{
-                    display: true,
-                    scaleLabel: {
-                        display: true,
-                        labelString: 'Time'
-                    },
-                    type: 'time',
-                    // distribution: 'linear',
-                    time: {
-                        parser: 'MM/DD/YYYY HH:mm',
-                        tooltipFormat: 'll HH:mm',
-                        unit: 'hour',
-                        unitStepSize: 1,
-                        displayFormats: {
-                            'hour': 'HH:mm'
-                        }
-                    }
-                }],
-                yAxes: [{
-                    display: true,
-                    scaleLabel: {
-                        display: true,
-                        labelString: 'Counts'
-                    },
-                    ticks: {
-                        min: 0,
-                        beginAtZero: true,
-                        stepSize: 1,
-                    }
-                }]
-            }
-        }
-    };
-    var config1 = {
-        type: 'bar',
-        data: {
-            labels: ['None'],
-            datasets: []
-        },
-        options: {
-            responsive: true,
-            title: {
-                display: true,
-                text: 'Average activity by Type (all cameras)'
-            },
-            tooltips: {
-                mode: 'x',
-                intersect: false,
-                bodyFontColor: '#fff',
-                titleFontColor: '#fff',
-            },
-            hover: {
-                mode: 'nearest',
-                intersect: true
-            },
-            scales: {
-                xAxes: [{
-                    display: true,
-                    scaleLabel: {
-                        display: true,
-                        labelString: 'Time',
-                        barPercentage: 1.3
-                    },
-                    type: 'time',
-                    // distribution: 'linear',
-                    time: {
-                        parser: 'MM/DD/YYYY HH:mm',
-                        tooltipFormat: 'll HH:mm',
-                        unit: 'hour',
-                        unitStepSize: 1,
-                        displayFormats: {
-                            'hour': 'HH:mm'
-                        }
-                    }
-                }],
-                yAxes: [{
-                    display: true,
-                    scaleLabel: {
-                        display: true,
-                        labelString: 'Counts'
-                    },
-                    ticks: {
-                        min: 0,
-                        beginAtZero: true,
-                        stepSize: 1,
-                    }
-                }]
-            }
-        }
-    };
-    var myBar = new Chart(ctx1,config1);
-    window.myChart = new Chart(ctx, config);
-
-</script>
-<!--</section>-->
+<!doctype html>
+<title>Odysseus Camera Demo Map</title>
+
+<link rel="stylesheet" href="https://unpkg.com/leaflet@1.6.0/dist/leaflet.css"
+      integrity="sha512-xwE/Az9zrjBIphAcBb3F6JVqxf46+CDLwfLMHloNu6KEQCAWi6HcDUbeOfBIptF7tcCzusKFjFw2yuvEpDL9wQ=="
+      crossorigin=""/>
+<script src="https://unpkg.com/leaflet@1.6.0/dist/leaflet.js"
+        integrity="sha512-gZwIG9x3wUXg2hdXF6+rVkLF/0Vi9U8D2Ntg4Ga5I5BZpVkVxlJWbSQtXPSiUTtC0TjtGOmxa1AJPuV0CPthew=="
+        crossorigin=""></script>
+<script src="https://cdnjs.cloudflare.com/ajax/libs/Chart.js/2.9.3/Chart.bundle.js"
+        integrity="sha256-8zyeSXm+yTvzUN1VgAOinFgaVFEFTyYzWShOy9w7WoQ=" crossorigin="anonymous"></script>
+<link href="https://fonts.googleapis.com/css2?family=Roboto+Mono:wght@500&display=swap" rel="stylesheet">
+<link href="https://fonts.googleapis.com/css2?family=Roboto&display=swap" rel="stylesheet">
+<link href="{{ url_for('static', path='css/map.css') }}" rel="stylesheet">
+
+<a class="logo" href="https://www.turing.ac.uk/research/research-projects/project-odysseus-understanding-london-busyness-and-exiting-lockdown"></a>
+<div id="controls" style="height: fit-content;">
+    <div class="controls-options">Options</div>
+    <div class="controls-container">
+    <label for="controls">Activity snapshot</label><br>
+    <select id="mySelect" onchange="changeMarkerType()">
+      <option value="people">People</option>
+      <option value="cars">Cars</option>
+      <option value="buses">Buses</option>
+      <option value="motorbikes">Motorbikes</option>
+      <option value="trucks">Trucks</option>
+      <option value="all">All</option>
+    </select><br>
+    <label for="controls">Ground Estimate</label><br>
+    <select id="mySelect2" onchange="setGroundEstimates()">
+      <option value="show">Shown</option>
+      <option value="hide">Hidden</option>
+    </select> <br>
+    <label for="controls">Date</label><br>
+    <input type="date" id="myDate" min="2020-05-29" onchange="updateMarkersByDate()">
+        <span style="color: red;">(experimental)</span>
+    </div>
+</div>
+<div id="chart" style="display: none">
+    <canvas id="myChart" width="400" height="250"></canvas>
+</div>
+<div id="histogram" >
+    <canvas id="myBar" width="400" height="250"></canvas>
+</div>
+<div id="mapid"></div>
+
+
+<script type="text/javascript" src="{{ url_for('static', path='js/viridis.js') }}"></script>
+<script type="text/javascript">
+    var mymap = L.map('mapid').setView([51.505, -0.09], 13);
+    mymap.on('popupclose', function(e) {
+        document.getElementById("chart").style.display = "none";
+    });
+
+    L.tileLayer('https://api.mapbox.com/styles/v1/{id}/tiles/{z}/{x}/{y}?access_token={accessToken}', {
+        attribution: 'Map data &copy; <a href="https://www.openstreetmap.org/">OpenStreetMap</a> contributors, <a href="https://creativecommons.org/licenses/by-sa/2.0/">CC-BY-SA</a>, Imagery © <a href="https://www.mapbox.com/">Mapbox</a>',
+        maxZoom: 18,
+        id: 'mapbox/dark-v10',
+        tileSize: 512,
+        zoomOffset: -1,
+        accessToken: 'pk.eyJ1IjoiZGVhZHdhdHIiLCJhIjoiY2p5dWJid3B3MGJ5cDNucnJiamQ3c2VubiJ9.dNV9fXFWNnRdNkLAZ-6t1g'
+    }).addTo(mymap);
+
+// var marker = L.marker([51.5, -0.09]).addTo(mymap);
+// marker.bindPopup("<b>Hello world!</b><br>I am a popup.");
+    document.getElementById('myDate').valueAsDate = new Date();
+    myDate.max = new Date().toISOString().split("T")[0];
+    
+    const COLORS = {
+        'truck': 'rgba(255, 99, 132, 0.7)',
+        'car': 'rgba(255, 206, 86, 0.7)',
+        'motorbike': 'rgba(75, 192, 192, 0.7)',
+        'bus': 'rgba(153, 102, 255, 0.7)',
+        'person': 'rgba(255, 159, 64, 0.7)'
+    };
+
+    function getDate() {
+        var x = document.getElementById("myDate").value;
+        return x;
+    }
+      
+    function updateGraph(e) {
+        let camera_id = this.options.id.replace("JamCams_", "")
+        let starttime = getDate() + "T00%3A00%3A00";
+        document.getElementById("chart").style.display = "block";
+        config.options.title.text = 'Loading ' + camera_id + "...";
+        config.data.labels = [];
+        config.data.datasets = [];
+        window.myChart.update();
+        // https://urbanair.turing.ac.uk/
+
+        // console.log(camera_id)
+        // console.log(starttime)
+        fetch('api/v1/jamcams/raw?camera_id=' + camera_id + '&starttime=' + starttime)
+            .then(function (response) {
+                response.json().then(function (result) {
+
+                    let detection_classes = Array.from(new Set(result.map(({detection_class}) => detection_class)))
+                    for (type of detection_classes) {
+                        let subdat = result.filter(function(item){return item.detection_class == type})
+                        let counts =  subdat.map(({measurement_start_utc, counts}) => ({t: new Date(measurement_start_utc + 'Z'), y: counts})) 
+                        
+              
+                    //     zeroIdxs = result.counts[type].filter(i => i > 0);
+                            config.data.datasets.push(
+                                {
+                                    label: type,
+                                    backgroundColor: COLORS[type],
+                                    borderColor: COLORS[type],
+                                    data: counts,
+                                    fill: false,
+                                }
+                            )
+                            // console.log(config.data.datasets)
+                    }
+                    config.options.title.text = 'Counts for camera ' + camera_id + ' on ' + getDate();
+                    window.myChart.update()
+                });
+            });
+
+
+    }
+
+    function generateIcon(activity) {
+        const myCustomColour = 'rgb(0,0,' + Math.round((parseInt(activity)/300) * 255)  + ')';
+
+        const markerHtmlStyles = `
+          background-color: ${myCustomColour};
+          width: 3rem;
+          height: 3rem;
+          display: block;
+          left: -1.5rem;
+          top: -1.5rem;
+          position: relative;
+          border-radius: 3rem 3rem 0;
+          transform: rotate(45deg);
+          border: 1px solid #FFFFFF
+        `;
+
+        return L.divIcon({
+          className: "my-custom-pin",
+          iconAnchor: [0, 24],
+          labelAnchor: [-6, 0],
+          popupAnchor: [0, -36],
+          html: `<span style="${markerHtmlStyles}" />`
+        });
+    }
+
+    let markerType = 'people';
+    let showGroundEstimates = 'show';
+
+    function generateIcon2(activity,max) {
+        const VIRIDIS = [  [0.267004, 0.004874, 0.329415],  [0.268510, 0.009605, 0.335427],  [0.269944, 0.014625, 0.341379],  [0.271305, 0.019942, 0.347269],  [0.272594, 0.025563, 0.353093],  [0.273809, 0.031497, 0.358853],  [0.274952, 0.037752, 0.364543],  [0.276022, 0.044167, 0.370164],  [0.277018, 0.050344, 0.375715],  [0.277941, 0.056324, 0.381191],  [0.278791, 0.062145, 0.386592],  [0.279566, 0.067836, 0.391917],  [0.280267, 0.073417, 0.397163],  [0.280894, 0.078907, 0.402329],  [0.281446, 0.084320, 0.407414],  [0.281924, 0.089666, 0.412415],  [0.282327, 0.094955, 0.417331],  [0.282656, 0.100196, 0.422160],  [0.282910, 0.105393, 0.426902],  [0.283091, 0.110553, 0.431554],  [0.283197, 0.115680, 0.436115],  [0.283229, 0.120777, 0.440584],  [0.283187, 0.125848, 0.444960],  [0.283072, 0.130895, 0.449241],  [0.282884, 0.135920, 0.453427],  [0.282623, 0.140926, 0.457517],  [0.282290, 0.145912, 0.461510],  [0.281887, 0.150881, 0.465405],  [0.281412, 0.155834, 0.469201],  [0.280868, 0.160771, 0.472899],  [0.280255, 0.165693, 0.476498],  [0.279574, 0.170599, 0.479997],  [0.278826, 0.175490, 0.483397],  [0.278012, 0.180367, 0.486697],  [0.277134, 0.185228, 0.489898],  [0.276194, 0.190074, 0.493001],  [0.275191, 0.194905, 0.496005],  [0.274128, 0.199721, 0.498911],  [0.273006, 0.204520, 0.501721],  [0.271828, 0.209303, 0.504434],  [0.270595, 0.214069, 0.507052],  [0.269308, 0.218818, 0.509577],  [0.267968, 0.223549, 0.512008],  [0.266580, 0.228262, 0.514349],  [0.265145, 0.232956, 0.516599],  [0.263663, 0.237631, 0.518762],  [0.262138, 0.242286, 0.520837],  [0.260571, 0.246922, 0.522828],  [0.258965, 0.251537, 0.524736],  [0.257322, 0.256130, 0.526563],  [0.255645, 0.260703, 0.528312],  [0.253935, 0.265254, 0.529983],  [0.252194, 0.269783, 0.531579],  [0.250425, 0.274290, 0.533103],  [0.248629, 0.278775, 0.534556],  [0.246811, 0.283237, 0.535941],  [0.244972, 0.287675, 0.537260],  [0.243113, 0.292092, 0.538516],  [0.241237, 0.296485, 0.539709],  [0.239346, 0.300855, 0.540844],  [0.237441, 0.305202, 0.541921],  [0.235526, 0.309527, 0.542944],  [0.233603, 0.313828, 0.543914],  [0.231674, 0.318106, 0.544834],  [0.229739, 0.322361, 0.545706],  [0.227802, 0.326594, 0.546532],  [0.225863, 0.330805, 0.547314],  [0.223925, 0.334994, 0.548053],  [0.221989, 0.339161, 0.548752],  [0.220057, 0.343307, 0.549413],  [0.218130, 0.347432, 0.550038],  [0.216210, 0.351535, 0.550627],  [0.214298, 0.355619, 0.551184],  [0.212395, 0.359683, 0.551710],  [0.210503, 0.363727, 0.552206],  [0.208623, 0.367752, 0.552675],  [0.206756, 0.371758, 0.553117],  [0.204903, 0.375746, 0.553533],  [0.203063, 0.379716, 0.553925],  [0.201239, 0.383670, 0.554294],  [0.199430, 0.387607, 0.554642],  [0.197636, 0.391528, 0.554969],  [0.195860, 0.395433, 0.555276],  [0.194100, 0.399323, 0.555565],  [0.192357, 0.403199, 0.555836],  [0.190631, 0.407061, 0.556089],  [0.188923, 0.410910, 0.556326],  [0.187231, 0.414746, 0.556547],  [0.185556, 0.418570, 0.556753],  [0.183898, 0.422383, 0.556944],  [0.182256, 0.426184, 0.557120],  [0.180629, 0.429975, 0.557282],  [0.179019, 0.433756, 0.557430],  [0.177423, 0.437527, 0.557565],  [0.175841, 0.441290, 0.557685],  [0.174274, 0.445044, 0.557792],  [0.172719, 0.448791, 0.557885],  [0.171176, 0.452530, 0.557965],  [0.169646, 0.456262, 0.558030],  [0.168126, 0.459988, 0.558082],  [0.166617, 0.463708, 0.558119],  [0.165117, 0.467423, 0.558141],  [0.163625, 0.471133, 0.558148],  [0.162142, 0.474838, 0.558140],  [0.160665, 0.478540, 0.558115],  [0.159194, 0.482237, 0.558073],  [0.157729, 0.485932, 0.558013],  [0.156270, 0.489624, 0.557936],  [0.154815, 0.493313, 0.557840],  [0.153364, 0.497000, 0.557724],  [0.151918, 0.500685, 0.557587],  [0.150476, 0.504369, 0.557430],  [0.149039, 0.508051, 0.557250],  [0.147607, 0.511733, 0.557049],  [0.146180, 0.515413, 0.556823],  [0.144759, 0.519093, 0.556572],  [0.143343, 0.522773, 0.556295],  [0.141935, 0.526453, 0.555991],  [0.140536, 0.530132, 0.555659],  [0.139147, 0.533812, 0.555298],  [0.137770, 0.537492, 0.554906],  [0.136408, 0.541173, 0.554483],  [0.135066, 0.544853, 0.554029],  [0.133743, 0.548535, 0.553541],  [0.132444, 0.552216, 0.553018],  [0.131172, 0.555899, 0.552459],  [0.129933, 0.559582, 0.551864],  [0.128729, 0.563265, 0.551229],  [0.127568, 0.566949, 0.550556],  [0.126453, 0.570633, 0.549841],  [0.125394, 0.574318, 0.549086],  [0.124395, 0.578002, 0.548287],  [0.123463, 0.581687, 0.547445],  [0.122606, 0.585371, 0.546557],  [0.121831, 0.589055, 0.545623],  [0.121148, 0.592739, 0.544641],  [0.120565, 0.596422, 0.543611],  [0.120092, 0.600104, 0.542530],  [0.119738, 0.603785, 0.541400],  [0.119512, 0.607464, 0.540218],  [0.119423, 0.611141, 0.538982],  [0.119483, 0.614817, 0.537692],  [0.119699, 0.618490, 0.536347],  [0.120081, 0.622161, 0.534946],  [0.120638, 0.625828, 0.533488],  [0.121380, 0.629492, 0.531973],  [0.122312, 0.633153, 0.530398],  [0.123444, 0.636809, 0.528763],  [0.124780, 0.640461, 0.527068],  [0.126326, 0.644107, 0.525311],  [0.128087, 0.647749, 0.523491],  [0.130067, 0.651384, 0.521608],  [0.132268, 0.655014, 0.519661],  [0.134692, 0.658636, 0.517649],  [0.137339, 0.662252, 0.515571],  [0.140210, 0.665859, 0.513427],  [0.143303, 0.669459, 0.511215],  [0.146616, 0.673050, 0.508936],  [0.150148, 0.676631, 0.506589],  [0.153894, 0.680203, 0.504172],  [0.157851, 0.683765, 0.501686],  [0.162016, 0.687316, 0.499129],  [0.166383, 0.690856, 0.496502],  [0.170948, 0.694384, 0.493803],  [0.175707, 0.697900, 0.491033],  [0.180653, 0.701402, 0.488189],  [0.185783, 0.704891, 0.485273],  [0.191090, 0.708366, 0.482284],  [0.196571, 0.711827, 0.479221],  [0.202219, 0.715272, 0.476084],  [0.208030, 0.718701, 0.472873],  [0.214000, 0.722114, 0.469588],  [0.220124, 0.725509, 0.466226],  [0.226397, 0.728888, 0.462789],  [0.232815, 0.732247, 0.459277],  [0.239374, 0.735588, 0.455688],  [0.246070, 0.738910, 0.452024],  [0.252899, 0.742211, 0.448284],  [0.259857, 0.745492, 0.444467],  [0.266941, 0.748751, 0.440573],  [0.274149, 0.751988, 0.436601],  [0.281477, 0.755203, 0.432552],  [0.288921, 0.758394, 0.428426],  [0.296479, 0.761561, 0.424223],  [0.304148, 0.764704, 0.419943],  [0.311925, 0.767822, 0.415586],  [0.319809, 0.770914, 0.411152],  [0.327796, 0.773980, 0.406640],  [0.335885, 0.777018, 0.402049],  [0.344074, 0.780029, 0.397381],  [0.352360, 0.783011, 0.392636],  [0.360741, 0.785964, 0.387814],  [0.369214, 0.788888, 0.382914],  [0.377779, 0.791781, 0.377939],  [0.386433, 0.794644, 0.372886],  [0.395174, 0.797475, 0.367757],  [0.404001, 0.800275, 0.362552],  [0.412913, 0.803041, 0.357269],  [0.421908, 0.805774, 0.351910],  [0.430983, 0.808473, 0.346476],  [0.440137, 0.811138, 0.340967],  [0.449368, 0.813768, 0.335384],  [0.458674, 0.816363, 0.329727],  [0.468053, 0.818921, 0.323998],  [0.477504, 0.821444, 0.318195],  [0.487026, 0.823929, 0.312321],  [0.496615, 0.826376, 0.306377],  [0.506271, 0.828786, 0.300362],  [0.515992, 0.831158, 0.294279],  [0.525776, 0.833491, 0.288127],  [0.535621, 0.835785, 0.281908],  [0.545524, 0.838039, 0.275626],  [0.555484, 0.840254, 0.269281],  [0.565498, 0.842430, 0.262877],  [0.575563, 0.844566, 0.256415],  [0.585678, 0.846661, 0.249897],  [0.595839, 0.848717, 0.243329],  [0.606045, 0.850733, 0.236712],  [0.616293, 0.852709, 0.230052],  [0.626579, 0.854645, 0.223353],  [0.636902, 0.856542, 0.216620],  [0.647257, 0.858400, 0.209861],  [0.657642, 0.860219, 0.203082],  [0.668054, 0.861999, 0.196293],  [0.678489, 0.863742, 0.189503],  [0.688944, 0.865448, 0.182725],  [0.699415, 0.867117, 0.175971],  [0.709898, 0.868751, 0.169257],  [0.720391, 0.870350, 0.162603],  [0.730889, 0.871916, 0.156029],  [0.741388, 0.873449, 0.149561],  [0.751884, 0.874951, 0.143228],  [0.762373, 0.876424, 0.137064],  [0.772852, 0.877868, 0.131109],  [0.783315, 0.879285, 0.125405],  [0.793760, 0.880678, 0.120005],  [0.804182, 0.882046, 0.114965],  [0.814576, 0.883393, 0.110347],  [0.824940, 0.884720, 0.106217],  [0.835270, 0.886029, 0.102646],  [0.845561, 0.887322, 0.099702],  [0.855810, 0.888601, 0.097452],  [0.866013, 0.889868, 0.095953],  [0.876168, 0.891125, 0.095250],  [0.886271, 0.892374, 0.095374],  [0.896320, 0.893616, 0.096335],  [0.906311, 0.894855, 0.098125],  [0.916242, 0.896091, 0.100717],  [0.926106, 0.897330, 0.104071],  [0.935904, 0.898570, 0.108131],  [0.945636, 0.899815, 0.112838],  [0.955300, 0.901065, 0.118128],  [0.964894, 0.902323, 0.123941],  [0.974417, 0.903590, 0.130215],  [0.983868, 0.904867, 0.136897],  [0.993248, 0.906157, 0.143936]];
+        let colour = VIRIDIS[0];
+
+        if(activity !== undefined){
+            
+          //  let max = markerType == 'all' ? 150 : 50;
+           colour = VIRIDIS[Math.floor(Math.min(activity/max, 1) * 255)];
+        //   console.log("result="+ Math.min(activity.counts/max, 1))    
+        }
+        const myCustomColour = 'rgba('+255*colour[0]+','+255*colour[1]+','+255*colour[2]+',0.5)';
+      
+        const markerHtmlStyles = `
+          background-color: ${myCustomColour};
+          width: 1rem;
+          height: 1rem;
+          display: block;
+          left: -0.5rem;
+          top: -0.5rem;
+          position: relative;
+          border-radius: 1rem 1rem 1rem;
+          // transform: rotate(45deg);
+          border: 2px solid #FFFFFF80;
+        `;
+
+        return L.divIcon({
+          className: "my-custom-pin",
+          iconAnchor: [0, 24],
+          labelAnchor: [-6, 0],
+          popupAnchor: [0, -36],
+          html: `<span style="${markerHtmlStyles}" />`
+        });
+    }
+
+    let test = undefined;
+    let markers = L.layerGroup().addTo(mymap);
+    
+    function updateMarkers(type){
+        markers.clearLayers();
+        let starttime = getDate() + "T00%3A00%3A00";
+        fetch('https://api.tfl.gov.uk/Place/Type/JamCam/').then(function (response) {
+            response.json().then(function (result) {
+                const cameras = result;
+                fetch('api/v1/jamcams/hourly?detection_class=' + type + '&starttime=' + starttime).then(function (response2) {
+                    
+                    response2.json().then(function (result2) {
+                        
+                        const activities = result2;
+                    
+                        let all_counts = result2.map(({counts}) => (counts)) 
+                       
+                        let max=Math.max(...all_counts)
+                        
+                        for (let c of cameras) {
+                            
+                            let camera_id = c.id.replace("JamCams_", "")
+                            
+                            let items = activities.filter(function(item){return item.camera_id == camera_id})
+
+                            let  max_at_camera = 0
+                            if (items.length > 0){
+                                max_at_camera = Math.max(...items.map(({counts}) => (counts)))
+                            } 
+
+                          
+                            L.marker([c.lat, c.lon], options = {
+                                'id': c.id,
+                                'icon': generateIcon2(max_at_camera, max)
+                            }).addTo(mymap).bindPopup(
+                                "<strong>" + c.id + "</strong>" +
+                                "<br>" +
+                                (showGroundEstimates == 'show' ? "<img class='annotation' src='/static/img/annotations/" + c.id.replace("JamCams_", "").replace("0000", "") + "_annotated_image.png'>":"") +
+                                "<img src='https://s3-eu-west-1.amazonaws.com/jamcams.tfl.gov.uk/" + c.id.replace("JamCams_", "") + ".jpg' alr='" + c.id + "' width='281' height='230'>" +
+                                "<br><div class='mono'>" +
+                                "<span style='color: red'>Parameter estimation export in queue</span><br>" +
+                                "h &nbsp;&nbsp;&nbsp;&nbsp;&nbsp; | Height (metres): <br>" +
+                                "phi &nbsp;&nbsp;&nbsp; | Heading (degrees): <br>" +
+                                "u_0,v_0 | Vanishing point (pixels):  <br>" +
+                                "S &nbsp;&nbsp;&nbsp;&nbsp;&nbsp; | Scale factor (NA): </div>"
+                            ).on('click', updateGraph).addTo(markers);
+                        }
+                        config1.data.datasets.push(
+                            {
+                                label: type,
+                                backgroundColor: COLORS[type],
+                                borderColor: COLORS[type],
+                                data: max,
+                                fill: true,
+                            }
+                        )
+                     
+                        config1.options.title.text = 'Average activity on ' + getDate() + ' by Type (all cameras)';
+                        myBar.update()
+                       // mymap.addLayer(markers);
+                    });
+                });
+            });
+        });
+    }
+
+    updateMarkers('people');
+
+    function changeMarkerType() {
+        // console.log('setting to ' + document.getElementById("mySelect").value);
+        markerType = document.getElementById("mySelect").value;
+        updateMarkers(document.getElementById("mySelect").value);
+    }
+
+    function setGroundEstimates(){
+        showGroundEstimates = document.getElementById("mySelect2").value;
+        console.log(showGroundEstimates);
+        updateMarkers(document.getElementById("mySelect").value);
+    }
+
+    function updateMarkersByDate(){
+        updateMarkers(document.getElementById("mySelect").value);
+    }
+
+    var ctx = document.getElementById('myChart').getContext('2d');
+    var ctx1 = document.getElementById('myBar').getContext('2d');
+    var config = {
+        type: 'line',
+        data: {
+            labels: ['None'],
+            datasets: []
+        },
+        options: {
+            responsive: true,
+            title: {
+                display: true,
+                text: 'Click on a camera to see counts within last 12 hrs'
+            },
+            tooltips: {
+                mode: 'x',
+                intersect: false,
+                bodyFontColor: '#fff',
+                titleFontColor: '#fff',
+            },
+            hover: {
+                mode: 'nearest',
+                intersect: true
+            },
+            scales: {
+                xAxes: [{
+                    display: true,
+                    scaleLabel: {
+                        display: true,
+                        labelString: 'Time'
+                    },
+                    type: 'time',
+                    // distribution: 'linear',
+                    time: {
+                        parser: 'MM/DD/YYYY HH:mm',
+                        tooltipFormat: 'll HH:mm',
+                        unit: 'hour',
+                        unitStepSize: 1,
+                        displayFormats: {
+                            'hour': 'HH:mm'
+                        }
+                    }
+                }],
+                yAxes: [{
+                    display: true,
+                    scaleLabel: {
+                        display: true,
+                        labelString: 'Counts'
+                    },
+                    ticks: {
+                        min: 0,
+                        beginAtZero: true,
+                        stepSize: 1,
+                    }
+                }]
+            }
+        }
+    };
+    var config1 = {
+        type: 'bar',
+        data: {
+            labels: ['None'],
+            datasets: []
+        },
+        options: {
+            responsive: true,
+            title: {
+                display: true,
+                text: 'Average activity by Type (all cameras)'
+            },
+            tooltips: {
+                mode: 'x',
+                intersect: false,
+                bodyFontColor: '#fff',
+                titleFontColor: '#fff',
+            },
+            hover: {
+                mode: 'nearest',
+                intersect: true
+            },
+            scales: {
+                xAxes: [{
+                    display: true,
+                    scaleLabel: {
+                        display: true,
+                        labelString: 'Time',
+                        barPercentage: 1.3
+                    },
+                    type: 'time',
+                    // distribution: 'linear',
+                    time: {
+                        parser: 'MM/DD/YYYY HH:mm',
+                        tooltipFormat: 'll HH:mm',
+                        unit: 'hour',
+                        unitStepSize: 1,
+                        displayFormats: {
+                            'hour': 'HH:mm'
+                        }
+                    }
+                }],
+                yAxes: [{
+                    display: true,
+                    scaleLabel: {
+                        display: true,
+                        labelString: 'Counts'
+                    },
+                    ticks: {
+                        min: 0,
+                        beginAtZero: true,
+                        stepSize: 1,
+                    }
+                }]
+            }
+        }
+    };
+    var myBar = new Chart(ctx1,config1);
+    window.myChart = new Chart(ctx, config);
+
+</script>
+<!--</section>-->