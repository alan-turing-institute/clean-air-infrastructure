"""
Model fitting
"""
import logging
import argparse
from dateutil.parser import isoparse
from dateutil.relativedelta import relativedelta
<<<<<<< HEAD
from cleanair.models import ModelData, SVGP_TF1
=======
import numpy as np
from cleanair.models import ModelData, SVGP
>>>>>>> 43b0c83b
from cleanair.loggers import get_log_level


def strtime_offset(strtime, offset_hours):
    """Give an datetime as an iso string and an offset and return a new time"""

    return (isoparse(strtime) + relativedelta(hours=offset_hours)).isoformat()

def model_data_tests(model_data, y_pred):
    """
    Check a model data fit is as expected.
    """
    training_data_dict = model_data.get_training_data_arrays(dropna=False)
    predict_data_dict = model_data.get_pred_data_arrays(dropna=False, return_y=True)
    x_train = training_data_dict['X']
    y_train = training_data_dict['Y']
    x_test = predict_data_dict['X']
    
    # checks for satellite
    assert 'satellite' not in x_test
    assert not 'include_satellite' in model_data.config or 'satellite' in x_train

    # check the shape of x_test and y_pred
    try:
        num_pred_rows = y_pred['laqn']['NO2']['mean'].shape[0]
        num_x_rows = x_test['laqn'].shape[0]
        assert num_pred_rows == num_x_rows
    except AssertionError:
        error_message = 'Rows in y_pred laqn No2 mean is {pred_rows}. '.format(
            pred_rows=num_pred_rows
        )
        error_message += 'Rows in x_test laqn is {x_rows}. '.format(
            x_rows=num_x_rows
        )
        error_message += 'The number of rows in both arrays should be the same.'
        raise ValueError(error_message)

def main():
    """
    Run model fitting
    """
    # Read command line arguments
    parser = argparse.ArgumentParser(description="Run model fitting")
    parser.add_argument(
        "-s",
        "--secretfile",
        default="../../terraform/.secrets/db_secrets.json",
        help="File with connection secrets.",
    )
    parser.add_argument(
        "-d",
        "--config_dir",
        default="./",
        help="Filepath to directory to store model and data.",
    )
    parser.add_argument(
        "-w", "--write", action="store_true", help="Write model data config to file.",
    )
    parser.add_argument(
        "-r", "--read", action="store_true", help="Read model data from config_dir.",
    )
    parser.add_argument(
        "-u",
        "--update",
        action="store_true",
        help="Update the database with model results.",
    )
    parser.add_argument("-v", "--verbose", action="count", default=0)

    parser.add_argument(
        "--trainend",
        type=str,
        default="2020-01-30T00:00:00",
        help="The last datetime (YYYY-MM-DD HH:MM:SS) to get model data for training.",
    )
    parser.add_argument(
        "--trainhours",
        type=int,
        default=48,
        help="The number of hours to get training data for.",
    )
    parser.add_argument(
        "--predstart",
        type=str,
        default="2020-01-30T00:00:00",
        help="The first datetime (YYYY-MM-DD HH:MM:SS) to get model data for prediction.",
    )
    parser.add_argument(
        "--predhours", type=int, default=48, help="The number of hours to predict for"
    )

    # Parse and interpret arguments
    args = parser.parse_args()
    kwargs = vars(args)

    # Update database/write to file
    update = kwargs.pop("update")
    write = kwargs.pop("write")
    read = kwargs.pop("read")

    # Set logging verbosity
    logging.basicConfig(level=get_log_level(kwargs.pop("verbose", 0)))

    # Get training and pred start and end datetimes
    train_end = kwargs.pop("trainend")
    train_n_hours = kwargs.pop("trainhours")
    pred_start = kwargs.pop("predstart")
    pred_n_hours = kwargs.pop("predhours")
    train_start = strtime_offset(train_end, -train_n_hours)
    pred_end = strtime_offset(pred_start, pred_n_hours)

    # Model configuration
    model_config = {
        "train_start_date": train_start,
        "train_end_date": train_end,
        "pred_start_date": pred_start,
        "pred_end_date": pred_end,
        "include_satellite": True,
        "include_prediction_y": True,
        "train_sources": ["laqn"],
        "pred_sources": ["laqn"],
        "train_interest_points": "all",
        "train_satellite_interest_points": "all",
        "pred_interest_points": "all",
        "species": ["NO2"],
        "features": [
            "value_1000_total_a_road_length",
            "value_500_total_a_road_length",
            "value_500_total_a_road_primary_length",
            "value_500_total_b_road_length",
        ],
        "norm_by": "laqn",
        "model_type": "svgp",
        "tag": "tf1_test",
    }

    if "aqe" in model_config["train_sources"] + model_config["pred_sources"]:
        raise NotImplementedError("AQE cannot currently be run. Coming soon")

    if model_config["species"] != ["NO2"]:
        raise NotImplementedError(
            "The only pollutant we can model right now is NO2. Coming soon"
        )

    # initialise the model
<<<<<<< HEAD
    model_fitter = SVGP_TF1(batch_size=100)   # big batch size for the grid
=======
    model_fitter = SVGP(batch_size=1000)  # big batch size for the grid
>>>>>>> 43b0c83b
    model_fitter.model_params["maxiter"] = 1
    model_fitter.model_params["model_state_fp"] = args.config_dir

    # Get the model data
    if read:
        model_data = ModelData(**kwargs)
    else:
        model_data = ModelData(config=model_config, **kwargs)

<<<<<<< HEAD
    # write model results to file
    if write:
        model_data.save_config_state(args.config_dir)

    # get the training and test dictionaries
    training_data_dict = model_data.get_training_data_arrays(dropna=False)
    predict_data_dict = model_data.get_pred_data_arrays(dropna=False)
    x_train = training_data_dict['X']
    y_train = training_data_dict['Y']
    x_test = predict_data_dict['X']
=======
    training_data_dict = model_data.get_training_data_arrays(dropna=True)
    predict_data_dict = model_data.get_pred_data_arrays(dropna=False)

    # the shapes of the arrays
    y_train_shape = training_data_dict["Y"].shape

    # get the training and testing data into the correct format
    x_train = dict(laqn=training_data_dict["X"])
    y_train = dict(
        laqn=dict(NO2=np.reshape(training_data_dict["Y"], (y_train_shape[0], 1)))
    )
    x_test = dict(laqn=predict_data_dict["X"])
>>>>>>> 43b0c83b

    # Fit the model
    model_fitter.fit(x_train, y_train, save_model_state=False)

    # Get info about the model fit
    # model_fit_info = model_fitter.fit_info()

    # Do prediction
    y_pred = model_fitter.predict(x_test)

    # Check the model data fit is as expected
    model_data_tests(model_data, y_pred)

    # Internally update the model results in the ModelData object
    model_data.update_test_df_with_preds(y_pred)

    # Write the model results to the database
    if update:
        model_data.update_remote_tables()

if __name__ == "__main__":
    main()<|MERGE_RESOLUTION|>--- conflicted
+++ resolved
@@ -5,12 +5,8 @@
 import argparse
 from dateutil.parser import isoparse
 from dateutil.relativedelta import relativedelta
-<<<<<<< HEAD
-from cleanair.models import ModelData, SVGP_TF1
-=======
 import numpy as np
 from cleanair.models import ModelData, SVGP
->>>>>>> 43b0c83b
 from cleanair.loggers import get_log_level
 
 
@@ -156,11 +152,7 @@
         )
 
     # initialise the model
-<<<<<<< HEAD
-    model_fitter = SVGP_TF1(batch_size=100)   # big batch size for the grid
-=======
     model_fitter = SVGP(batch_size=1000)  # big batch size for the grid
->>>>>>> 43b0c83b
     model_fitter.model_params["maxiter"] = 1
     model_fitter.model_params["model_state_fp"] = args.config_dir
 
@@ -170,7 +162,6 @@
     else:
         model_data = ModelData(config=model_config, **kwargs)
 
-<<<<<<< HEAD
     # write model results to file
     if write:
         model_data.save_config_state(args.config_dir)
@@ -181,20 +172,6 @@
     x_train = training_data_dict['X']
     y_train = training_data_dict['Y']
     x_test = predict_data_dict['X']
-=======
-    training_data_dict = model_data.get_training_data_arrays(dropna=True)
-    predict_data_dict = model_data.get_pred_data_arrays(dropna=False)
-
-    # the shapes of the arrays
-    y_train_shape = training_data_dict["Y"].shape
-
-    # get the training and testing data into the correct format
-    x_train = dict(laqn=training_data_dict["X"])
-    y_train = dict(
-        laqn=dict(NO2=np.reshape(training_data_dict["Y"], (y_train_shape[0], 1)))
-    )
-    x_test = dict(laqn=predict_data_dict["X"])
->>>>>>> 43b0c83b
 
     # Fit the model
     model_fitter.fit(x_train, y_train, save_model_state=False)
