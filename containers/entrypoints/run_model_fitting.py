"""
Model fitting
"""
import os
import logging
import pickle
<<<<<<< HEAD
from dateutil.parser import isoparse
from dateutil.relativedelta import relativedelta
from cleanair.models import ModelData, SVGP, MR_DGP_MODEL
=======
from datetime import datetime
from cleanair.models import ModelData, SVGP
>>>>>>> 6c8588f9
from cleanair.loggers import get_log_level
from cleanair.parsers import ModelFitParser
from cleanair.parsers import get_data_config_from_kwargs


def write_predictions_to_file(y_pred, results_dir, filename):
    """Write a prediction dict to pickle."""
    pred_filepath = os.path.join(results_dir, filename)
    with open(pred_filepath, "wb") as handle:
        pickle.dump(y_pred, handle)


<<<<<<< HEAD

class ModelFitParser(CleanAirParser):
    """
    A parser for the model fitting entrypoint.
    """

    def __init__(self, **kwargs):
        super().__init__(**kwargs)
        self.add_argument(
            "-m",
            "--model",
            type=str,
            default='svgp',
            help="Model to run.",
        )
        self.add_argument(
            "-results_dir",
            type=str,
            default=None,
            help="Filepath to the directory of results.",
        )
        self.add_argument(
            "-w",
            "--write",
            action="store_true",
            help="Write model data config to file.",
        )
        self.add_argument(
            "-r",
            "--read",
            action="store_true",
            help="Read model data from config_dir.",
        )
        self.add_argument(
            "-u",
            "--update",
            action="store_true",
            help="Update the database with model results.",
        )
        self.add_argument(
            "-p",
            "--write_prediction",
            action="store_true",
            help="Write the predictions to file.",
        )
        self.add_argument(
            "-y",
            "--return_y",
            action="store_true",
            help="Include pollutant data in the test dataset.",
        )
        self.add_argument(
            "-t",
            "--predict_training",
            action="store_true",
            help="Predict on the training set.",
        )
        self.add_argument(
            "--trainend",
            type=str,
            default="2020-01-30T00:00:00",
            help="The last datetime (YYYY-MM-DD HH:MM:SS) to get model data for training.",
        )
        self.add_argument(
            "--trainhours",
            type=int,
            default=48,
            help="The number of hours to get training data for.",
        )
        self.add_argument(
            "--predstart",
            type=str,
            default="2020-01-30T00:00:00",
            help="The first datetime (YYYY-MM-DD HH:MM:SS) to get model data for prediction.",
        )
        self.add_argument(
            "--predhours",
            type=int,
            default=48,
            help="The number of hours to predict for",
        )


def strtime_offset(strtime, offset_hours):
    """Give an datetime as an iso string and an offset and return a new time"""

    return (isoparse(strtime) + relativedelta(hours=offset_hours)).isoformat()


def get_data_config(kwargs):
    """
    Return a dictionary of model data configs given parser arguments.
    """
    # Get training and pred start and end datetimes
    train_end = kwargs.pop("trainend")
    train_n_hours = kwargs.pop("trainhours")
    pred_start = kwargs.pop("predstart")
    pred_n_hours = kwargs.pop("predhours")
    train_start = strtime_offset(train_end, -train_n_hours)
    pred_end = strtime_offset(pred_start, pred_n_hours)
    return_y = kwargs.pop("return_y")

    # Model configuration
    model_config = {
        "train_start_date": train_start,
        "train_end_date": train_end,
        "pred_start_date": pred_start,
        "pred_end_date": pred_end,
        "include_satellite": True,
        "include_prediction_y": return_y,
        "train_sources": ["laqn"],
        "pred_sources": ["laqn"],
        "train_interest_points": "all",
        "train_satellite_interest_points": "all",
        "pred_interest_points": "all",
        "species": ["NO2"],
        "features": [
            "value_1000_total_a_road_length",
            "value_500_total_a_road_length",
            "value_500_total_a_road_primary_length",
            "value_500_total_b_road_length",
        ],
        "norm_by": "laqn",
        "model_type": "svgp",
        "tag": "testing_dashboard",
    }
    return model_config


def main():
=======
def main():  # pylint: disable=R0914
>>>>>>> 6c8588f9
    """
    Run model fitting
    """
    # Read command line arguments
    parser = ModelFitParser(description="Run model fitting")

    # Parse and interpret arguments
    kwargs = parser.parse_kwargs()

    # Update database/write to file
    no_db_write = kwargs.pop("no_db_write")
    local_write = kwargs.pop("local_write")
    local_read = kwargs.pop("local_read")
    predict_write = kwargs.pop("predict_write")
    results_dir = kwargs.pop("results_dir")
    model_dir = kwargs.pop("model_dir")
    predict_training = kwargs.pop("predict_training")

    # Experiment config
    xp_config = dict(
        name="svgp",
        restore=False,
        model_state_fp=model_dir,
        save_model_state=False,
    )

    # Set logging verbosity
    logging.basicConfig(level=get_log_level(kwargs.pop("verbose", 0)))

    # get the model config from the parser arguments
    model_config = get_data_config_from_kwargs(kwargs)

    if "aqe" in model_config["train_sources"] + model_config["pred_sources"]:
        raise NotImplementedError("AQE cannot currently be run. Coming soon")

    if model_config["species"] != ["NO2"]:
        raise NotImplementedError(
            "The only pollutant we can model right now is NO2. Coming soon"
        )

    # initialise the model
<<<<<<< HEAD

    models = {
        'svgp': SVGP,
        'mr_dgp': MR_DGP_MODEL,
    }

    model_name = kwargs.pop('model')

    if model_name not in models:
        raise NotImplementedError('Model {model} has not been implmented'.format(model=kwargs['model']))

    #TODO: setup model params in init
    model_fitter = models[model_name](batch_size=100)   
    model_fitter.model_params["maxiter"] = 1
    model_fitter.model_params["model_state_fp"] = kwargs["config_dir"]
=======
    model_fitter = SVGP(experiment_config=xp_config, batch_size=1000)  # big batch size for the grid
    model_fitter.model_params["maxiter"] = 10
    model_fitter.model_params["model_state_fp"] = model_dir
>>>>>>> 6c8588f9

    # Get the model data
    if local_read:
        logging.info("Reading local data")
        model_data = ModelData(**kwargs)
    else:
        model_data = ModelData(config=model_config, **kwargs)

    # write model results to file
    if local_write:
        model_data.save_config_state(kwargs["config_dir"])

    # get the training and test dictionaries
    training_data_dict = model_data.get_training_data_arrays(dropna=False)
    predict_data_dict = model_data.get_pred_data_arrays(dropna=False)
    x_train = training_data_dict["X"]
    y_train = training_data_dict["Y"]
    x_test = predict_data_dict["X"]

    # Fit the model
    logging.info(
        "Training the model for %s iterations.", model_fitter.model_params["maxiter"]
    )
    fit_start_time = datetime.now()
    model_fitter.fit(x_train, y_train)

    # Get info about the model fit
    # model_fit_info = model_fitter.fit_info()

    # Do prediction
    y_test_pred = model_fitter.predict(x_test)
    if predict_training:
        x_train_pred = x_train.copy()
        if "satellite" in x_train:
            x_train_pred.pop("satellite")
        y_train_pred = model_fitter.predict(x_train_pred)

    # Internally update the model results in the ModelData object
    model_data.update_test_df_with_preds(y_test_pred, fit_start_time)

    # Write the model results to the database
    if not no_db_write:
        # see issue 103: generalise for multiple pollutants
        model_data.normalised_pred_data_df[
            "predict_mean"
        ] = model_data.normalised_pred_data_df["NO2_mean"]
        model_data.normalised_pred_data_df[
            "predict_var"
        ] = model_data.normalised_pred_data_df["NO2_var"]
        model_data.update_remote_tables()

    # Write the model results to file
    if predict_write:
        write_predictions_to_file(y_test_pred, results_dir, "test_pred.pickle")
        if predict_training:
            write_predictions_to_file(y_train_pred, results_dir, "train_pred.pickle")


if __name__ == "__main__":
    main()<|MERGE_RESOLUTION|>--- conflicted
+++ resolved
@@ -4,14 +4,8 @@
 import os
 import logging
 import pickle
-<<<<<<< HEAD
-from dateutil.parser import isoparse
-from dateutil.relativedelta import relativedelta
+from datetime import datetime
 from cleanair.models import ModelData, SVGP, MR_DGP_MODEL
-=======
-from datetime import datetime
-from cleanair.models import ModelData, SVGP
->>>>>>> 6c8588f9
 from cleanair.loggers import get_log_level
 from cleanair.parsers import ModelFitParser
 from cleanair.parsers import get_data_config_from_kwargs
@@ -24,140 +18,7 @@
         pickle.dump(y_pred, handle)
 
 
-<<<<<<< HEAD
-
-class ModelFitParser(CleanAirParser):
-    """
-    A parser for the model fitting entrypoint.
-    """
-
-    def __init__(self, **kwargs):
-        super().__init__(**kwargs)
-        self.add_argument(
-            "-m",
-            "--model",
-            type=str,
-            default='svgp',
-            help="Model to run.",
-        )
-        self.add_argument(
-            "-results_dir",
-            type=str,
-            default=None,
-            help="Filepath to the directory of results.",
-        )
-        self.add_argument(
-            "-w",
-            "--write",
-            action="store_true",
-            help="Write model data config to file.",
-        )
-        self.add_argument(
-            "-r",
-            "--read",
-            action="store_true",
-            help="Read model data from config_dir.",
-        )
-        self.add_argument(
-            "-u",
-            "--update",
-            action="store_true",
-            help="Update the database with model results.",
-        )
-        self.add_argument(
-            "-p",
-            "--write_prediction",
-            action="store_true",
-            help="Write the predictions to file.",
-        )
-        self.add_argument(
-            "-y",
-            "--return_y",
-            action="store_true",
-            help="Include pollutant data in the test dataset.",
-        )
-        self.add_argument(
-            "-t",
-            "--predict_training",
-            action="store_true",
-            help="Predict on the training set.",
-        )
-        self.add_argument(
-            "--trainend",
-            type=str,
-            default="2020-01-30T00:00:00",
-            help="The last datetime (YYYY-MM-DD HH:MM:SS) to get model data for training.",
-        )
-        self.add_argument(
-            "--trainhours",
-            type=int,
-            default=48,
-            help="The number of hours to get training data for.",
-        )
-        self.add_argument(
-            "--predstart",
-            type=str,
-            default="2020-01-30T00:00:00",
-            help="The first datetime (YYYY-MM-DD HH:MM:SS) to get model data for prediction.",
-        )
-        self.add_argument(
-            "--predhours",
-            type=int,
-            default=48,
-            help="The number of hours to predict for",
-        )
-
-
-def strtime_offset(strtime, offset_hours):
-    """Give an datetime as an iso string and an offset and return a new time"""
-
-    return (isoparse(strtime) + relativedelta(hours=offset_hours)).isoformat()
-
-
-def get_data_config(kwargs):
-    """
-    Return a dictionary of model data configs given parser arguments.
-    """
-    # Get training and pred start and end datetimes
-    train_end = kwargs.pop("trainend")
-    train_n_hours = kwargs.pop("trainhours")
-    pred_start = kwargs.pop("predstart")
-    pred_n_hours = kwargs.pop("predhours")
-    train_start = strtime_offset(train_end, -train_n_hours)
-    pred_end = strtime_offset(pred_start, pred_n_hours)
-    return_y = kwargs.pop("return_y")
-
-    # Model configuration
-    model_config = {
-        "train_start_date": train_start,
-        "train_end_date": train_end,
-        "pred_start_date": pred_start,
-        "pred_end_date": pred_end,
-        "include_satellite": True,
-        "include_prediction_y": return_y,
-        "train_sources": ["laqn"],
-        "pred_sources": ["laqn"],
-        "train_interest_points": "all",
-        "train_satellite_interest_points": "all",
-        "pred_interest_points": "all",
-        "species": ["NO2"],
-        "features": [
-            "value_1000_total_a_road_length",
-            "value_500_total_a_road_length",
-            "value_500_total_a_road_primary_length",
-            "value_500_total_b_road_length",
-        ],
-        "norm_by": "laqn",
-        "model_type": "svgp",
-        "tag": "testing_dashboard",
-    }
-    return model_config
-
-
-def main():
-=======
 def main():  # pylint: disable=R0914
->>>>>>> 6c8588f9
     """
     Run model fitting
     """
@@ -199,7 +60,6 @@
         )
 
     # initialise the model
-<<<<<<< HEAD
 
     models = {
         'svgp': SVGP,
@@ -212,14 +72,8 @@
         raise NotImplementedError('Model {model} has not been implmented'.format(model=kwargs['model']))
 
     #TODO: setup model params in init
-    model_fitter = models[model_name](batch_size=100)   
+    model_fitter = models[model_name](experiment_config=xp_config, batch_size=100)   
     model_fitter.model_params["maxiter"] = 1
-    model_fitter.model_params["model_state_fp"] = kwargs["config_dir"]
-=======
-    model_fitter = SVGP(experiment_config=xp_config, batch_size=1000)  # big batch size for the grid
-    model_fitter.model_params["maxiter"] = 10
-    model_fitter.model_params["model_state_fp"] = model_dir
->>>>>>> 6c8588f9
 
     # Get the model data
     if local_read:
