"""
Model fitting
"""
import logging
import argparse
from dateutil.parser import isoparse
from dateutil.relativedelta import relativedelta
from cleanair.models import ModelData, SVGP
from cleanair.loggers import get_log_level

<<<<<<< HEAD
def strtime_offset(strtime, offset_hours):
    """Give an datetime as an iso string and an offset and return a new time"""

    return (isoparse(strtime) + relativedelta(hours=offset_hours)).isoformat()

def model_data_tests(model_data, y_pred):
=======

class ModelFitParser(argparse.ArgumentParser):
>>>>>>> bf014a4f
    """
    A parser for the model fitting entrypoint.
    """

    def __init__(self, **kwargs):
        super().__init__(**kwargs)
        self.add_argument(
            "-s",
            "--secretfile",
            default="../../terraform/.secrets/db_secrets.json",
            help="File with connection secrets.",
        )
        self.add_argument(
            "-d",
            "--config_dir",
            default="./",
            help="Filepath to directory to store model and data.",
        )
        self.add_argument(
            "-w",
            "--write",
            action="store_true",
            help="Write model data config to file.",
        )
        self.add_argument(
            "-r",
            "--read",
            action="store_true",
            help="Read model data from config_dir.",
        )
        self.add_argument(
            "-u",
            "--update",
            action="store_true",
            help="Update the database with model results.",
        )
        self.add_argument("-v", "--verbose", action="count", default=0)

<<<<<<< HEAD
def main():
    """
    Run model fitting
    """
    # Read command line arguments
    parser = argparse.ArgumentParser(description="Run model fitting")
    parser.add_argument(
        "-s",
        "--secretfile",
        default="../../terraform/.secrets/db_secrets.json",
        help="File with connection secrets.",
    )
    parser.add_argument(
        "-d",
        "--config_dir",
        default="./",
        help="Filepath to directory to store model and data.",
    )
    parser.add_argument(
        "-w", "--write", action="store_true", help="Write model data config to file.",
    )
    parser.add_argument(
        "-r", "--read", action="store_true", help="Read model data from config_dir.",
    )
    parser.add_argument(
        "-u",
        "--update",
        action="store_true",
        help="Update the database with model results.",
    )
    parser.add_argument(
        "-y",
        "--return_y",
        action="store_true",
        help="Include pollutant data in the test dataset.",
    )
    parser.add_argument("-v", "--verbose", action="count", default=0)

    parser.add_argument(
        "--trainend",
        type=str,
        default="2020-01-30T00:00:00",
        help="The last datetime (YYYY-MM-DD HH:MM:SS) to get model data for training.",
    )
    parser.add_argument(
        "--trainhours",
        type=int,
        default=48,
        help="The number of hours to get training data for.",
    )
    parser.add_argument(
        "--predstart",
        type=str,
        default="2020-01-30T00:00:00",
        help="The first datetime (YYYY-MM-DD HH:MM:SS) to get model data for prediction.",
    )
    parser.add_argument(
        "--predhours", type=int, default=48, help="The number of hours to predict for"
    )
=======
        self.add_argument(
            "--trainend",
            type=str,
            default="2020-01-30T00:00:00",
            help="The last datetime (YYYY-MM-DD HH:MM:SS) to get model data for training.",
        )
        self.add_argument(
            "--trainhours",
            type=int,
            default=48,
            help="The number of hours to get training data for.",
        )
        self.add_argument(
            "--predstart",
            type=str,
            default="2020-01-30T00:00:00",
            help="The first datetime (YYYY-MM-DD HH:MM:SS) to get model data for prediction.",
        )
        self.add_argument(
            "--predhours",
            type=int,
            default=48,
            help="The number of hours to predict for",
        )
>>>>>>> bf014a4f


<<<<<<< HEAD
    # Update database/write to file
    update = kwargs.pop("update")
    write = kwargs.pop("write")
    read = kwargs.pop("read")
    return_y = kwargs.pop("return_y")
=======
def strtime_offset(strtime, offset_hours):
    """Give an datetime as an iso string and an offset and return a new time"""

    return (isoparse(strtime) + relativedelta(hours=offset_hours)).isoformat()
>>>>>>> bf014a4f


def get_data_config(kwargs):
    """
    Return a dictionary of model data configs given parser arguments.
    """
    # Get training and pred start and end datetimes
    train_end = kwargs.pop("trainend")
    train_n_hours = kwargs.pop("trainhours")
    pred_start = kwargs.pop("predstart")
    pred_n_hours = kwargs.pop("predhours")
    train_start = strtime_offset(train_end, -train_n_hours)
    pred_end = strtime_offset(pred_start, pred_n_hours)

    # Model configuration
    model_config = {
        "train_start_date": train_start,
        "train_end_date": train_end,
        "pred_start_date": pred_start,
        "pred_end_date": pred_end,
        "include_satellite": True,
        "include_prediction_y": return_y,
        "train_sources": ["laqn"],
        "pred_sources": ["laqn"],
        "train_interest_points": "all",
        "train_satellite_interest_points": "all",
        "pred_interest_points": "all",
        "species": ["NO2"],
        "features": [
            "value_1000_total_a_road_length",
            "value_500_total_a_road_length",
            "value_500_total_a_road_primary_length",
            "value_500_total_b_road_length",
        ],
        "norm_by": "laqn",
        "model_type": "svgp",
        "tag": "testing_dashboard",
    }
    return model_config


def main():
    """
    Run model fitting
    """
    # Read command line arguments
    parser = ModelFitParser(description="Run model fitting")

    # Parse and interpret arguments
    args = parser.parse_args()
    kwargs = vars(args)

    # Update database/write to file
    update = kwargs.pop("update")
    write = kwargs.pop("write")
    read = kwargs.pop("read")

    # Set logging verbosity
    logging.basicConfig(level=get_log_level(kwargs.pop("verbose", 0)))

    # get the model config from the parser arguments
    model_config = get_data_config(kwargs)

    if "aqe" in model_config["train_sources"] + model_config["pred_sources"]:
        raise NotImplementedError("AQE cannot currently be run. Coming soon")

    if model_config["species"] != ["NO2"]:
        raise NotImplementedError(
            "The only pollutant we can model right now is NO2. Coming soon"
        )

    # initialise the model
    model_fitter = SVGP(batch_size=1000)  # big batch size for the grid
    model_fitter.model_params["maxiter"] = 1
    model_fitter.model_params["model_state_fp"] = kwargs["config_dir"]

    # Get the model data
    if read:
        model_data = ModelData(**kwargs)
    else:
        model_data = ModelData(config=model_config, **kwargs)

    # write model results to file
    if write:
        model_data.save_config_state(kwargs["config_dir"])

    # get the training and test dictionaries
    training_data_dict = model_data.get_training_data_arrays(dropna=False)
    predict_data_dict = model_data.get_pred_data_arrays(dropna=False)
    x_train = training_data_dict["X"]
    y_train = training_data_dict["Y"]
    x_test = predict_data_dict["X"]

    # Fit the model
    model_fitter.fit(x_train, y_train)

    # Get info about the model fit
    # model_fit_info = model_fitter.fit_info()

    # Do prediction
    y_pred = model_fitter.predict(x_test)

    # Internally update the model results in the ModelData object
    model_data.update_test_df_with_preds(y_pred)

    # Write the model results to the database
    if update:
        model_data.update_remote_tables()

<<<<<<< HEAD
    return model_data
=======
>>>>>>> bf014a4f

if __name__ == "__main__":
    main()<|MERGE_RESOLUTION|>--- conflicted
+++ resolved
@@ -8,17 +8,7 @@
 from cleanair.models import ModelData, SVGP
 from cleanair.loggers import get_log_level
 
-<<<<<<< HEAD
-def strtime_offset(strtime, offset_hours):
-    """Give an datetime as an iso string and an offset and return a new time"""
-
-    return (isoparse(strtime) + relativedelta(hours=offset_hours)).isoformat()
-
-def model_data_tests(model_data, y_pred):
-=======
-
 class ModelFitParser(argparse.ArgumentParser):
->>>>>>> bf014a4f
     """
     A parser for the model fitting entrypoint.
     """
@@ -56,68 +46,12 @@
             help="Update the database with model results.",
         )
         self.add_argument("-v", "--verbose", action="count", default=0)
-
-<<<<<<< HEAD
-def main():
-    """
-    Run model fitting
-    """
-    # Read command line arguments
-    parser = argparse.ArgumentParser(description="Run model fitting")
-    parser.add_argument(
-        "-s",
-        "--secretfile",
-        default="../../terraform/.secrets/db_secrets.json",
-        help="File with connection secrets.",
-    )
-    parser.add_argument(
-        "-d",
-        "--config_dir",
-        default="./",
-        help="Filepath to directory to store model and data.",
-    )
-    parser.add_argument(
-        "-w", "--write", action="store_true", help="Write model data config to file.",
-    )
-    parser.add_argument(
-        "-r", "--read", action="store_true", help="Read model data from config_dir.",
-    )
-    parser.add_argument(
-        "-u",
-        "--update",
-        action="store_true",
-        help="Update the database with model results.",
-    )
-    parser.add_argument(
-        "-y",
-        "--return_y",
-        action="store_true",
-        help="Include pollutant data in the test dataset.",
-    )
-    parser.add_argument("-v", "--verbose", action="count", default=0)
-
-    parser.add_argument(
-        "--trainend",
-        type=str,
-        default="2020-01-30T00:00:00",
-        help="The last datetime (YYYY-MM-DD HH:MM:SS) to get model data for training.",
-    )
-    parser.add_argument(
-        "--trainhours",
-        type=int,
-        default=48,
-        help="The number of hours to get training data for.",
-    )
-    parser.add_argument(
-        "--predstart",
-        type=str,
-        default="2020-01-30T00:00:00",
-        help="The first datetime (YYYY-MM-DD HH:MM:SS) to get model data for prediction.",
-    )
-    parser.add_argument(
-        "--predhours", type=int, default=48, help="The number of hours to predict for"
-    )
-=======
+        self.add_argument(
+                "-y",
+                "--return_y",
+                action="store_true",
+                help="Include pollutant data in the test dataset.",
+            )
         self.add_argument(
             "--trainend",
             type=str,
@@ -142,21 +76,12 @@
             default=48,
             help="The number of hours to predict for",
         )
->>>>>>> bf014a4f
 
 
-<<<<<<< HEAD
-    # Update database/write to file
-    update = kwargs.pop("update")
-    write = kwargs.pop("write")
-    read = kwargs.pop("read")
-    return_y = kwargs.pop("return_y")
-=======
 def strtime_offset(strtime, offset_hours):
     """Give an datetime as an iso string and an offset and return a new time"""
 
     return (isoparse(strtime) + relativedelta(hours=offset_hours)).isoformat()
->>>>>>> bf014a4f
 
 
 def get_data_config(kwargs):
@@ -170,6 +95,7 @@
     pred_n_hours = kwargs.pop("predhours")
     train_start = strtime_offset(train_end, -train_n_hours)
     pred_end = strtime_offset(pred_start, pred_n_hours)
+    return_y = kwargs.pop("return_y")
 
     # Model configuration
     model_config = {
@@ -266,10 +192,7 @@
     if update:
         model_data.update_remote_tables()
 
-<<<<<<< HEAD
     return model_data
-=======
->>>>>>> bf014a4f
 
 if __name__ == "__main__":
     main()