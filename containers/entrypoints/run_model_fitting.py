--- conflicted
+++ resolved
@@ -40,14 +40,6 @@
 
     # Experiment config
     xp_config = dict(
-        name=model_name,
-        restore=False,
-        model_state_fp=model_dir,
-        save_model_state=False,
-    )
-
-    # Experiment config
-    xp_config = dict(
         name="svgp", restore=False, model_state_fp=model_dir, save_model_state=False,
     )
 
@@ -65,7 +57,6 @@
             "The only pollutant we can model right now is NO2. Coming soon"
         )
 
-<<<<<<< HEAD
     #initialise the model
 
     models = {
@@ -79,22 +70,9 @@
     #TODO: hardcoded defaults?
     #Not sure if name should go inside experiment_config or inside the model class
     #if names here you can run the same model but with different parameters ads the name can change
-    model_params= {
-        'restore': False,
-        'train':  True
-    }
+    model_fitter = models[model_name](experiment_config=xp_config, batch_size=100)   
+    model_fitter.model_params["maxiter"] = 10
 
-    #TODO: setup model params in init
-    model_fitter = models[model_name](experiment_config=xp_config, batch_size=100)   
-    model_fitter.model_params["maxiter"] = 1
-=======
-    # initialise the model
-    model_fitter = SVGP(
-        experiment_config=xp_config, batch_size=1000
-    )  # big batch size for the grid
-    model_fitter.model_params["maxiter"] = 10
-    model_fitter.model_params["model_state_fp"] = model_dir
->>>>>>> 72d3b5a4
 
     # Get the model data
     if local_read:
@@ -152,8 +130,6 @@
         if predict_training:
             write_predictions_to_file(y_train_pred, results_dir, "train_pred.pickle")
 
-    return model_data
-
 
 if __name__ == "__main__":
     main()