"""
Model fitting
"""
import logging
import argparse
from dateutil.parser import isoparse
from dateutil.relativedelta import relativedelta
from cleanair.models import ModelData, SVGP_TF1
from cleanair.loggers import get_log_level

def strtime_offset(strtime, offset_hours):
    """Give an datetime as an iso string and an offset and return a new time"""

    return (isoparse(strtime) + relativedelta(hours=offset_hours)).isoformat()


def main():
    """
    Run model fitting
    """
    # Read command line arguments
    parser = argparse.ArgumentParser(description="Run model fitting")
    parser.add_argument(
        "-s",
        "--secretfile",
        default="db_secrets.json",
        help="File with connection secrets.",
    )
    parser.add_argument(
        "-d",
        "--config_dir",
        default="./",
        help="Filepath to directory to store model and data."
    )
    parser.add_argument(
        "-w",
        "--write",
        action="store_true",
        help="Write model data config to file.",
    )
    parser.add_argument(
        "-r",
        "--read",
        action="store_true",
        help="Read model data from config_dir.",
    )
    parser.add_argument(
        "-u",
        "--update",
        action="store_true",
        help="Update the database with model results.",
    )
    parser.add_argument(
        "-y",
        "--return_y",
        action="store_true",
        help="Include pollutant data in the test dataset.",
    )
    parser.add_argument("-v", "--verbose", action="count", default=0)

    parser.add_argument(
        "--trainend",
        type=str,
        default="2020-01-30T00:00:00",
        help="The last datetime (YYYY-MM-DD HH:MM:SS) to get model data for training.",
    )
    parser.add_argument(
        "--trainhours",
        type=int,
        default=48,
        help="The number of hours to get training data for.",
    )
    parser.add_argument(
        "--predstart",
        type=str,
        default="2020-01-30T00:00:00",
        help="The first datetime (YYYY-MM-DD HH:MM:SS) to get model data for prediction.",
    )
    parser.add_argument(
        "--predhours", type=int, default=48, help="The number of hours to predict for"
    )

    # Parse and interpret arguments
    args = parser.parse_args()
    kwargs = vars(args)

    # Update database/write to file
    update = kwargs.pop("update")
    write = kwargs.pop("write")
    read = kwargs.pop("read")
    return_y = kwargs.pop("return_y")

    # Set logging verbosity
    logging.basicConfig(level=get_log_level(kwargs.pop("verbose", 0)))

    # Get training and pred start and end datetimes
    train_end = kwargs.pop("trainend")
    train_n_hours = kwargs.pop("trainhours")
    pred_start = kwargs.pop("predstart")
    pred_n_hours = kwargs.pop("predhours")
    train_start = strtime_offset(train_end, -train_n_hours)
    pred_end = strtime_offset(pred_start, pred_n_hours)

    # Model configuration
    model_config = {
        "train_start_date": train_start,
        "train_end_date": train_end,
        "pred_start_date": pred_start,
        "pred_end_date": pred_end,
        "include_satellite": False,
        "include_prediction_y": return_y,
        "train_sources": ["laqn"],
        "pred_sources": ["laqn"],
        "train_interest_points": "all",
        "train_satellite_interest_points": "all",
        "pred_interest_points": "all",
        "species": ["NO2"],
        "features": [
            "value_1000_total_a_road_length",
            "value_500_total_a_road_length",
            "value_500_total_a_road_primary_length",
            "value_500_total_b_road_length",
        ],
        "norm_by": "laqn",
        "model_type": "svgp_tf1",
        "tag": "testing_dashboard",
    }

    if 'aqe' in model_config['train_sources'] + model_config['pred_sources']:
        NotImplementedError("AQE cannot currently be run. Coming soon")

    if model_config['species'] != ['NO2']:
        NotImplementedError("The only pollutant we can model right now is NO2. Coming soon")

    # initialise the model
    model_fitter = SVGP_TF1(batch_size=100)   # big batch size for the grid
    model_fitter.model_params["maxiter"] = 1
    model_fitter.model_params["model_state_fp"] = args.config_dir

    # Get the model data
    if read:
        model_data = ModelData(**kwargs)
    else:
        model_data = ModelData(config=model_config, **kwargs)

    # write model results to file
    if write:
        model_data.save_config_state(args.config_dir)

    # get the training and test dictionaries
    training_data_dict = model_data.get_training_data_arrays(dropna=False)
    predict_data_dict = model_data.get_pred_data_arrays(dropna=False)
    x_train = training_data_dict['X']
    y_train = training_data_dict['Y']
    x_test = predict_data_dict['X']

    # Fit the model
    model_fitter.fit(
        x_train,
        y_train,
<<<<<<< HEAD
        save_model_state=False
=======
        save_model_state=False,
        max_iter=10
>>>>>>> dfbf5750
    )

    # Get info about the model fit
    # model_fit_info = model_fitter.fit_info()

    # Do prediction and write to database
    y_pred = model_fitter.predict(x_test)

    try:
        num_pred_rows = y_pred['laqn']['NO2']['mean'].shape[0]
        num_x_rows = x_test['laqn'].shape[0]
        assert num_pred_rows == num_x_rows
    except AssertionError:
        error_message = 'Rows in y_pred laqn No2 mean is {pred_rows}. '.format(
            pred_rows=num_pred_rows
        )
        error_message += 'Rows in x_test laqn is {x_rows}. '.format(
            x_rows=num_x_rows
        )
        error_message += 'The number of rows in both arrays should be the same.'
        raise ValueError(error_message)

    # Internally update the model results in the ModelData object
    model_data.update_test_df_with_preds(y_pred)

    # Write the model results to the database
    if update:
        model_data.update_remote_tables()

    return model_data

if __name__ == "__main__":
    main()<|MERGE_RESOLUTION|>--- conflicted
+++ resolved
@@ -158,12 +158,7 @@
     model_fitter.fit(
         x_train,
         y_train,
-<<<<<<< HEAD
         save_model_state=False
-=======
-        save_model_state=False,
-        max_iter=10
->>>>>>> dfbf5750
     )
 
     # Get info about the model fit
