"""
Model fitting
"""
import logging
import argparse
from datetime import datetime
from dateutil.parser import isoparse
from dateutil.relativedelta import relativedelta
import numpy as np
from cleanair.models import ModelData, SVGP_TF1
from cleanair.loggers import get_log_level


def strtime_offset(strtime, offset_hours):
    """Give an datetime as an iso string and an offset and return a new time"""

    return (isoparse(strtime) + relativedelta(hours=offset_hours)).isoformat()


def main():
    """
    Run model fitting
    """
    # Read command line arguments
    parser = argparse.ArgumentParser(description="Run model fitting")
    parser.add_argument(
        "-s",
        "--secretfile",
        default="db_secrets.json",
        help="File with connection secrets.",
    )
    parser.add_argument("-v", "--verbose", action="count", default=0)

    parser.add_argument(
        "--trainend",
        type=str,
        default="2020-01-10T00:00:00",
        help="The last datetime (YYYY-MM-DD HH:MM:SS) to get model data for training.",
    )
    parser.add_argument(
        "--trainhours",
        type=int,
        default=48,
        help="The number of hours to get training data for.",
    )
    parser.add_argument(
        "--predstart",
        type=str,
        default="2020-01-10T00:00:00",
        help="The first datetime (YYYY-MM-DD HH:MM:SS) to get model data for prediction.",
    )
    parser.add_argument(
        "--predhours", type=int, default=48, help="The number of hours to predict for"
    )
    parser.add_argument(
        "-t",
        "--testdir",
        default="/secrets/test/",
        type=str,
        help="The directory to save test data.",
    )
    parser.add_argument(
        "-w", "--write", action="store_true", help="Write model data to file."
    )
    parser.add_argument(
        "-r", "--read", action="store_true", help="Read model data from file."
    )

    # Parse and interpret arguments
    args = parser.parse_args()
    testdir = args.testdir
    write = args.write
    read = args.read
    kwargs = vars(args)
    del kwargs["testdir"]
    del kwargs["write"]
    del kwargs["read"]

    # Set logging verbosity
    logging.basicConfig(level=get_log_level(kwargs.pop("verbose", 0)))

    # Get training and pred start and end datetimes
    train_end = kwargs.pop("trainend")
    train_n_hours = kwargs.pop("trainhours")
    pred_start = kwargs.pop("predstart")
    pred_n_hours = kwargs.pop("predhours")
    train_start = strtime_offset(train_end, -train_n_hours)
    pred_end = strtime_offset(pred_start, pred_n_hours)

    # Model configuration
    model_config = {
        "train_start_date": train_start,
        "train_end_date": train_end,
        "pred_start_date": pred_start,
        "pred_end_date": pred_end,
        "include_satellite": False,
        "include_prediction_y": False,
        "train_sources": ["laqn"],
        "pred_sources": ["laqn"],
        "train_interest_points": "all",
        "train_satellite_interest_points": "all",
        "pred_interest_points": "all",
        "species": ["NO2"],
        "features": ["value_1000_total_road_length"],
        "norm_by": "laqn",
        "model_type": "svgp_tf1",
        "tag": "testing",
    }

    # initialise the model
    model_fitter = SVGP_TF1()

    # Get the model data
    if read:
        model_data = ModelData(config_dir=testdir, **kwargs)
    else:
        model_data = ModelData(config=model_config, **kwargs)

    if write:
        print(testdir)
        model_data.save_config_state(testdir)

    training_data_dict = model_data.get_training_data_arrays(dropna=True)
    predict_data_dict = model_data.get_pred_data_arrays(dropna=False)

    # Fit the model
    model_fitter.fit(
        dict(laqn=training_data_dict["X"]),
        dict(laqn=dict(NO2=training_data_dict["Y"])),
        save_model_state=False,
        max_iter=5,
    )

    # Get info about the model fit
    # model_fit_info = model_fitter.fit_info()

    # Do prediction and write to database
    y_pred = model_fitter.predict(dict(laqn=predict_data_dict["X"]))

    # Internally update the model results in the ModelData object
    model_data.update_model_results_df(
        predict_data_dict=predict_data_dict,
        y_pred=np.array(
            [y_pred["laqn"]["NO2"]["mean"], y_pred["laqn"]["NO2"]["var"]]
        ).T.squeeze(),
        model_fit_info=dict(fit_start_time=datetime.now()),
    )

    print(model_data.normalised_pred_data_df.sample(5))

<<<<<<< HEAD
    return model_data
=======
    # Write the model results to the database
    # model_data.update_remote_tables()
>>>>>>> a0a82e35

if __name__ == "__main__":
    main()<|MERGE_RESOLUTION|>--- conflicted
+++ resolved
@@ -147,13 +147,11 @@
     )
 
     print(model_data.normalised_pred_data_df.sample(5))
-
-<<<<<<< HEAD
-    return model_data
-=======
+    
     # Write the model results to the database
     # model_data.update_remote_tables()
->>>>>>> a0a82e35
+
+    return model_data
 
 if __name__ == "__main__":
     main()