"""
Model fitting
"""
import logging
import argparse
from dateutil.parser import isoparse
from dateutil.relativedelta import relativedelta
from cleanair.models import ModelData, SVGP
from cleanair.loggers import get_log_level

def strtime_offset(strtime, offset_hours):
    """Give an datetime as an iso string and an offset and return a new time"""

    return (isoparse(strtime) + relativedelta(hours=offset_hours)).isoformat()

def model_data_tests(model_data, y_pred):
    """
    Check a model data fit is as expected.
    """
    training_data_dict = model_data.get_training_data_arrays(dropna=False)
    predict_data_dict = model_data.get_pred_data_arrays(dropna=False, return_y=True)
    x_train = training_data_dict['X']
    y_train = training_data_dict['Y']
    x_test = predict_data_dict['X']

    # checks for satellite
    assert 'satellite' not in x_test
    assert not 'include_satellite' in model_data.config or 'satellite' in x_train

    # check the shape of x_test and y_pred
    try:
        num_pred_rows = y_pred['laqn']['NO2']['mean'].shape[0]
        num_x_rows = x_test['laqn'].shape[0]
        assert num_pred_rows == num_x_rows
    except AssertionError:
        error_message = 'Rows in y_pred laqn No2 mean is {pred_rows}. '.format(
            pred_rows=num_pred_rows
        )
        error_message += 'Rows in x_test laqn is {x_rows}. '.format(
            x_rows=num_x_rows
        )
        error_message += 'The number of rows in both arrays should be the same.'
        raise ValueError(error_message)

def main():
    """
    Run model fitting
    """
    # Read command line arguments
    parser = argparse.ArgumentParser(description="Run model fitting")
    parser.add_argument(
        "-s",
        "--secretfile",
        default="../../terraform/.secrets/db_secrets.json",
        help="File with connection secrets.",
    )
    parser.add_argument(
        "-d",
        "--config_dir",
        default="./",
        help="Filepath to directory to store model and data.",
    )
    parser.add_argument(
        "-w", "--write", action="store_true", help="Write model data config to file.",
    )
    parser.add_argument(
        "-r", "--read", action="store_true", help="Read model data from config_dir.",
    )
    parser.add_argument(
        "-u",
        "--update",
        action="store_true",
        help="Update the database with model results.",
    )
    parser.add_argument(
        "-y",
        "--return_y",
        action="store_true",
        help="Include pollutant data in the test dataset.",
    )
    parser.add_argument("-v", "--verbose", action="count", default=0)

    parser.add_argument(
        "--trainend",
        type=str,
        default="2020-01-30T00:00:00",
        help="The last datetime (YYYY-MM-DD HH:MM:SS) to get model data for training.",
    )
    parser.add_argument(
        "--trainhours",
        type=int,
        default=48,
        help="The number of hours to get training data for.",
    )
    parser.add_argument(
        "--predstart",
        type=str,
        default="2020-01-30T00:00:00",
        help="The first datetime (YYYY-MM-DD HH:MM:SS) to get model data for prediction.",
    )
    parser.add_argument(
        "--predhours", type=int, default=48, help="The number of hours to predict for"
    )

    # Parse and interpret arguments
    args = parser.parse_args()
    kwargs = vars(args)

    # Update database/write to file
    update = kwargs.pop("update")
    write = kwargs.pop("write")
    read = kwargs.pop("read")
    return_y = kwargs.pop("return_y")

    # Set logging verbosity
    logging.basicConfig(level=get_log_level(kwargs.pop("verbose", 0)))

    # Get training and pred start and end datetimes
    train_end = kwargs.pop("trainend")
    train_n_hours = kwargs.pop("trainhours")
    pred_start = kwargs.pop("predstart")
    pred_n_hours = kwargs.pop("predhours")
    train_start = strtime_offset(train_end, -train_n_hours)
    pred_end = strtime_offset(pred_start, pred_n_hours)

    # Model configuration
    model_config = {
        "train_start_date": train_start,
        "train_end_date": train_end,
        "pred_start_date": pred_start,
        "pred_end_date": pred_end,
        "include_satellite": True,
        "include_prediction_y": return_y,
        "train_sources": ["laqn"],
        "pred_sources": ["laqn"],
        "train_interest_points": "all",
        "train_satellite_interest_points": "all",
        "pred_interest_points": "all",
        "species": ["NO2"],
        "features": [
            "value_1000_total_a_road_length",
            "value_500_total_a_road_length",
            "value_500_total_a_road_primary_length",
            "value_500_total_b_road_length",
        ],
        "norm_by": "laqn",
<<<<<<< HEAD
        "model_type": "svgp_tf1",
        "tag": "testing_dashboard",
=======
        "model_type": "svgp",
        "tag": "tf1_test",
>>>>>>> 03cb585c
    }

    if "aqe" in model_config["train_sources"] + model_config["pred_sources"]:
        raise NotImplementedError("AQE cannot currently be run. Coming soon")

    if model_config["species"] != ["NO2"]:
        raise NotImplementedError(
            "The only pollutant we can model right now is NO2. Coming soon"
        )

    # initialise the model
<<<<<<< HEAD
    model_fitter = SVGP_TF1(batch_size=100)   # big batch size for the grid
    model_fitter.model_params["maxiter"] = 100
=======
    model_fitter = SVGP(batch_size=1000)  # big batch size for the grid
    model_fitter.model_params["maxiter"] = 1
>>>>>>> 03cb585c
    model_fitter.model_params["model_state_fp"] = args.config_dir

    # Get the model data
    if read:
        model_data = ModelData(**kwargs)
    else:
        model_data = ModelData(config=model_config, **kwargs)

    # write model results to file
    if write:
        model_data.save_config_state(args.config_dir)

    # get the training and test dictionaries
    training_data_dict = model_data.get_training_data_arrays(dropna=False)
    predict_data_dict = model_data.get_pred_data_arrays(dropna=False)
    x_train = training_data_dict['X']
    y_train = training_data_dict['Y']
    x_test = predict_data_dict['X']

    # Fit the model
    model_fitter.fit(x_train, y_train)

    # Get info about the model fit
    # model_fit_info = model_fitter.fit_info()

    # Do prediction
    y_pred = model_fitter.predict(x_test)

    # Check the model data fit is as expected
    model_data_tests(model_data, y_pred)

    # Internally update the model results in the ModelData object
    model_data.update_test_df_with_preds(y_pred)

    # Write the model results to the database
    if update:
        model_data.update_remote_tables()

    return model_data

if __name__ == "__main__":
    main()<|MERGE_RESOLUTION|>--- conflicted
+++ resolved
@@ -144,13 +144,8 @@
             "value_500_total_b_road_length",
         ],
         "norm_by": "laqn",
-<<<<<<< HEAD
-        "model_type": "svgp_tf1",
+        "model_type": "svgp",
         "tag": "testing_dashboard",
-=======
-        "model_type": "svgp",
-        "tag": "tf1_test",
->>>>>>> 03cb585c
     }
 
     if "aqe" in model_config["train_sources"] + model_config["pred_sources"]:
@@ -162,13 +157,8 @@
         )
 
     # initialise the model
-<<<<<<< HEAD
-    model_fitter = SVGP_TF1(batch_size=100)   # big batch size for the grid
-    model_fitter.model_params["maxiter"] = 100
-=======
     model_fitter = SVGP(batch_size=1000)  # big batch size for the grid
     model_fitter.model_params["maxiter"] = 1
->>>>>>> 03cb585c
     model_fitter.model_params["model_state_fp"] = args.config_dir
 
     # Get the model data
