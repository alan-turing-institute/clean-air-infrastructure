"""
Model fitting
"""
import os
import logging
import argparse
import pickle
from dateutil.parser import isoparse
from dateutil.relativedelta import relativedelta
from cleanair.models import ModelData, SVGP
from cleanair.loggers import get_log_level

<<<<<<< HEAD
class ModelFitParser(argparse.ArgumentParser):
=======

class CleanAirParser(argparse.ArgumentParser):
>>>>>>> 5d8595f6
    """
    The base cleanair entrypoint parser.
    """

    def __init__(self, **kwargs):
        super().__init__(**kwargs)
        self.add_argument(
            "-s",
            "--secretfile",
            default="../../terraform/.secrets/db_secrets.json",
            help="File with connection secrets.",
        )
        self.add_argument(
            "-d",
            "--config_dir",
            default="./",
            help="Filepath to directory to store model and data.",
        )
        self.add_argument("-v", "--verbose", action="count", default=0)


class ModelFitParser(CleanAirParser):
    """
    A parser for the model fitting entrypoint.
    """

    def __init__(self, **kwargs):
        super().__init__(**kwargs)
        self.add_argument(
            "-results_dir",
            type=str,
            default=None,
            help="Filepath to the directory of results.",
        )
        self.add_argument(
            "-results_dir",
            type=str,
            default=None,
            help="Filepath to the directory of results.",
        )
        self.add_argument(
            "-w",
            "--write",
            action="store_true",
            help="Write model data config to file.",
        )
        self.add_argument(
            "-r",
            "--read",
            action="store_true",
            help="Read model data from config_dir.",
        )
        self.add_argument(
            "-u",
            "--update",
            action="store_true",
            help="Update the database with model results.",
        )
        self.add_argument(
            "-p",
            "--write_prediction",
            action="store_true",
            help="Write the predictions to file.",
        )
<<<<<<< HEAD
        self.add_argument("-v", "--verbose", action="count", default=0)
        self.add_argument(
                "-y",
                "--return_y",
                action="store_true",
                help="Include pollutant data in the test dataset.",
            )
=======
        self.add_argument(
            "-y",
            "--return_y",
            action="store_true",
            help="Include pollutant data in the test dataset.",
        )
        self.add_argument(
            "-t",
            "--predict_training",
            action="store_true",
            help="Predict on the training set.",
        )
>>>>>>> 5d8595f6
        self.add_argument(
            "--trainend",
            type=str,
            default="2020-01-30T00:00:00",
            help="The last datetime (YYYY-MM-DD HH:MM:SS) to get model data for training.",
        )
        self.add_argument(
            "--trainhours",
            type=int,
            default=48,
            help="The number of hours to get training data for.",
        )
        self.add_argument(
            "--predstart",
            type=str,
            default="2020-01-30T00:00:00",
            help="The first datetime (YYYY-MM-DD HH:MM:SS) to get model data for prediction.",
        )
        self.add_argument(
            "--predhours",
            type=int,
            default=48,
            help="The number of hours to predict for",
        )


def strtime_offset(strtime, offset_hours):
    """Give an datetime as an iso string and an offset and return a new time"""

    return (isoparse(strtime) + relativedelta(hours=offset_hours)).isoformat()


def get_data_config(kwargs):
    """
    Return a dictionary of model data configs given parser arguments.
    """
    # Get training and pred start and end datetimes
    train_end = kwargs.pop("trainend")
    train_n_hours = kwargs.pop("trainhours")
    pred_start = kwargs.pop("predstart")
    pred_n_hours = kwargs.pop("predhours")
    train_start = strtime_offset(train_end, -train_n_hours)
    pred_end = strtime_offset(pred_start, pred_n_hours)
    return_y = kwargs.pop("return_y")

    # Model configuration
    model_config = {
        "train_start_date": train_start,
        "train_end_date": train_end,
        "pred_start_date": pred_start,
        "pred_end_date": pred_end,
        "include_satellite": True,
        "include_prediction_y": return_y,
        "train_sources": ["laqn"],
        "pred_sources": ["laqn"],
        "train_interest_points": "all",
        "train_satellite_interest_points": "all",
        "pred_interest_points": "all",
        "species": ["NO2"],
        "features": [
            "value_1000_total_a_road_length",
            "value_500_total_a_road_length",
            "value_500_total_a_road_primary_length",
            "value_500_total_b_road_length",
        ],
        "norm_by": "laqn",
        "model_type": "svgp",
        "tag": "testing_dashboard",
    }
    return model_config


def main():
    """
    Run model fitting
    """
    # Read command line arguments
    parser = ModelFitParser(description="Run model fitting")

    # Parse and interpret arguments
    args = parser.parse_args()
    kwargs = vars(args)

    # Update database/write to file
    update = kwargs.pop("update")
    write = kwargs.pop("write")
    read = kwargs.pop("read")
    write_prediction = kwargs.pop("write_prediction")
    results_dir = kwargs.pop("results_dir")
<<<<<<< HEAD
=======
    predict_training = kwargs.pop("predict_training")
>>>>>>> 5d8595f6

    # Set logging verbosity
    logging.basicConfig(level=get_log_level(kwargs.pop("verbose", 0)))

    # get the model config from the parser arguments
    model_config = get_data_config(kwargs)

    if "aqe" in model_config["train_sources"] + model_config["pred_sources"]:
        raise NotImplementedError("AQE cannot currently be run. Coming soon")

    if model_config["species"] != ["NO2"]:
        raise NotImplementedError(
            "The only pollutant we can model right now is NO2. Coming soon"
        )

    # initialise the model
    model_fitter = SVGP(batch_size=1000)  # big batch size for the grid
    model_fitter.model_params["maxiter"] = 100
    model_fitter.model_params["model_state_fp"] = kwargs["config_dir"]

    # Get the model data
    if read:
        model_data = ModelData(**kwargs)
    else:
        model_data = ModelData(config=model_config, **kwargs)

    # write model results to file
    if write:
        model_data.save_config_state(kwargs["config_dir"])

    # get the training and test dictionaries
    training_data_dict = model_data.get_training_data_arrays(dropna=False)
    predict_data_dict = model_data.get_pred_data_arrays(dropna=False)
    x_train = training_data_dict["X"]
    y_train = training_data_dict["Y"]
    x_test = predict_data_dict["X"]

    # Fit the model
    model_fitter.fit(x_train, y_train)

    # Get info about the model fit
    # model_fit_info = model_fitter.fit_info()

    # Do prediction
    y_test_pred = model_fitter.predict(x_test)
    if predict_training:
        x_train_pred = x_train.copy()
        if "satellite" in x_train:
            x_train_pred.pop("satellite")
        y_train_pred = model_fitter.predict(x_train_pred)

    # Internally update the model results in the ModelData object
    model_data.update_test_df_with_preds(y_test_pred)

    # Write the model results to the database
    if update:
        model_data.update_remote_tables()

    # Write the model results to file
    if write_prediction:
        if results_dir is None:
<<<<<<< HEAD
            filepath = os.path.join(kwargs["config_dir"], "y_pred.pickle")
        else:
            filepath = os.path.join(results_dir, "y_pred.pickle")
        with open(filepath, "wb") as results_file:
            pickle.dump(y_pred, results_file)
=======
            test_pred_filepath = os.path.join(kwargs["config_dir"], "test_pred.pickle")
            train_pred_filepath = os.path.join(
                kwargs["config_dir"], "train_pred.pickle"
            )
        else:
            test_pred_filepath = os.path.join(results_dir, "test_pred.pickle")
            train_pred_filepath = os.path.join(results_dir, "train_pred.pickle")
        with open(test_pred_filepath, "wb") as results_file:
            pickle.dump(y_test_pred, results_file)
        if predict_training:
            with open(train_pred_filepath, "wb") as results_file:
                pickle.dump(y_train_pred, results_file)

>>>>>>> 5d8595f6

if __name__ == "__main__":
    main()<|MERGE_RESOLUTION|>--- conflicted
+++ resolved
@@ -10,12 +10,8 @@
 from cleanair.models import ModelData, SVGP
 from cleanair.loggers import get_log_level
 
-<<<<<<< HEAD
-class ModelFitParser(argparse.ArgumentParser):
-=======
 
 class CleanAirParser(argparse.ArgumentParser):
->>>>>>> 5d8595f6
     """
     The base cleanair entrypoint parser.
     """
@@ -80,15 +76,6 @@
             action="store_true",
             help="Write the predictions to file.",
         )
-<<<<<<< HEAD
-        self.add_argument("-v", "--verbose", action="count", default=0)
-        self.add_argument(
-                "-y",
-                "--return_y",
-                action="store_true",
-                help="Include pollutant data in the test dataset.",
-            )
-=======
         self.add_argument(
             "-y",
             "--return_y",
@@ -101,7 +88,6 @@
             action="store_true",
             help="Predict on the training set.",
         )
->>>>>>> 5d8595f6
         self.add_argument(
             "--trainend",
             type=str,
@@ -191,10 +177,7 @@
     read = kwargs.pop("read")
     write_prediction = kwargs.pop("write_prediction")
     results_dir = kwargs.pop("results_dir")
-<<<<<<< HEAD
-=======
     predict_training = kwargs.pop("predict_training")
->>>>>>> 5d8595f6
 
     # Set logging verbosity
     logging.basicConfig(level=get_log_level(kwargs.pop("verbose", 0)))
@@ -256,13 +239,6 @@
     # Write the model results to file
     if write_prediction:
         if results_dir is None:
-<<<<<<< HEAD
-            filepath = os.path.join(kwargs["config_dir"], "y_pred.pickle")
-        else:
-            filepath = os.path.join(results_dir, "y_pred.pickle")
-        with open(filepath, "wb") as results_file:
-            pickle.dump(y_pred, results_file)
-=======
             test_pred_filepath = os.path.join(kwargs["config_dir"], "test_pred.pickle")
             train_pred_filepath = os.path.join(
                 kwargs["config_dir"], "train_pred.pickle"
@@ -276,7 +252,6 @@
             with open(train_pred_filepath, "wb") as results_file:
                 pickle.dump(y_train_pred, results_file)
 
->>>>>>> 5d8595f6
 
 if __name__ == "__main__":
     main()