import pytest
import uuid
from dateutil import rrule
from dateutil.parser import isoparse
from sqlalchemy.exc import IntegrityError, ProgrammingError, IntegrityError
from cleanair.databases import DBWriter, DBReader
from cleanair.databases.tables import (
    MetaPoint,
    LAQNSite,
    LAQNReading,
<<<<<<< HEAD
    AirQualityModelTable,
    AirQualityDataTable,
    AirQualityInstanceTable,
    AirQualityResultTable,
=======
    AQESite,
    AQEReading,
    StaticFeature,
>>>>>>> 914139d1
)
from cleanair.databases.tables.fakes import (
    MetaPointSchema,
    LAQNSiteSchema,
    LAQNReadingSchema,
<<<<<<< HEAD
    AirQualityModelSchema,
    AirQualityDataSchema,
    AirQualityInstanceSchema,
    AirQualityResultSchema,
=======
    AQESiteSchema,
    AQEReadingSchema,
    StaticFeaturesSchema,
>>>>>>> 914139d1
)
from cleanair.types import Source, Species, FeatureNames


@pytest.fixture(scope="class")
def meta_records():

    return [
        MetaPointSchema(source=source)
        for i in range(100)
        for source in [Source.laqn, Source.aqe, Source.satellite]
    ]


@pytest.fixture(scope="class")
def aqe_site_records(meta_records):

    return [
        AQESiteSchema(point_id=rec.id, date_opened="2015-01-01")
        for rec in meta_records
        if rec.source == Source.aqe
    ]


@pytest.fixture(scope="class")
def laqn_site_records(meta_records):

    return [
        LAQNSiteSchema(point_id=rec.id, date_opened="2015-01-01")
        for rec in meta_records
        if rec.source == Source.laqn
    ]


@pytest.fixture(scope="class")
def laqn_reading_records(laqn_site_records):
    """LAQN reading records assuming full record set with all species at every sensor and no missing data"""
    laqn_readings = []
    for site in laqn_site_records:

        for species in Species:

            for measurement_start_time in rrule.rrule(
                rrule.HOURLY,
                dtstart=isoparse("2020-01-01"),
                until=isoparse("2020-01-07"),
            ):

                laqn_readings.append(
                    LAQNReadingSchema(
                        site_code=site.site_code,
                        species_code=species,
                        measurement_start_utc=measurement_start_time,
                    )
                )

    return laqn_readings


<<<<<<< HEAD
# AirPollution Schemas


@pytest.fixture(scope="class")
def airq_model_records():

    return [AirQualityModelSchema() for i in range(100)]


@pytest.fixture(scope="class")
def airq_data_records():

    return [AirQualityDataSchema() for i in range(100)]


@pytest.fixture(scope="class")
def airq_instance_records(airq_data_records, airq_model_records):

    airq_instance_readings = []

    for i in range(100):
        for measurement_start_time in rrule.rrule(
            rrule.HOURLY, dtstart=isoparse("2020-01-01"), until=isoparse("2020-01-07"),
        ):

            airq_instance_readings.append(
                AirQualityInstanceSchema(
                    data_id=airq_data_records[i].data_id,
                    param_id=airq_model_records[i].param_id,
                    model_name=airq_model_records[i].model_name,
                    fit_start_time=measurement_start_time,
                )
            )

    return airq_instance_readings


@pytest.fixture(scope="class")
def airq_result_records(airq_instance_records, meta_records):

    airq_result_readings = []

    for i in range(100):
        for measurement_start_time in rrule.rrule(
            rrule.HOURLY, dtstart=isoparse("2020-01-01"), until=isoparse("2020-01-07"),
        ):

            airq_result_readings.append(
                AirQualityResultSchema(
                    instance_id=airq_instance_records[i].instance_id,
                    data_id=airq_instance_records[i].data_id,
                    point_id=meta_records[i].id,
                    measurement_start_utc=measurement_start_time,
                )
            )

    return airq_result_readings
=======
@pytest.fixture(scope="class")
def aqe_reading_records(aqe_site_records):
    """AQE reading records assuming full record set with all species at every sensor and no missing data"""
    aqe_readings = []
    for site in aqe_site_records:

        for species in Species:

            for measurement_start_time in rrule.rrule(
                rrule.HOURLY,
                dtstart=isoparse("2020-01-01"),
                until=isoparse("2020-01-07"),
            ):

                aqe_readings.append(
                    AQEReadingSchema(
                        site_code=site.site_code,
                        species_code=species,
                        measurement_start_utc=measurement_start_time,
                    )
                )

    return aqe_readings


@pytest.fixture(scope="class")
def static_feature_records(meta_records):
    """Static features records"""
    static_features = []
    for rec in meta_records:
        for feature in FeatureNames:

            static_features.append(
                StaticFeaturesSchema(
                    point_id=rec.id, feature_name=feature, feature_source=rec.source
                )
            )

    return static_features
>>>>>>> 914139d1


class TestDataFaker:
    def test_db_insert(self, secretfile, connection_class, meta_records):
        """Insert MetaPoint rows"""

        try:
            # Insert data
            writer = DBWriter(secretfile=secretfile, connection=connection_class)

            writer.commit_records(
                [i.dict() for i in meta_records],
                on_conflict="overwrite",
                table=MetaPoint,
            )
        except Exception:
            pytest.fail("Dummy data insert")

    def test_read_records(self, secretfile, connection_class, meta_records):
        """Check we can read the rows"""

        reader = DBReader(secretfile=secretfile, connection=connection_class)

        with reader.dbcnxn.open_session() as session:

            data = (
                session.query(MetaPoint)
                .filter(
                    MetaPoint.source.in_([Source.laqn, Source.aqe, Source.satellite])
                )
                .all()
            )

        assert len(data) == len(meta_records)

    def test_insert_laqn_site_records(
        self, secretfile, connection_class, laqn_site_records, meta_records
    ):
<<<<<<< HEAD
        """Insert laqn data"""
=======
        "Insert laqn site data"
>>>>>>> 914139d1

        try:
            # Insert data
            writer = DBWriter(secretfile=secretfile, connection=connection_class)

            writer.commit_records(
                [i.dict() for i in laqn_site_records],
                on_conflict="overwrite",
                table=LAQNSite,
            )
        except Exception:
            pytest.fail("Dummy data insert")

    def test_insert_aqe_site_records(
        self, secretfile, connection_class, aqe_site_records, meta_records
    ):
        "Insert aqe site data"

        try:
            # Insert data
            writer = DBWriter(secretfile=secretfile, connection=connection_class)

            writer.commit_records(
                [i.dict() for i in aqe_site_records],
                on_conflict="overwrite",
                table=AQESite,
            )
        except Exception:
            pytest.fail("Dummy data insert")

    def test_laqn_foreign_key_fail(self, secretfile, connection_class):
        "Make sure we can't violate the foreign key constraint for point_id"
        writer = DBWriter(secretfile=secretfile, connection=connection_class)
        record = LAQNSiteSchema(point_id=uuid.uuid4(), date_opened="2015-01-01").dict()

        with pytest.raises(IntegrityError):
            writer.commit_records(
                [record], on_conflict="overwrite", table=LAQNSite,
            )

    def test_read_laqn_records(self, secretfile, connection_class, laqn_site_records):
        """Check we can read the laqn site rows"""

        reader = DBReader(secretfile=secretfile, connection=connection_class)

        with reader.dbcnxn.open_session() as session:

            data = session.query(LAQNSite).all()

        assert len(data) == len(laqn_site_records)

    def test_read_aqe_records(self, secretfile, connection_class, aqe_site_records):
        """Check we can read the laqn site rows"""

        reader = DBReader(secretfile=secretfile, connection=connection_class)

        with reader.dbcnxn.open_session() as session:

            data = session.query(AQESite).all()

        assert len(data) == len(aqe_site_records)

    def test_insert_laqn_readings(
        self, secretfile, connection_class, laqn_reading_records
    ):

        try:
            # Insert data
            writer = DBWriter(secretfile=secretfile, connection=connection_class)

            writer.commit_records(
                [i.dict() for i in laqn_reading_records],
                on_conflict="overwrite",
                table=LAQNReading,
            )
        except Exception:
            pytest.fail("Dummy data insert")

<<<<<<< HEAD

class TestAirFaker:
    def test_db_insert(self, secretfile, connection_class, meta_records):
        """Insert MetaPoint rows"""

        try:
            # Insert data
            writer = DBWriter(secretfile=secretfile, connection=connection_class)

            writer.commit_records(
                [i.dict() for i in meta_records],
                on_conflict="overwrite",
                table=MetaPoint,
            )
        except Exception:
            pytest.fail("Dummy data insert")

    def test_insert_model_readings(
        self, secretfile, connection_class, airq_model_records
    ):
        """Insert model schema data"""

        try:
            # Insert data
            writer = DBWriter(secretfile=secretfile, connection=connection_class)

            writer.commit_records(
                [i.dict() for i in airq_model_records],
                on_conflict="overwrite",
                table=AirQualityModelTable,
            )
        except Exception:
            pytest.fail("Dummy data insert")

    def test_insert_data_readings(
        self, secretfile, connection_class, airq_data_records
    ):
        """Insert data schema info"""

        try:
            # Insert data
            writer = DBWriter(secretfile=secretfile, connection=connection_class)

            writer.commit_records(
                [i.dict() for i in airq_data_records],
                on_conflict="overwrite",
                table=AirQualityDataTable,
            )
        except Exception:
            pytest.fail("Dummy data insert")

    def test_insert_instance_readings(
        self, secretfile, connection_class, airq_instance_records
    ):
        """Insert instance schema data"""

=======
    def test_read_laqn_readings(
        self, secretfile, connection_class, laqn_reading_records
    ):
        """Check we can read the laqn site rows"""

        reader = DBReader(secretfile=secretfile, connection=connection_class)

        with reader.dbcnxn.open_session() as session:

            data = session.query(LAQNReading).all()

        assert len(data) == len(laqn_reading_records)

    def test_insert_aqe_readings(
        self, secretfile, connection_class, aqe_reading_records
    ):
        "Insert aqe reading data"
>>>>>>> 914139d1
        try:
            # Insert data
            writer = DBWriter(secretfile=secretfile, connection=connection_class)

            writer.commit_records(
<<<<<<< HEAD
                [i.dict() for i in airq_instance_records],
                on_conflict="overwrite",
                table=AirQualityInstanceTable,
=======
                [i.dict() for i in aqe_reading_records],
                on_conflict="overwrite",
                table=AQEReading,
>>>>>>> 914139d1
            )
        except Exception:
            pytest.fail("Dummy data insert")

<<<<<<< HEAD
    def test_read_instance_records(
        self, secretfile, connection_class, airq_instance_records
    ):
        """Check we can read the instance shema rows"""
=======
    def test_read_aqe_readings(self, secretfile, connection_class, aqe_reading_records):
        """Check we can read the aqe reading rows"""
>>>>>>> 914139d1

        reader = DBReader(secretfile=secretfile, connection=connection_class)

        with reader.dbcnxn.open_session() as session:

<<<<<<< HEAD
            data = session.query(AirQualityInstanceTable).all()

        assert len(data) == len(airq_instance_records)

    def test_insert_result_readings(
        self, secretfile, connection_class, airq_result_records
    ):
        """Insert result schema data"""
=======
            data = session.query(AQEReading).all()

        assert len(data) == len(aqe_reading_records)

    def test_insert_static_features(
        self, secretfile, connection_class, static_feature_records
    ):
        "Insert static features"
>>>>>>> 914139d1
        try:
            # Insert data
            writer = DBWriter(secretfile=secretfile, connection=connection_class)

            writer.commit_records(
<<<<<<< HEAD
                [i.dict() for i in airq_result_records],
                on_conflict="overwrite",
                table=AirQualityResultTable,
            )
        except Exception:
            pytest.fail("Dummy data insert")

    def test_read_result_records(
        self, secretfile, connection_class, airq_result_records
    ):
        """Check we can read the result shema rows"""

        reader = DBReader(secretfile=secretfile, connection=connection_class)

        with reader.dbcnxn.open_session() as session:

            data = session.query(AirQualityResultTable).all()

        assert len(data) == len(airq_result_records)
=======
                [i.dict() for i in static_feature_records],
                on_conflict="overwrite",
                table=StaticFeature,
            )
        except Exception:
            pytest.fail("Dummy data insert")
>>>>>>> 914139d1
<|MERGE_RESOLUTION|>--- conflicted
+++ resolved
@@ -8,31 +8,19 @@
     MetaPoint,
     LAQNSite,
     LAQNReading,
-<<<<<<< HEAD
     AirQualityModelTable,
     AirQualityDataTable,
     AirQualityInstanceTable,
     AirQualityResultTable,
-=======
-    AQESite,
-    AQEReading,
-    StaticFeature,
->>>>>>> 914139d1
 )
 from cleanair.databases.tables.fakes import (
     MetaPointSchema,
     LAQNSiteSchema,
     LAQNReadingSchema,
-<<<<<<< HEAD
     AirQualityModelSchema,
     AirQualityDataSchema,
     AirQualityInstanceSchema,
     AirQualityResultSchema,
-=======
-    AQESiteSchema,
-    AQEReadingSchema,
-    StaticFeaturesSchema,
->>>>>>> 914139d1
 )
 from cleanair.types import Source, Species, FeatureNames
 
@@ -92,7 +80,6 @@
     return laqn_readings
 
 
-<<<<<<< HEAD
 # AirPollution Schemas
 
 
@@ -150,47 +137,6 @@
             )
 
     return airq_result_readings
-=======
-@pytest.fixture(scope="class")
-def aqe_reading_records(aqe_site_records):
-    """AQE reading records assuming full record set with all species at every sensor and no missing data"""
-    aqe_readings = []
-    for site in aqe_site_records:
-
-        for species in Species:
-
-            for measurement_start_time in rrule.rrule(
-                rrule.HOURLY,
-                dtstart=isoparse("2020-01-01"),
-                until=isoparse("2020-01-07"),
-            ):
-
-                aqe_readings.append(
-                    AQEReadingSchema(
-                        site_code=site.site_code,
-                        species_code=species,
-                        measurement_start_utc=measurement_start_time,
-                    )
-                )
-
-    return aqe_readings
-
-
-@pytest.fixture(scope="class")
-def static_feature_records(meta_records):
-    """Static features records"""
-    static_features = []
-    for rec in meta_records:
-        for feature in FeatureNames:
-
-            static_features.append(
-                StaticFeaturesSchema(
-                    point_id=rec.id, feature_name=feature, feature_source=rec.source
-                )
-            )
-
-    return static_features
->>>>>>> 914139d1
 
 
 class TestDataFaker:
@@ -229,11 +175,7 @@
     def test_insert_laqn_site_records(
         self, secretfile, connection_class, laqn_site_records, meta_records
     ):
-<<<<<<< HEAD
         """Insert laqn data"""
-=======
-        "Insert laqn site data"
->>>>>>> 914139d1
 
         try:
             # Insert data
@@ -312,7 +254,6 @@
         except Exception:
             pytest.fail("Dummy data insert")
 
-<<<<<<< HEAD
 
 class TestAirFaker:
     def test_db_insert(self, secretfile, connection_class, meta_records):
@@ -369,58 +310,27 @@
     ):
         """Insert instance schema data"""
 
-=======
-    def test_read_laqn_readings(
-        self, secretfile, connection_class, laqn_reading_records
-    ):
-        """Check we can read the laqn site rows"""
-
-        reader = DBReader(secretfile=secretfile, connection=connection_class)
-
-        with reader.dbcnxn.open_session() as session:
-
-            data = session.query(LAQNReading).all()
-
-        assert len(data) == len(laqn_reading_records)
-
-    def test_insert_aqe_readings(
-        self, secretfile, connection_class, aqe_reading_records
-    ):
-        "Insert aqe reading data"
->>>>>>> 914139d1
-        try:
-            # Insert data
-            writer = DBWriter(secretfile=secretfile, connection=connection_class)
-
-            writer.commit_records(
-<<<<<<< HEAD
+        try:
+            # Insert data
+            writer = DBWriter(secretfile=secretfile, connection=connection_class)
+
+            writer.commit_records(
                 [i.dict() for i in airq_instance_records],
                 on_conflict="overwrite",
                 table=AirQualityInstanceTable,
-=======
-                [i.dict() for i in aqe_reading_records],
-                on_conflict="overwrite",
-                table=AQEReading,
->>>>>>> 914139d1
-            )
-        except Exception:
-            pytest.fail("Dummy data insert")
-
-<<<<<<< HEAD
+            )
+        except Exception:
+            pytest.fail("Dummy data insert")
+
     def test_read_instance_records(
         self, secretfile, connection_class, airq_instance_records
     ):
         """Check we can read the instance shema rows"""
-=======
-    def test_read_aqe_readings(self, secretfile, connection_class, aqe_reading_records):
-        """Check we can read the aqe reading rows"""
->>>>>>> 914139d1
-
-        reader = DBReader(secretfile=secretfile, connection=connection_class)
-
-        with reader.dbcnxn.open_session() as session:
-
-<<<<<<< HEAD
+
+        reader = DBReader(secretfile=secretfile, connection=connection_class)
+
+        with reader.dbcnxn.open_session() as session:
+
             data = session.query(AirQualityInstanceTable).all()
 
         assert len(data) == len(airq_instance_records)
@@ -429,22 +339,11 @@
         self, secretfile, connection_class, airq_result_records
     ):
         """Insert result schema data"""
-=======
-            data = session.query(AQEReading).all()
-
-        assert len(data) == len(aqe_reading_records)
-
-    def test_insert_static_features(
-        self, secretfile, connection_class, static_feature_records
-    ):
-        "Insert static features"
->>>>>>> 914139d1
-        try:
-            # Insert data
-            writer = DBWriter(secretfile=secretfile, connection=connection_class)
-
-            writer.commit_records(
-<<<<<<< HEAD
+        try:
+            # Insert data
+            writer = DBWriter(secretfile=secretfile, connection=connection_class)
+
+            writer.commit_records(
                 [i.dict() for i in airq_result_records],
                 on_conflict="overwrite",
                 table=AirQualityResultTable,
@@ -463,12 +362,4 @@
 
             data = session.query(AirQualityResultTable).all()
 
-        assert len(data) == len(airq_result_records)
-=======
-                [i.dict() for i in static_feature_records],
-                on_conflict="overwrite",
-                table=StaticFeature,
-            )
-        except Exception:
-            pytest.fail("Dummy data insert")
->>>>>>> 914139d1
+        assert len(data) == len(airq_result_records)