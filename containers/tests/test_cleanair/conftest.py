"""
Fixtures for the cleanair module.
"""
<<<<<<< HEAD
# pylint: disable=redefined-outer-name
from datetime import datetime, timedelta
from typing import Tuple
=======
# pylint: disable=redefined-outer-name,C0103
from typing import Any, Tuple
from datetime import datetime, timedelta
>>>>>>> 4ae7f8ef
import pytest
from dateutil import rrule
from dateutil.parser import isoparse
import numpy as np
from cleanair.types import DataConfig
from nptyping import NDArray
from cleanair.databases import DBWriter
from cleanair.databases.tables import (
    MetaPoint,
    LAQNSite,
    LAQNReading,
    AQESite,
    AQEReading,
    SatelliteBox,
    SatelliteGrid,
    StaticFeature,
    SatelliteForecast,
)
from cleanair.databases.tables.fakes import (
    MetaPointSchema,
    LAQNSiteSchema,
    LAQNReadingSchema,
    AQESiteSchema,
    AQEReadingSchema,
    StaticFeaturesSchema,
    SatelliteBoxSchema,
    SatelliteGridSchema,
    SatelliteForecastSchema,
)
from cleanair.instance import AirQualityInstance
from cleanair.models import ModelConfig, ModelData
from cleanair.types import (
    BaseModelParams,
    DataConfig,
    FeatureBufferSize,
    FeatureNames,
    KernelParams,
    KernelType,
    ModelName,
    MRDGPParams,
    Source,
    Species,
    SVGPParams,
)
from ..data_generators.scoot_generator import ScootGenerator

# pylint: disable=W0613
@pytest.fixture(scope="class")
def valid_config(dataset_start_date, dataset_end_date, num_forecast_days):
    "Valid config for 'fake_cleanair_dataset' fixture"

    return DataConfig(
        **{
            "train_start_date": dataset_start_date,
            "train_end_date": dataset_end_date,
            "pred_start_date": dataset_end_date,
            "pred_end_date": dataset_end_date + timedelta(days=num_forecast_days),
            "include_prediction_y": False,
            "train_sources": ["laqn", "aqe", "satellite"],
            "pred_sources": ["laqn", "aqe", "satellite", "hexgrid"],
            "train_interest_points": {"laqn": "all", "aqe": "all", "satellite": "all"},
            "pred_interest_points": {
                "laqn": "all",
                "aqe": "all",
                "satellite": "all",
                "hexgrid": "all",
            },
            "species": ["NO2"],
            "features": [
                "total_road_length",
                "total_a_road_length",
                "total_a_road_primary_length",
                "total_b_road_length",
                "grass",
                "building_height",
                "water",
                "park",
                "max_canyon_narrowest",
                "max_canyon_ratio",
            ],
            "buffer_sizes": ["1000", "500"],
            "norm_by": "laqn",
        }
    )


@pytest.fixture(scope="class")
def valid_full_config_dataset(valid_config, model_config, fake_cleanair_dataset):
    "Generate a full configuration file"
    return model_config.generate_full_config(valid_config)


@pytest.fixture(scope="module")
def dataset_start_date():
    "Fake dataset start date"
    return isoparse("2020-01-01")


@pytest.fixture(scope="module")
def dataset_end_date():
    "Fake dataset end date"
    return isoparse("2020-01-05")


@pytest.fixture(scope="module")
def num_forecast_days():
    "Number of days for the model to forecast on."
    return 2


@pytest.fixture(scope="module")
def site_open_date(dataset_start_date):
    "Fake date for air quality sensors to open on"
    return dataset_start_date - timedelta(days=365)


@pytest.fixture(scope="module")
def site_closed_date(dataset_start_date):
    "Site close date before the measurement period"
    return dataset_start_date - timedelta(days=100)


@pytest.fixture(scope="module")
def meta_within_london():
    """Meta points within London for laqn and aqe"""

    return [
        MetaPointSchema(source=source)
        for i in range(10)
        for source in [Source.laqn, Source.aqe]
    ]


@pytest.fixture(scope="function")
def fit_start_time() -> datetime:
    """Datetime for when model started fitting."""
    return datetime(2020, 1, 1, 0, 0, 0)


@pytest.fixture(scope="module")
def meta_within_london_closed():
    """Meta points within London for laqn and aqe"""

    return [
        MetaPointSchema(source=source)
        for i in range(10)
        for source in [Source.laqn, Source.aqe]
    ]


@pytest.fixture(scope="module")
def meta_outside_london():
    """Meta points outside london for laqn and aqe"""

    locations = [
        [-2.658500, 51.834700],
        [2.59890, 48.41120],
        [-1.593061, 53.936595],
        [-1.999790, 53.172000],
    ]

    return [
        MetaPointSchema(
            source=source, location=f"SRID=4326;POINT({point[0]} {point[1]})"
        )
        for point in locations
        for source in [Source.laqn, Source.aqe]
    ]


@pytest.fixture(scope="module")
def aqe_sites_open(meta_within_london, meta_outside_london, site_open_date):
    "Create AQE sites which are open"
    meta_recs = meta_within_london + meta_outside_london

    return [
        AQESiteSchema(point_id=rec.id, date_opened=site_open_date)
        for rec in meta_recs
        if rec.source == Source.aqe
    ]


@pytest.fixture(scope="module")
def aqe_sites_closed(meta_within_london_closed, site_open_date, site_closed_date):
    "Create Aqe sites which are closed"
    return [
        AQESiteSchema(
            point_id=rec.id, date_opened=site_open_date, date_closed=site_closed_date
        )
        for rec in meta_within_london_closed
        if rec.source == Source.aqe
    ]


@pytest.fixture(scope="module")
def aqe_site_records(aqe_sites_open, aqe_sites_closed):
    "Create data for AQESite with a few closed sites"

    return aqe_sites_open + aqe_sites_closed


@pytest.fixture(scope="module")
def laqn_sites_open(meta_within_london, meta_outside_london, site_open_date):
    "Create LAQN sites which are open"
    meta_recs = meta_within_london + meta_outside_london

    return [
        LAQNSiteSchema(point_id=rec.id, date_opened=site_open_date)
        for rec in meta_recs
        if rec.source == Source.laqn
    ]


@pytest.fixture(scope="module")
def laqn_sites_closed(meta_within_london_closed, site_open_date, site_closed_date):
    "Create LAQN sites which are closed"
    return [
        LAQNSiteSchema(
            point_id=rec.id, date_opened=site_open_date, date_closed=site_closed_date
        )
        for rec in meta_within_london_closed
        if rec.source == Source.laqn
    ]


@pytest.fixture(scope="module")
def laqn_site_records(laqn_sites_open, laqn_sites_closed):
    "Create data for AQESite with a few closed sites"

    return laqn_sites_open + laqn_sites_closed


@pytest.fixture(scope="module")
def laqn_reading_records(laqn_site_records, dataset_start_date, dataset_end_date):
    """LAQN reading records assuming full record set with all species at every sensor and no missing data"""

    laqn_readings = []
    for site in laqn_site_records:

        if not site.date_closed:

            for species in Species:

                for measurement_start_time in rrule.rrule(
                    rrule.HOURLY, dtstart=dataset_start_date, until=dataset_end_date,
                ):

                    laqn_readings.append(
                        LAQNReadingSchema(
                            site_code=site.site_code,
                            species_code=species,
                            measurement_start_utc=measurement_start_time,
                        )
                    )

    return laqn_readings


@pytest.fixture(scope="module")
def aqe_reading_records(aqe_site_records, dataset_start_date, dataset_end_date):
    """AQE reading records assuming full record set with all species at every sensor and no missing data"""
    aqe_readings = []
    for site in aqe_site_records:

        if not site.date_closed:

            for species in Species:

                for measurement_start_time in rrule.rrule(
                    rrule.HOURLY, dtstart=dataset_start_date, until=dataset_end_date,
                ):

                    aqe_readings.append(
                        AQEReadingSchema(
                            site_code=site.site_code,
                            species_code=species,
                            measurement_start_utc=measurement_start_time,
                        )
                    )

    return aqe_readings


@pytest.fixture(scope="module")
def satellite_box_records():
    "Locations (centres) of satellite tiles"
    # Set of grid center locations over london
    locations = [
        (-0.45, 51.65),
        (-0.35, 51.65),
        (-0.25, 51.65),
        (-0.15, 51.65),
        (-0.05, 51.65),
        (0.05, 51.65),
        (0.15, 51.65),
        (0.25, 51.65),
        (-0.45, 51.55),
        (-0.35, 51.55),
        (-0.25, 51.55),
        (-0.15, 51.55),
        (-0.05, 51.55),
        (0.05, 51.55),
        (0.15, 51.55),
        (0.25, 51.55),
        (-0.45, 51.45),
        (-0.35, 51.45),
        (-0.25, 51.45),
        (-0.15, 51.45),
        (-0.05, 51.45),
        (0.05, 51.45),
        (0.15, 51.45),
        (0.25, 51.45),
        (-0.45, 51.35),
        (-0.35, 51.35),
        (-0.25, 51.35),
        (-0.15, 51.35),
        (-0.05, 51.35),
        (0.05, 51.35),
        (0.15, 51.35),
        (0.25, 51.35),
    ]

    return [SatelliteBoxSchema(centroid=loc) for loc in locations]


@pytest.fixture(scope="module")
def satellite_meta_point_and_box_records(satellite_box_records):
    "Get satellite meta points and satellite interest point to box map"

    def build_satellite_grid(
        point: Tuple[float, float],
        half_grid: float,
        n_points_lat: int,
        n_points_lon: int,
    ) -> NDArray:
        "Return a grid of satellite points centred at a grid square"
        lat_space = np.linspace(
            point[0] - half_grid + (half_grid / n_points_lat),
            point[0] + half_grid - (half_grid / n_points_lat),
            n_points_lat,
        )
        lon_space = np.linspace(
            point[1] - half_grid + (half_grid / n_points_lon),
            point[1] + half_grid - (half_grid / n_points_lon),
            n_points_lon,
        )
        # Convert the linear-spaces into a grid
        return np.array([[lat, lon] for lon in lon_space for lat in lat_space])

    all_sat_metapoints = []
    all_sat_box_map = []
    for sat_box in satellite_box_records:

        sat_grid = build_satellite_grid(sat_box.centroid_tuple, 0.05, 12, 8)

        for entry in sat_grid:

            meta_point = MetaPointSchema(
                source=Source.satellite,
                location=f"SRID=4326;POINT({entry[0]} {entry[1]})",
            )

            sat_map = SatelliteGridSchema(point_id=meta_point.id, box_id=sat_box.id)

            all_sat_metapoints.append(meta_point)
            all_sat_box_map.append(sat_map)

    return all_sat_metapoints, all_sat_box_map


@pytest.fixture(scope="module")
def satellite_forecast(
    satellite_box_records, dataset_start_date, dataset_end_date,
):
    """Generate satellitee forecast data"""

    box_ids = [i.id for i in satellite_box_records]
    all_satellite_forecast = []
    for box in box_ids:
        for species in Species:
            for reference_start_utc in rrule.rrule(
                rrule.DAILY, dtstart=dataset_start_date, until=dataset_end_date,
            ):
                for measurement_start_utc in rrule.rrule(
                    rrule.HOURLY, dtstart=reference_start_utc, count=72,
                ):

                    all_satellite_forecast.append(
                        SatelliteForecastSchema(
                            reference_start_utc=reference_start_utc,
                            measurement_start_utc=measurement_start_utc,
                            species_code=species.value,
                            box_id=box,
                        )
                    )

    return all_satellite_forecast


@pytest.fixture(scope="module")
def meta_records(
    meta_within_london,
    meta_within_london_closed,
    meta_outside_london,
    satellite_meta_point_and_box_records,
):
    "Concatenate all meta records"

    return (
        meta_within_london
        + meta_within_london_closed
        + meta_outside_london
        + satellite_meta_point_and_box_records[0]
    )


@pytest.fixture(scope="module")
def static_feature_records(meta_records):
    """Static features records"""
    static_features = []
    for rec in meta_records:
        for feature in FeatureNames:

            static_features.append(
                StaticFeaturesSchema(
                    point_id=rec.id, feature_name=feature, feature_source=rec.source
                )
            )

    return static_features


@pytest.fixture(scope="class")
def fake_laqn_static_dataset(
    secretfile,
    connection_class,
    meta_records,
    laqn_site_records,
    laqn_reading_records,
    static_feature_records,
):
    """Only insert laqn and static features."""

    writer = DBWriter(secretfile=secretfile, connection=connection_class)

    # Insert meta data
    writer.commit_records(
        [i.dict() for i in meta_records], on_conflict="overwrite", table=MetaPoint,
    )

    # Insert LAQNSite data
    writer.commit_records(
        [i.dict() for i in laqn_site_records], on_conflict="overwrite", table=LAQNSite,
    )

    # Insert LAQNReading data
    writer.commit_records(
        [i.dict() for i in laqn_reading_records],
        on_conflict="overwrite",
        table=LAQNReading,
    )

    # Insert static features data
    writer.commit_records(
        [i.dict() for i in static_feature_records],
        on_conflict="overwrite",
        table=StaticFeature,
    )


# pylint: disable=R0913
@pytest.fixture(scope="class")
def fake_cleanair_dataset(
    secretfile,
    connection_class,
    fake_laqn_static_dataset,
    aqe_site_records,
    aqe_reading_records,
    satellite_box_records,
    satellite_meta_point_and_box_records,
    satellite_forecast,
):
    """Insert a fake air quality dataset into the database"""

    writer = DBWriter(secretfile=secretfile, connection=connection_class)

    # Insert AQESite data
    writer.commit_records(
        [i.dict() for i in aqe_site_records], on_conflict="overwrite", table=AQESite,
    )

    # Insert AQEReading data
    writer.commit_records(
        [i.dict() for i in aqe_reading_records],
        on_conflict="overwrite",
        table=AQEReading,
    )

    # Insert satellite box records
    writer.commit_records(
        [i.dict() for i in satellite_box_records],
        on_conflict="overwrite",
        table=SatelliteBox,
    )

    # Insert satellite box map
    sat_box_map = satellite_meta_point_and_box_records[1]
    # For some reason this insert fails using core
    writer.commit_records(
        [SatelliteGrid(**i.dict()) for i in sat_box_map], on_conflict="overwrite",
    )

    # Insert satellite readings
    writer.commit_records(
        [i.dict() for i in satellite_forecast],
        on_conflict="overwrite",
        table=SatelliteForecast,
    )


@pytest.fixture(scope="class")
def laqn_config(dataset_start_date, dataset_end_date, num_forecast_days):
    """LAQN dataset with just one feature."""
    return DataConfig(
        train_start_date=dataset_start_date,
        train_end_date=dataset_end_date,
        pred_start_date=dataset_end_date,
        pred_end_date=dataset_end_date + timedelta(days=num_forecast_days),
        include_prediction_y=False,
        train_sources=[Source.laqn],
        pred_sources=[Source.laqn],
        train_interest_points={Source.laqn.value: "all"},
        pred_interest_points={Source.laqn.value: "all"},
        species=[Species.NO2],
        features=[FeatureNames.total_a_road_length],
        buffer_sizes=[FeatureBufferSize.two_hundred],
        norm_by=Source.laqn,
        model_type=ModelName.svgp,
    )


@pytest.fixture(scope="class")
def laqn_full_config(fake_laqn_static_dataset, laqn_config, model_config):
    """Generate full config for laqn."""
    model_config.validate_config(laqn_config)
    return model_config.generate_full_config(laqn_config)


@pytest.fixture(scope="function")
def scoot_generator(
    secretfile: str,
    connection: Any,
    dataset_start_date: datetime,
    dataset_end_date: datetime,
) -> ScootGenerator:
    """Initialise a scoot writer."""
    return ScootGenerator(
        dataset_start_date,
        dataset_end_date,
        0,
        100,
        secretfile=secretfile,
        connection=connection,
    )


@pytest.fixture(scope="class")
def matern32_params() -> KernelParams:
    """Matern 32 kernel params."""
    return KernelParams(
        name="matern32",
        type=KernelType.matern32,
        lengthscales=1.0,
        variance=1.0,
        ARD=True,
    )


@pytest.fixture(scope="class")
def base_model(matern32_params: KernelParams) -> BaseModelParams:
    """Model params for SVGP and sub-MRDGP"""
    return BaseModelParams(
        kernel=matern32_params,
        likelihood_variance=1.0,
        num_inducing_points=10,
        maxiter=10,
        minibatch_size=10,
    )


@pytest.fixture(scope="class")
def svgp_model_params(base_model: BaseModelParams) -> SVGPParams:
    """Create a model params pydantic class."""
    return SVGPParams(**base_model.dict(), jitter=0.1,)


@pytest.fixture(scope="class")
def mr_linear_params() -> KernelParams:
    """Matern 32 kernel params."""
    return KernelParams(
        name="mr_linear",
        type=KernelType.mr_linear,
        lengthscales=[1.0, 1.0, 1.0],
        variance=[1.0, 1.0, 1.0],
        ARD=True,
        active_dims=[0, 1, 2],
    )


@pytest.fixture(scope="class")
def sub_model(mr_linear_params: KernelParams) -> BaseModelParams:
    """Model params for sub-MRDGP"""
    return BaseModelParams(
        kernel=mr_linear_params,
        likelihood_variance=1.0,
        num_inducing_points=10,
        maxiter=10,
        minibatch_size=10,
    )


@pytest.fixture(scope="class")
def mrdgp_model_params(sub_model: BaseModelParams) -> MRDGPParams:
    """Create MRDGP model params."""
    return MRDGPParams(
        base_laqn=sub_model.copy(),
        base_sat=sub_model.copy(),
        dgp_sat=sub_model.copy(),
        mixing_weight=dict(name="dgp_only", param=None),
        num_prediction_samples=10,
        num_samples_between_layers=10,
    )


@pytest.fixture(scope="class")
def model_config(secretfile, connection_class):
    "Return a ModelConfig instance"
    return ModelConfig(secretfile=secretfile, connection=connection_class)


@pytest.fixture(scope="class")
def model_data(secretfile, connection_class):
    "Return a ModelData instance"
    return ModelData(secretfile=secretfile, connection=connection_class)


@pytest.fixture(scope="class")
def fake_laqn_svgp_instance(
    secretfile, connection_class, svgp_model_params, laqn_full_config, model_config
):
    """Write an instance to the database. Return the instance."""
    instance = AirQualityInstance(
        laqn_full_config,
        ModelName.svgp,
        svgp_model_params,
        secretfile=secretfile,
        connection=connection_class,
    )
    instance.update_remote_tables()
    return instance<|MERGE_RESOLUTION|>--- conflicted
+++ resolved
@@ -1,15 +1,9 @@
 """
 Fixtures for the cleanair module.
 """
-<<<<<<< HEAD
-# pylint: disable=redefined-outer-name
-from datetime import datetime, timedelta
-from typing import Tuple
-=======
 # pylint: disable=redefined-outer-name,C0103
 from typing import Any, Tuple
 from datetime import datetime, timedelta
->>>>>>> 4ae7f8ef
 import pytest
 from dateutil import rrule
 from dateutil.parser import isoparse
