--- conflicted
+++ resolved
@@ -568,12 +568,6 @@
 ):
     """Write scoot data to database"""
     return ScootGenerator(
-<<<<<<< HEAD
-        start=dataset_start_date.isoformat(),
-        upto=dataset_end_date.isoformat(),
-        offset=0,
-        limit=100,
-=======
         dataset_start_date,
         dataset_end_date,
         offset=0,
@@ -592,7 +586,6 @@
     scoot_generator = ScootGenerator(
         dataset_start_date,
         dataset_end_date,
->>>>>>> 0ba1b921
         secretfile=secretfile,
         connection=connection,
     )
