--- conflicted
+++ resolved
@@ -531,24 +531,14 @@
         num_samples_between_layers=10,
     )
 
-<<<<<<< HEAD
-@pytest.fixture(scope="class")
-def model_config(secretfile, connection_class):
-
-=======
 
 @pytest.fixture(scope="class")
 def model_config(secretfile, connection_class):
     "Return a ModelConfig instance"
->>>>>>> 09619c26
     return ModelConfig(secretfile=secretfile, connection=connection_class)
 
 
 @pytest.fixture(scope="class")
 def model_data(secretfile, connection_class):
-<<<<<<< HEAD
-
-=======
     "Return a ModelData instance"
->>>>>>> 09619c26
     return ModelData(secretfile=secretfile, connection=connection_class)