--- conflicted
+++ resolved
@@ -562,9 +562,6 @@
     )
 
 
-<<<<<<< HEAD
-@pytest.fixture(scope="class")
-=======
 @pytest.fixture(scope="function")
 def scoot_single_detector_generator(
     secretfile, connection, dataset_start_date, dataset_end_date,
@@ -655,8 +652,7 @@
     return scoot_writer
 
 
-@pytest.fixture(scope="function")
->>>>>>> e4829fc2
+@pytest.fixture(scope="class")
 def matern32_params() -> KernelParams:
     """Matern 32 kernel params."""
     return KernelParams(
