--- conflicted
+++ resolved
@@ -53,11 +53,7 @@
 
 # pylint: disable=W0613
 @pytest.fixture(scope="class")
-<<<<<<< HEAD
-def valid_config(dataset_start_date, dataset_end_date) -> DataConfig:
-=======
 def valid_config(dataset_start_date, dataset_end_date, num_forecast_days):
->>>>>>> 72eefdb9
     "Valid config for 'fake_cleanair_dataset' fixture"
 
     return DataConfig(
