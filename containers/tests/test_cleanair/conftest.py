"""
Fixtures for the cleanair module.
"""
# pylint: disable=redefined-outer-name,C0103
from typing import Tuple
from datetime import timedelta
import pytest
from dateutil import rrule
from dateutil.parser import isoparse
import numpy as np
from nptyping import NDArray
from cleanair.databases import DBWriter
from cleanair.databases.tables import (
    MetaPoint,
    LAQNSite,
    LAQNReading,
    AQESite,
    AQEReading,
    SatelliteBox,
    SatelliteGrid,
    StaticFeature,
)
from cleanair.databases.tables.fakes import (
    MetaPointSchema,
    LAQNSiteSchema,
    LAQNReadingSchema,
    AQESiteSchema,
    AQEReadingSchema,
    StaticFeaturesSchema,
    SatelliteBoxSchema,
    SatelliteGridSchema,
)
<<<<<<< HEAD
from cleanair.utils import hash_dict
from ..data_generators.scoot_generator import ScootGenerator

# pylint: disable=redefined-outer-name


@pytest.fixture(scope="function")
def train_start() -> str:
    """Training start date."""
    return "2020-01-01"


@pytest.fixture(scope="function")
def train_upto() -> str:
    """Train upto this date."""
    return "2020-01-02"


@pytest.fixture(scope="function")
def pred_start() -> str:
    """Start predicting at this date."""
    return "2020-01-02"


@pytest.fixture(scope="function")
def pred_upto() -> str:
    """Predict upto but not including this date."""
    return "2020-01-03"


@pytest.fixture(scope="function")
def no_features_data_config(
    train_start: str, train_upto: str, pred_start: str, pred_upto: str
) -> DataConfig:
    """Data config with no features."""
    return {
        "train_start_date": train_start,
        "train_end_date": train_upto,
        "pred_start_date": pred_start,
        "pred_end_date": pred_upto,
        "include_satellite": False,
        "include_prediction_y": False,
        "train_sources": ["laqn"],
        "pred_sources": ["laqn"],
        "train_interest_points": "all",
        "train_satellite_interest_points": "all",
        "pred_interest_points": "all",
        "species": ["NO2"],
        "features": [],
        "norm_by": "laqn",
        "model_type": "svgp",
        "tag": "test",
    }


@pytest.fixture(scope="function")
def road_features_data_config(no_features_data_config) -> DataConfig:
    """An air quality data config dictionary with basic settings."""
    data_config = no_features_data_config.copy()
    data_config["features"] = [
        "value_1000_total_a_road_length",
        "value_500_total_a_road_length",
        "value_500_total_a_road_primary_length",
        "value_500_total_b_road_length",
=======
from cleanair.types import Source, Species, FeatureNames


@pytest.fixture(scope="module")
def dataset_start_date():
    "Fake dataset start date"
    return isoparse("2020-01-01")


@pytest.fixture(scope="module")
def dataset_end_date():
    "Fake dataset end date"
    return isoparse("2020-01-05")


@pytest.fixture(scope="module")
def site_open_date(dataset_start_date):
    "Fake date for air quality sensors to open on"
    return dataset_start_date - timedelta(days=365)


@pytest.fixture(scope="module")
def site_closed_date(dataset_start_date):
    "Site close date before the measurement period"
    return dataset_start_date - timedelta(days=100)


@pytest.fixture(scope="module")
def meta_within_london():
    """Meta points within London for laqn and aqe"""

    return [
        MetaPointSchema(source=source)
        for i in range(10)
        for source in [Source.laqn, Source.aqe]
>>>>>>> 5d62f4ea
    ]


@pytest.fixture(scope="module")
def meta_within_london_closed():
    """Meta points within London for laqn and aqe"""

    return [
        MetaPointSchema(source=source)
        for i in range(10)
        for source in [Source.laqn, Source.aqe]
    ]


@pytest.fixture(scope="module")
def meta_outside_london():
    """Meta points outside london for laqn and aqe"""

    locations = [
        [-2.658500, 51.834700],
        [2.59890, 48.41120],
        [-1.593061, 53.936595],
        [-1.999790, 53.172000],
    ]

    return [
        MetaPointSchema(
            source=source, location=f"SRID=4326;POINT({point[0]} {point[1]})"
        )
        for point in locations
        for source in [Source.laqn, Source.aqe]
    ]


@pytest.fixture(scope="module")
def aqe_sites_open(meta_within_london, meta_outside_london, site_open_date):
    "Create AQE sites which are open"
    meta_recs = meta_within_london + meta_outside_london

    return [
        AQESiteSchema(point_id=rec.id, date_opened=site_open_date)
        for rec in meta_recs
        if rec.source == Source.aqe
    ]


@pytest.fixture(scope="module")
def aqe_sites_closed(meta_within_london_closed, site_open_date, site_closed_date):
    "Create Aqe sites which are closed"
    return [
        AQESiteSchema(
            point_id=rec.id, date_opened=site_open_date, date_closed=site_closed_date
        )
        for rec in meta_within_london_closed
        if rec.source == Source.aqe
    ]


@pytest.fixture(scope="module")
def aqe_site_records(aqe_sites_open, aqe_sites_closed):
    "Create data for AQESite with a few closed sites"

    return aqe_sites_open + aqe_sites_closed


@pytest.fixture(scope="module")
def laqn_sites_open(meta_within_london, meta_outside_london, site_open_date):
    "Create LAQN sites which are open"
    meta_recs = meta_within_london + meta_outside_london

    return [
        LAQNSiteSchema(point_id=rec.id, date_opened=site_open_date)
        for rec in meta_recs
        if rec.source == Source.laqn
    ]


@pytest.fixture(scope="module")
def laqn_sites_closed(meta_within_london_closed, site_open_date, site_closed_date):
    "Create LAQN sites which are closed"
    return [
        LAQNSiteSchema(
            point_id=rec.id, date_opened=site_open_date, date_closed=site_closed_date
        )
        for rec in meta_within_london_closed
        if rec.source == Source.laqn
    ]


@pytest.fixture(scope="module")
def laqn_site_records(laqn_sites_open, laqn_sites_closed):
    "Create data for AQESite with a few closed sites"

    return laqn_sites_open + laqn_sites_closed


@pytest.fixture(scope="module")
def laqn_reading_records(laqn_site_records, dataset_start_date, dataset_end_date):
    """LAQN reading records assuming full record set with all species at every sensor and no missing data"""

    laqn_readings = []
    for site in laqn_site_records:

        if not site.date_closed:

            for species in Species:

                for measurement_start_time in rrule.rrule(
                    rrule.HOURLY, dtstart=dataset_start_date, until=dataset_end_date,
                ):

                    laqn_readings.append(
                        LAQNReadingSchema(
                            site_code=site.site_code,
                            species_code=species,
                            measurement_start_utc=measurement_start_time,
                        )
                    )

    return laqn_readings


@pytest.fixture(scope="module")
def aqe_reading_records(aqe_site_records, dataset_start_date, dataset_end_date):
    """AQE reading records assuming full record set with all species at every sensor and no missing data"""
    aqe_readings = []
    for site in aqe_site_records:

        if not site.date_closed:

            for species in Species:

                for measurement_start_time in rrule.rrule(
                    rrule.HOURLY, dtstart=dataset_start_date, until=dataset_end_date,
                ):

                    aqe_readings.append(
                        AQEReadingSchema(
                            site_code=site.site_code,
                            species_code=species,
                            measurement_start_utc=measurement_start_time,
                        )
                    )

    return aqe_readings


@pytest.fixture(scope="module")
def satellite_box_records():
    "Locations (centres) of satellite tiles"
    # Set of grid center locations over london
    locations = [
        (-0.45, 51.65),
        (-0.35, 51.65),
        (-0.25, 51.65),
        (-0.15, 51.65),
        (-0.05, 51.65),
        (0.05, 51.65),
        (0.15, 51.65),
        (0.25, 51.65),
        (-0.45, 51.55),
        (-0.35, 51.55),
        (-0.25, 51.55),
        (-0.15, 51.55),
        (-0.05, 51.55),
        (0.05, 51.55),
        (0.15, 51.55),
        (0.25, 51.55),
        (-0.45, 51.45),
        (-0.35, 51.45),
        (-0.25, 51.45),
        (-0.15, 51.45),
        (-0.05, 51.45),
        (0.05, 51.45),
        (0.15, 51.45),
        (0.25, 51.45),
        (-0.45, 51.35),
        (-0.35, 51.35),
        (-0.25, 51.35),
        (-0.15, 51.35),
        (-0.05, 51.35),
        (0.05, 51.35),
        (0.15, 51.35),
        (0.25, 51.35),
    ]

    return [SatelliteBoxSchema(centroid=loc) for loc in locations]


@pytest.fixture(scope="module")
def satellite_meta_point_and_box_records(satellite_box_records):
    "Get satellite meta points and satellite interest point to box map"

    def build_satellite_grid(
        point: Tuple[float, float],
        half_grid: float,
        n_points_lat: int,
        n_points_lon: int,
    ) -> NDArray:
        "Return a grid of satellite points centred at a grid square"
        lat_space = np.linspace(
            point[0] - half_grid + (half_grid / n_points_lat),
            point[0] + half_grid - (half_grid / n_points_lat),
            n_points_lat,
        )
        lon_space = np.linspace(
            point[1] - half_grid + (half_grid / n_points_lon),
            point[1] + half_grid - (half_grid / n_points_lon),
            n_points_lon,
        )
        # Convert the linear-spaces into a grid
        return np.array([[lat, lon] for lon in lon_space for lat in lat_space])

    all_sat_metapoints = []
    all_sat_box_map = []
    for sat_box in satellite_box_records:

        sat_grid = build_satellite_grid(sat_box.centroid_tuple, 0.05, 12, 8)

        for entry in sat_grid:

            meta_point = MetaPointSchema(
                source=Source.satellite,
                location=f"SRID=4326;POINT({entry[0]} {entry[1]})",
            )

            sat_map = SatelliteGridSchema(point_id=meta_point.id, box_id=sat_box.id)

            all_sat_metapoints.append(meta_point)
            all_sat_box_map.append(sat_map)

    return all_sat_metapoints, all_sat_box_map


@pytest.fixture(scope="module")
def meta_records(
    meta_within_london,
    meta_within_london_closed,
    meta_outside_london,
    satellite_meta_point_and_box_records,
):
    "Concatenate all meta records"

    return (
        meta_within_london
        + meta_within_london_closed
        + meta_outside_london
        + satellite_meta_point_and_box_records[0]
    )


@pytest.fixture(scope="module")
def static_feature_records(meta_records):
    """Static features records"""
    static_features = []
    for rec in meta_records:
        for feature in FeatureNames:

            static_features.append(
                StaticFeaturesSchema(
                    point_id=rec.id, feature_name=feature, feature_source=rec.source
                )
            )

    return static_features


# pylint: disable=R0913
@pytest.fixture(scope="class")
def fake_cleanair_dataset(
    secretfile,
    connection_class,
    meta_records,
    laqn_site_records,
    aqe_site_records,
    laqn_reading_records,
    aqe_reading_records,
    satellite_box_records,
    satellite_meta_point_and_box_records,
    static_feature_records,
):
    """Insert a fake air quality dataset into the database"""

    writer = DBWriter(secretfile=secretfile, connection=connection_class)

    # Insert meta data
    writer.commit_records(
        [i.dict() for i in meta_records], on_conflict="overwrite", table=MetaPoint,
    )

    # Insert LAQNSite data
    writer.commit_records(
        [i.dict() for i in laqn_site_records], on_conflict="overwrite", table=LAQNSite,
    )

    # Insert LAQNReading data
    writer.commit_records(
        [i.dict() for i in laqn_reading_records],
        on_conflict="overwrite",
        table=LAQNReading,
    )

    # Insert AQESite data
    writer.commit_records(
        [i.dict() for i in aqe_site_records], on_conflict="overwrite", table=AQESite,
    )

    # Insert AQEReading data
    writer.commit_records(
        [i.dict() for i in aqe_reading_records],
        on_conflict="overwrite",
        table=AQEReading,
    )

    # Insert satellite box records
    writer.commit_records(
        [i.dict() for i in satellite_box_records],
        on_conflict="overwrite",
        table=SatelliteBox,
    )

    # Insert satellite box map
    sat_box_map = satellite_meta_point_and_box_records[1]
    # For some reason this insert fails using core
    writer.commit_records(
        [SatelliteGrid(**i.dict()) for i in sat_box_map], on_conflict="overwrite",
    )
<<<<<<< HEAD
    print(dataset.normalised_training_data_df.head())
    return dataset


@pytest.fixture(scope="function")
def scoot_generator(
    secretfile: str, connection: Any, train_start: str, train_upto: str,
) -> ScootGenerator:
    """Initialise a scoot writer."""
    return ScootGenerator(
        train_start, train_upto, 0, 100, secretfile=secretfile, connection=connection
=======

    # Insert static features data
    writer.commit_records(
        [i.dict() for i in static_feature_records],
        on_conflict="overwrite",
        table=StaticFeature,
>>>>>>> 5d62f4ea
    )<|MERGE_RESOLUTION|>--- conflicted
+++ resolved
@@ -2,8 +2,8 @@
 Fixtures for the cleanair module.
 """
 # pylint: disable=redefined-outer-name,C0103
-from typing import Tuple
-from datetime import timedelta
+from typing import Any, Tuple
+from datetime import datetime, timedelta
 import pytest
 from dateutil import rrule
 from dateutil.parser import isoparse
@@ -30,73 +30,8 @@
     SatelliteBoxSchema,
     SatelliteGridSchema,
 )
-<<<<<<< HEAD
-from cleanair.utils import hash_dict
+from cleanair.types import Source, Species, FeatureNames
 from ..data_generators.scoot_generator import ScootGenerator
-
-# pylint: disable=redefined-outer-name
-
-
-@pytest.fixture(scope="function")
-def train_start() -> str:
-    """Training start date."""
-    return "2020-01-01"
-
-
-@pytest.fixture(scope="function")
-def train_upto() -> str:
-    """Train upto this date."""
-    return "2020-01-02"
-
-
-@pytest.fixture(scope="function")
-def pred_start() -> str:
-    """Start predicting at this date."""
-    return "2020-01-02"
-
-
-@pytest.fixture(scope="function")
-def pred_upto() -> str:
-    """Predict upto but not including this date."""
-    return "2020-01-03"
-
-
-@pytest.fixture(scope="function")
-def no_features_data_config(
-    train_start: str, train_upto: str, pred_start: str, pred_upto: str
-) -> DataConfig:
-    """Data config with no features."""
-    return {
-        "train_start_date": train_start,
-        "train_end_date": train_upto,
-        "pred_start_date": pred_start,
-        "pred_end_date": pred_upto,
-        "include_satellite": False,
-        "include_prediction_y": False,
-        "train_sources": ["laqn"],
-        "pred_sources": ["laqn"],
-        "train_interest_points": "all",
-        "train_satellite_interest_points": "all",
-        "pred_interest_points": "all",
-        "species": ["NO2"],
-        "features": [],
-        "norm_by": "laqn",
-        "model_type": "svgp",
-        "tag": "test",
-    }
-
-
-@pytest.fixture(scope="function")
-def road_features_data_config(no_features_data_config) -> DataConfig:
-    """An air quality data config dictionary with basic settings."""
-    data_config = no_features_data_config.copy()
-    data_config["features"] = [
-        "value_1000_total_a_road_length",
-        "value_500_total_a_road_length",
-        "value_500_total_a_road_primary_length",
-        "value_500_total_b_road_length",
-=======
-from cleanair.types import Source, Species, FeatureNames
 
 
 @pytest.fixture(scope="module")
@@ -131,7 +66,6 @@
         MetaPointSchema(source=source)
         for i in range(10)
         for source in [Source.laqn, Source.aqe]
->>>>>>> 5d62f4ea
     ]
 
 
@@ -459,24 +393,19 @@
     writer.commit_records(
         [SatelliteGrid(**i.dict()) for i in sat_box_map], on_conflict="overwrite",
     )
-<<<<<<< HEAD
-    print(dataset.normalised_training_data_df.head())
-    return dataset
-
+
+    # Insert static features data
+    writer.commit_records(
+        [i.dict() for i in static_feature_records],
+        on_conflict="overwrite",
+        table=StaticFeature,
+    )
 
 @pytest.fixture(scope="function")
 def scoot_generator(
-    secretfile: str, connection: Any, train_start: str, train_upto: str,
+    secretfile: str, connection: Any, dataset_start_date: datetime, dataset_end_date: datetime,
 ) -> ScootGenerator:
     """Initialise a scoot writer."""
     return ScootGenerator(
-        train_start, train_upto, 0, 100, secretfile=secretfile, connection=connection
-=======
-
-    # Insert static features data
-    writer.commit_records(
-        [i.dict() for i in static_feature_records],
-        on_conflict="overwrite",
-        table=StaticFeature,
->>>>>>> 5d62f4ea
+        dataset_start_date, dataset_end_date, 0, 100, secretfile=secretfile, connection=connection
     )