--- conflicted
+++ resolved
@@ -734,7 +734,6 @@
 
 
 @pytest.fixture(scope="function")
-<<<<<<< HEAD
 def sat_config(dataset_start_date):
     """Satellite dataset with no feature."""
     return DataConfig(
@@ -760,7 +759,7 @@
     """Generate full config for laqn + sat."""
     model_config.validate_config(sat_config)
     return model_config.generate_full_config(sat_config)
-=======
+
 def tf_session():
     """A tensorflow session that lasts for only the scope of a function.
 
@@ -777,7 +776,6 @@
     """Initialise a tensorflow graph."""
     with tf.Graph().as_default():
         yield
->>>>>>> 380cb249
 
 
 @pytest.fixture(scope="class")
