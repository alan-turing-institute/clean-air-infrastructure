--- conflicted
+++ resolved
@@ -7,12 +7,7 @@
 import pandas as pd
 from cleanair.metrics import TrainingMetrics
 from cleanair.types import ModelName, Source
-<<<<<<< HEAD
 from cleanair.utils.file_manager import FileManager
-from cleanair.utils.tf1 import load_gpflow1_model_from_file, save_gpflow1_model_to_file
-=======
-from cleanair.utils import FileManager
->>>>>>> 3bdf01f7
 
 if TYPE_CHECKING:
     from pathlib import Path
