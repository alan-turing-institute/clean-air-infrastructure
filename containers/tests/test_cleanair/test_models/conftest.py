--- conflicted
+++ resolved
@@ -1,22 +1,14 @@
 """Fixtures for modelling."""
 
 from datetime import timedelta
-<<<<<<< HEAD
 import numpy as np
 from nptyping import NDArray, Float
-=======
-
->>>>>>> 7e45049d
 import pytest
 import tensorflow as tf
 from cleanair.types import (
     DataConfig,
-<<<<<<< HEAD
     FeaturesDict,
-    FeatureNames,
-=======
     StaticFeatureNames,
->>>>>>> 7e45049d
     FeatureBufferSize,
     ModelName,
     Source,
