--- conflicted
+++ resolved
@@ -1,21 +1,16 @@
 """Fixtures for modelling."""
 
-<<<<<<< HEAD
+from datetime import timedelta
+
 import numpy as np
 from nptyping import NDArray, Float
-import pytest
-from cleanair.types import (
-    FeaturesDict,
-=======
-from datetime import timedelta
-
 import pytest
 from cleanair.types import (
     DataConfig,
     StaticFeatureNames,
     FeatureBufferSize,
+    FeaturesDict,
     ModelName,
->>>>>>> 7e45049d
     Source,
     Species,
     TargetDict,
@@ -26,8 +21,6 @@
 
 
 @pytest.fixture(scope="function")
-<<<<<<< HEAD
-=======
 def sat_config(dataset_start_date):
     """Satellite dataset with no feature."""
     return DataConfig(
@@ -50,7 +43,6 @@
 
 
 @pytest.fixture(scope="function")
->>>>>>> 7e45049d
 def laqn_training_data(laqn_full_config, model_data):
     """Training data for laqn."""
     training_data = model_data.download_config_data(
