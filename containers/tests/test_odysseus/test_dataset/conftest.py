--- conflicted
+++ resolved
@@ -56,25 +56,12 @@
 
     # Specify example model params that would be passed on CLI
     model_name = request.param
-<<<<<<< HEAD
-    model_params = {
-        "n_inducing_points": None,
-        "inducing_point_method": "random",
-        "maxiter": 2000,
-        "model_name": model_name,
-        "kernel": {
-            "name": "rbf",
-            "hyperparameters": {"lengthscales": 1.0, "variance": 1.0},
-        },
-    }
-=======
     model_params = {'n_inducing_points': None,
                     'inducing_point_method': 'random',
                     'maxiter': 10,
                     'model_name': model_name,
                     'kernel': {'name': 'rbf',
                                'hyperparameters': {'lengthscales': 1.0, 'variance': 1.0}}}
->>>>>>> c7df7632
     fit_start_time = datetime.now().strftime("%Y-%m-%dT%H:%M:%S")
     cluster_id = "local"
 
