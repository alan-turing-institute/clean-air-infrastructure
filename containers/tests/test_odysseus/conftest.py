"""Fixtures for odysseus module."""

from __future__ import annotations
from typing import List, TYPE_CHECKING
import pytest
<<<<<<< HEAD
import pandas as pd
from odysseus.scoot import Fishnet, ScanScoot
from odysseus.types import Borough
from ..data_generators.scoot_generator import generate_scoot_df, ScootGenerator

# pylint: disable=redefined-outer-name

if TYPE_CHECKING:
    from cleanair.databases import Connector


@pytest.fixture(scope="function")
def forecast_hours() -> int:
    """Number of hours to forecast for."""
    forecast_days = 1
    return forecast_days * 24


@pytest.fixture(scope="function", params=["2020-01-23", "2020-01-24"])
def forecast_upto(request) -> str:
    """Upto date of scoot readings."""
    return request.param


@pytest.fixture(scope="function")
def train_hours() -> int:
    """Number of hours to train for."""
    train_days = 21
    return train_days * 24


@pytest.fixture(scope="function")
def train_start() -> str:
    """Start date of scoot readings."""
    return "2020-01-01"


@pytest.fixture(scope="function")
def train_upto() -> str:
    """Train upto this datetime."""
    return "2020-01-22"


@pytest.fixture(scope="function")
def scoot_offset() -> int:
    """Get detectors starting at this index in the detector table."""
    return 0


@pytest.fixture(scope="function")
def scoot_limit() -> int:
    """Limit the number of detectors to this number."""
    return 10
=======
from ..data_generators.scoot_generator import generate_scoot_df
>>>>>>> 32bab5e7


@pytest.fixture(scope="function")
def scoot_df() -> pd.DataFrame:
    """Fake dataframe of realistic scoot data."""
    return generate_scoot_df(end_date="2020-01-03", num_detectors=2)


@pytest.fixture(scope="function")
def borough() -> Borough:
    """Westminster"""
    return Borough.westminster


@pytest.fixture(scope="function")
def grid_resolution() -> int:
    """Grid resolution for the fishnet."""
    return 7


@pytest.fixture(scope="function")
def scoot_writer(
    secretfile: str,
    connection: Connector,
    train_start: str,
    forecast_upto: str,
    scoot_offset: int,
    scoot_limit: int,
    borough: Borough,
) -> ScootGenerator:
    """Initialise a scoot writer."""
    return ScootGenerator(
        train_start,
        forecast_upto,
        scoot_offset,
        scoot_limit,
        borough,
        secretfile=secretfile,
        connection=connection,
    )


@pytest.fixture(scope="function")
def detectors(scoot_writer: ScootGenerator) -> List[str]:
    """Get the list of detectors the scoot writer creates readings for."""
    return scoot_writer.scoot_detectors(
        offset=scoot_writer.offset,
        limit=scoot_writer.limit,
        borough=scoot_writer.borough.value,
        output_type="df",
    )["detector_id"].to_list()


@pytest.fixture(scope="function")
def westminster_fishnet(
    borough: Borough, grid_resolution: int, secretfile: str, connection: Connector,
) -> Fishnet:
    """A fishnet cast over Westminster."""
    return Fishnet(
        borough=borough,
        grid_resolution=grid_resolution,
        secretfile=secretfile,
        connection=connection,
    )


@pytest.fixture(scope="function", params=["HW", "GP"])
def model_name(request) -> str:
    """Time series mthod used in Scan Stats"""
    return request.param


@pytest.fixture(scope="function")
def scan_scoot(
    scoot_writer: ScootGenerator,
    westminster_fishnet: Fishnet,
    borough: Borough,
    forecast_hours: int,
    forecast_upto: str,
    grid_resolution: int,
    train_hours: int,
    train_upto: str,
    model_name: str,
    secretfile: str,
    connection: Connector,
) -> ScanScoot:
    """Fixture for scan scoot class."""
    scoot_writer.update_remote_tables()
    westminster_fishnet.update_remote_tables()

    return ScanScoot(
        borough=borough,
        forecast_hours=forecast_hours,
        forecast_upto=forecast_upto,
        train_hours=train_hours,
        train_upto=train_upto,
        grid_resolution=grid_resolution,
        model_name=model_name,
        secretfile=secretfile,
        connection=connection,
    )<|MERGE_RESOLUTION|>--- conflicted
+++ resolved
@@ -3,10 +3,9 @@
 from __future__ import annotations
 from typing import List, TYPE_CHECKING
 import pytest
-<<<<<<< HEAD
 import pandas as pd
+from cleanair.types import Borough
 from odysseus.scoot import Fishnet, ScanScoot
-from odysseus.types import Borough
 from ..data_generators.scoot_generator import generate_scoot_df, ScootGenerator
 
 # pylint: disable=redefined-outer-name
@@ -57,9 +56,6 @@
 def scoot_limit() -> int:
     """Limit the number of detectors to this number."""
     return 10
-=======
-from ..data_generators.scoot_generator import generate_scoot_df
->>>>>>> 32bab5e7
 
 
 @pytest.fixture(scope="function")
