--- conflicted
+++ resolved
@@ -91,11 +91,7 @@
         assert len(data) == len(video_stat_records) / 5
 
     def test_24_hours_equivilant(self, client_class):
-<<<<<<< HEAD
-        """Test /api/v1/jamcams/raw returns 12 hours"""
-=======
         """Test /api/v1/jamcams/raw returns 24 hours"""
->>>>>>> 37a655f6
 
         # Check response
         response1 = client_class.get(
