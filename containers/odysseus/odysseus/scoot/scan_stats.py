--- conflicted
+++ resolved
@@ -84,13 +84,9 @@
         processed_test = preprocessor(self.test_readings, readings_type="test")
 
         # 2) Make sure that both of the above dataframes span the same detector set
-<<<<<<< HEAD
-        processed_train, processed_test = intersect_processed_data(processed_train, processed_test)
-=======
         processed_train, processed_test = intersect_processed_data(
             processed_train, processed_test
         )
->>>>>>> 230f5ef5
 
         # 3) Build Forecast
         forecast_df = forecast(
@@ -168,11 +164,7 @@
             self.borough, self.grid_resolution, output_type="df"
         )
         final_scores_df = self.scores_df.merge(
-<<<<<<< HEAD
-            fishnet_df[['row', 'col', 'point_id']], on=["row", "col"], how='left',
-=======
             fishnet_df[["row", "col", "point_id"]], on=["row", "col"], how="left",
->>>>>>> 230f5ef5
         )
         # create records for the scores
         scores_inst = inspect(ScootScanStats)
