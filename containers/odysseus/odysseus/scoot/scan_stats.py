--- conflicted
+++ resolved
@@ -41,11 +41,7 @@
         self.model_name: str = model_name
         self.train_hours: int = train_hours
         self.train_start: str = as_datetime(upto) - timedelta(
-<<<<<<< HEAD
             hours=train_hours + forecast_hours
-=======
-            train_hours + forecast_hours
->>>>>>> 71da9049
         )
         self.train_upto: str = self.forecast_start
         # load the scoot readings
