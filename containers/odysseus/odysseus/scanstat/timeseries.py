--- conflicted
+++ resolved
@@ -15,11 +15,7 @@
 from sklearn.preprocessing import MinMaxScaler
 
 
-<<<<<<< HEAD
-def hw_forecast(
-=======
 def hw_forecast(  # pylint: disable=too-many-statements
->>>>>>> 230f5ef5
     train_data: pd.DataFrame,
     train_start: datetime,
     train_upto: datetime,
