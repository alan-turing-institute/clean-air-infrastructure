--- conflicted
+++ resolved
@@ -1,21 +1,5 @@
-<<<<<<< HEAD
-"""
-Traffic parsers.
-"""
-
-from .baseline_parser import BaselineParser
-from .training_parser import TrainLockdownModelParser, TrainScootModelParser
-
-__all__ = [
-    "BaselineParser",
-    "TrainLockdownModelParser",
-    "TrainScootModelParser",
-]
-=======
 """Odysseus command line interface."""
 
 from .main import app
-from .parser import BaselineParser
 
-__all__ = ["app", "BaselineParser"]
->>>>>>> ca044b86
+__all__ = ["app"]