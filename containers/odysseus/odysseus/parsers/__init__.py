--- conflicted
+++ resolved
@@ -1,11 +1,5 @@
 """CLI parsers for the odysseus project."""
 
-<<<<<<< HEAD
-# from . import baseline
-
-# __all__ = ["baseline"]
-=======
 from . import baseline
 
-__all__ = ["baseline"]
->>>>>>> 66efe928
+__all__ = ["baseline"]