--- conflicted
+++ resolved
@@ -1,12 +1,8 @@
 """Arguments and options shared between CLI commands."""
 
 import typer
-<<<<<<< HEAD
-from cleanair.timestamps import as_datetime
-from ..types import Borough, OptimizerName
-=======
 from cleanair.types import Borough
->>>>>>> a1edb2df
+from ..types import OptimizerName
 
 # pylint: disable=invalid-name
 BoroughOption = typer.Option(
