--- conflicted
+++ resolved
@@ -43,17 +43,12 @@
                 output_type="df",
             )
             # load scoot from the data config
-<<<<<<< HEAD
-            scoot_df = self.scoot_readings(**self.data_config.dict(), output_type="df")
-            self.logger.debug("%s readings from %s detectors loaded from database.", len(scoot_df), len(list(scoot_df.detector_id.unique())))
-=======
             scoot_df = self.scoot_readings(
                 detectors=detectors_df.detector_id.unique(),
                 start=self.data_config.start,
                 upto=self.data_config.upto,
                 output_type="df"
             )
->>>>>>> c7df7632
             # assign list of detectors if it doesn't exist already
             if not self.data_config.detectors:
                 self._data_config.detectors = list(scoot_df.detector_id.unique())
