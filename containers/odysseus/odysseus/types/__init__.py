--- conflicted
+++ resolved
@@ -1,7 +1,5 @@
-<<<<<<< HEAD
 """Types for the odysseus project."""
 
-from .enum_types import Borough
 from .model_params import (
     KernelParams,
     KernelProduct,
@@ -13,7 +11,6 @@
 )
 
 __all__ = [
-    "Borough",
     "KernelParams",
     "KernelProduct",
     "ModelName",
@@ -21,7 +18,4 @@
     "PeriodicKernelParams",
     "ScootModelParams",
     "SparseVariationalParams",
-]
-=======
-"""Types for the odysseus project."""
->>>>>>> a1edb2df
+]