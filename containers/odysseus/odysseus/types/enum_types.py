--- conflicted
+++ resolved
@@ -1,52 +1,11 @@
-<<<<<<< HEAD
 """Enum types."""
 
 from enum import Enum
 import gpflow
 
 
-class Borough(str, Enum):
-    """Enum type for boroughs."""
-
-    kingston_upon_thames = "Kingston upon Thames"
-    croydon = "Croydon"
-    bromley = "Bromley"
-    hounslow = "Hounslow"
-    ealing = "Ealing"
-    havering = "Havering"
-    hillingdon = "Hillingdon"
-    harrow = "Harrow"
-    brent = "Brent"
-    barnet = "Barnet"
-    lambeth = "Lambeth"
-    southwark = "Southwark"
-    lewisham = "Lewisham"
-    greenwich = "Greenwich"
-    bexley = "Bexley"
-    enfield = "Enfield"
-    waltham_forest = "Waltham Forest"
-    redbridge = "Redbridge"
-    sutton = "Sutton"
-    richmond_upon_thames = "Richmond upon Thames"
-    merton = "Merton"
-    wandsworth = "Wandsworth"
-    hammersmith_and_fulham = "Hammersmith and Fulham"
-    kensington_and_chelsea = "Kensington and Chelsea"
-    westminster = "Westminster"
-    camden = "Camden"
-    tower_hamlets = "Tower Hamlets"
-    islington = "Islington"
-    hackney = "Hackney"
-    haringey = "Haringey"
-    newham = "Newham"
-    barking_and_bagenham = "Barking and Dagenham"
-    city_of_london = "City of London"
-
-
 class ScootModelName(Enum):
+    """Models for scoot forecasting."""
 
     gpr: gpflow.models.GPR
-    svgp: gpflow.models.SVGP
-=======
-"""Enum types."""
->>>>>>> a1edb2df
+    svgp: gpflow.models.SVGP