"""CleanAir Traffic module setup script"""
import setuptools

setuptools.setup(
    name="odysseus",
    version="0.0.1",
    author="Oscar Giles, James Robinson, Patrick O'Hara, Ollie Hamelijnck",
    author_email="ogiles@turing.ac.uk, jrobinson@turing.ac.uk, pohara@turing.ac.uk, ohamelijnck@turing.ac.uk",
    description="The Odysseus project for London's busyness.",
    url="https://github.com/alan-turing-institute/clean-air-infrastructure",
    packages=setuptools.find_packages(),
    classifiers=[
        "Programming Language :: Python :: 3",
        "License :: OSI Approved :: MIT License",
        "Operating System :: OS Independent",
    ],
    install_requires=[
<<<<<<< HEAD
        "cleanair>=0.0.1",
        "astropy>=4.0.1",
        "gpflow==2.1.1",
        "shapely>=1.7.0",
        "tensorflow==2.2.0",
        "cloudpickle==1.4.1",  # NOTE https://github.com/tensorflow/probability/issues/991
        "tensorflow_probability==0.10.0",
=======
        "cleanair",
        "gpflow>=2.1.3",
        "tensorflow>=2.3.0",
>>>>>>> 0cbb7a5b
    ],
    python_requires=">=3.7",
    scripts=["cli/odysseus"],
)<|MERGE_RESOLUTION|>--- conflicted
+++ resolved
@@ -15,19 +15,12 @@
         "Operating System :: OS Independent",
     ],
     install_requires=[
-<<<<<<< HEAD
+        "astropy>=4.0.1",
         "cleanair>=0.0.1",
-        "astropy>=4.0.1",
-        "gpflow==2.1.1",
+        "cloudpickle==1.4.1",  # NOTE https://github.com/tensorflow/probability/issues/991
+        "gpflow>=2.1.3",
         "shapely>=1.7.0",
-        "tensorflow==2.2.0",
-        "cloudpickle==1.4.1",  # NOTE https://github.com/tensorflow/probability/issues/991
-        "tensorflow_probability==0.10.0",
-=======
-        "cleanair",
-        "gpflow>=2.1.3",
         "tensorflow>=2.3.0",
->>>>>>> 0cbb7a5b
     ],
     python_requires=">=3.7",
     scripts=["cli/odysseus"],
