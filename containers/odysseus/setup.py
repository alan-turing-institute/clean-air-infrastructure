"""CleanAir Traffic module setup script"""
import setuptools

setuptools.setup(
    name="odysseus",
    version="0.0.1",
    author="Oscar Giles, James Robinson, Patrick O'Hara, Ollie Hamelijnck",
    author_email="ogiles@turing.ac.uk, jrobinson@turing.ac.uk, pohara@turing.ac.uk, ohamelijnck@turing.ac.uk",
    description="CleanAir Traffic module for CleanAir traffic modules",
    url="https://github.com/alan-turing-institute/clean-air-infrastructure",
    packages=setuptools.find_packages(),
    classifiers=[
        "Programming Language :: Python :: 3",
        "License :: OSI Approved :: MIT License",
        "Operating System :: OS Independent",
    ],
    install_requires=[
        "cleanair",
<<<<<<< HEAD
        "astropy>=4.0.1",
        "gpflow>=2.0.5",
        "tensorflow>=2.2.0",
        "tensorflow_probability>=0.9",
=======
        "gpflow>=2.0.5",
        "tensorflow>=2.3.0",
        "tensorflow_probability>=0.11.0",
>>>>>>> b5181d3d
    ],
    python_requires=">=3.7",
    scripts=["cli/odysseus"],
)<|MERGE_RESOLUTION|>--- conflicted
+++ resolved
@@ -6,7 +6,7 @@
     version="0.0.1",
     author="Oscar Giles, James Robinson, Patrick O'Hara, Ollie Hamelijnck",
     author_email="ogiles@turing.ac.uk, jrobinson@turing.ac.uk, pohara@turing.ac.uk, ohamelijnck@turing.ac.uk",
-    description="CleanAir Traffic module for CleanAir traffic modules",
+    description="The Odysseus project for London's busyness.",
     url="https://github.com/alan-turing-institute/clean-air-infrastructure",
     packages=setuptools.find_packages(),
     classifiers=[
@@ -15,17 +15,11 @@
         "Operating System :: OS Independent",
     ],
     install_requires=[
-        "cleanair",
-<<<<<<< HEAD
+        "cleanair>=0.0.1",
         "astropy>=4.0.1",
-        "gpflow>=2.0.5",
-        "tensorflow>=2.2.0",
-        "tensorflow_probability>=0.9",
-=======
         "gpflow>=2.0.5",
         "tensorflow>=2.3.0",
         "tensorflow_probability>=0.11.0",
->>>>>>> b5181d3d
     ],
     python_requires=">=3.7",
     scripts=["cli/odysseus"],
