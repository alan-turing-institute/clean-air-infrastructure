--- conflicted
+++ resolved
@@ -1,181 +1,7 @@
 #!/usr/bin/env python
-<<<<<<< HEAD
-=======
-from pathlib import Path
-import shutil
-import subprocess
-import os
-import json
-import typer
-from cleanair.parsers.urbanair_parser import inputs
-from cleanair.parsers.urbanair_parser import features
-from cleanair.parsers.urbanair_parser import model
-from cleanair.parsers.urbanair_parser.state import state
-from cleanair.parsers.urbanair_parser.state import (
-    CONFIG_SECRETFILE_PATH,
-    APP_DIR,
-    PROD_HOST,
-    PROD_SECRET_DICT,
-    DATA_CACHE,
-    MODEL_DATA_CACHE,
-)
-from cleanair.loggers.logcolours import red, green
-from cleanair.loggers import initialise_logging
-
-
-def init_app(
-    verbose: bool = False,
-    secretfile: str = typer.Option(
-        None,
-        help="json file containing database secrets. Not required if an init command called",
-    ),
-) -> None:
-    """
-    Manage the CleanAir infrastructure
-    """
-
-    # Create app directory structure
-    if not APP_DIR.is_dir():
-        typer.echo("Creating Urbanair CLI application directory")
-        APP_DIR.mkdir(parents=True)
-
-    if not DATA_CACHE.is_dir():
-        DATA_CACHE.mkdir()
-
-    if not MODEL_DATA_CACHE.is_dir():
-        MODEL_DATA_CACHE.mkdir()
-
-    # Configure settings
-    if verbose:
-        typer.echo("Debug verbosity")
-        state["verbose"] = True
-
-    if secretfile:
-        state["secretfile"] = secretfile
-        return
-
-    if CONFIG_SECRETFILE_PATH.is_file():
-        state["secretfile"] = CONFIG_SECRETFILE_PATH
-
-    # Set logging verbosity
-    default_logger = initialise_logging(state["verbose"])
-
-    state["logger"] = default_logger
-
-
-app = typer.Typer(callback=init_app)
-
-
-@app.command()
-def app_dir():
-    """Echo the application directory"""
-
-    typer.echo(f"{APP_DIR}")
-
-
-@app.command()
-def init_local(
-    secretfile: Path = typer.Option(..., help="Path to a database secret file (.json)")
-) -> None:
-    """Initialise the CLI to connect to a local database"""
-
-    # Copy secretfile over
-    typer.echo("Copy secretfile to urbanair config directory")
-    shutil.copy(str(secretfile), str(CONFIG_SECRETFILE_PATH))
-
-
-@app.command()
-def remove_config():
-    """Delete all CLI configutation data"""
-
-    # Create app dir
-    if not APP_DIR.is_dir():
-        typer.echo("Configuration does not exist")
-        raise typer.Abort()
-
-    else:
-        confirm = typer.prompt(
-            f"{red('You are about to delete the entire contents of the config directory.')} Would you like to continue: y/n"
-        )
-
-        if confirm == "y":
-            try:
-                shutil.rmtree(APP_DIR)
-            except:
-                typer.echo(f"Failed to delete directory {str(APP_DIR)}")
-                raise typer.Abort()
-        else:
-            raise typer.Abort()
-
-
-@app.command()
-def init_production():
-    """Initialise the CLI to connect to the production database
-        
-    Ensure you have run 'az login' first"""
-
-    try:
-        user_cmd = subprocess.run(
-            ["az", "ad", "signed-in-user", "show", "-o", "json"],
-            capture_output=True,
-            check=True,
-        )
-
-        username = json.loads(user_cmd.stdout.decode())["userPrincipalName"]
-
-    except Exception as e:
-        typer.echo("Could not get active user. Have you run 'az login'")
-        raise typer.Abort()
-
-    # Create app dir
-    if not os.path.isdir(APP_DIR):
-        os.mkdir(APP_DIR)
-
-    # Request an access token
-    typer.echo(
-        f"Requesting access token for {green(username)} to connect to {green(PROD_HOST)}"
-    )
-
-    try:
-        token_cmd = subprocess.run(
-            [
-                "az",
-                "account",
-                "get-access-token",
-                "--resource-type",
-                "oss-rdbms",
-                "--query",
-                "accessToken",
-                "-o",
-                "tsv",
-            ],
-            check=True,
-            capture_output=True,
-        )
-    except:
-        typer.echo(
-            f"Failed to get an access token for {green(username)}. Do you have DB access?"
-        )
-        raise typer.Abort()
-
-    token = token_cmd.stdout.decode("utf-8")[:-1]
-
-    PROD_SECRET_DICT["password"] = token
-    PROD_SECRET_DICT["username"] = username + "@cleanair-inputs-server"
-
-    # Create config secretfile
-    with open(CONFIG_SECRETFILE_PATH, "w") as secretfile:
-        json.dump(PROD_SECRET_DICT, secretfile, indent=4)
-
-    typer.echo(
-        f"Credentials for {green(username)} writen to {CONFIG_SECRETFILE_PATH}\n"
-        f"To remove credentials call {green('urbanair remove_config')}\n"
-        f"{red('Credentials will expire after 5-60 minutes.')} If access required for longer contact admin"
-    )
->>>>>>> e9fc4edf
 
 import typer
-from cleanair.parsers.urbanair_parser import config, init, inputs, features
+from cleanair.parsers.urbanair_parser import config, init, inputs, features, model
 
 app = typer.Typer(callback=init.init_app)
 app.add_typer(config.app, name="config")
