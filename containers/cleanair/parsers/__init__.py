--- conflicted
+++ resolved
@@ -2,8 +2,9 @@
 Module for cleanair parsers.
 """
 from .complex import (
-    ModelFitParser,
+    DashboardParser,
     ModelValidationParser,
+    ProductionParser,
     SatelliteArgumentParser,
     ScootReadingArgumentParser,
     ScootForecastFeatureArgumentParser,
@@ -19,16 +20,11 @@
     UKMapFeatureArgumentParser,
 )
 
-<<<<<<< HEAD
-from .base_parser import CleanAirParser
-from .dashboard_parser import DashboardParser
-from .production_parser import ProductionParser
-from .validation_parser import ValidationParser
-=======
 __all__ = [
     "AQEReadingArgumentParser",
+    "DashboardParser",
     "LAQNReadingArgumentParser",
-    "ModelFitParser",
+    "ProductionParser",
     "ModelValidationParser",
     "OsHighwayFeatureArgumentParser",
     "SatelliteArgumentParser",
@@ -39,5 +35,4 @@
     "StaticDatasetArgumentParser",
     "StreetCanyonFeatureArgumentParser",
     "UKMapFeatureArgumentParser",
-]
->>>>>>> f9ecd1e9
+]