"""CleanAir module setup script"""
import setuptools

# sorted by surname
AUTHORS = {
    "Oscar Giles": "ogiles@turing.ac.uk",
    "Ollie Hamelijnck": "ohamelijnck@turing.ac.uk",
    "Patrick O'Hara": "patrick.h.o-hara@warwick.ac.uk",
    "James Robinson": "jrobinson@turing.ac.uk",
}

setuptools.setup(
    name="cleanair",
    author=", ".join(AUTHORS.keys()),
    author_email=", ".join(AUTHORS.values()),
    description="CleanAir",
    url="https://github.com/alan-turing-institute/clean-air-infrastructure",
    packages=setuptools.find_packages(),
    classifiers=[
        "Programming Language :: Python :: 3",
        "License :: OSI Approved :: MIT License",
        "Operating System :: OS Independent",
    ],
    install_requires=[
        #gitpython==3.1.27 add if necessary
        "azure-cli==2.37.0",
        "azure-identity==1.10.0",
        "azure-storage-blob==12.12.0",
        "azure-mgmt-storage==20.0.0",
        "azure-mgmt-subscription==3.0.0",
        "boto3==1.24.0",
        "cdsapi==0.5.1",
        "cfgrib==0.9.10.1",
        "colorlog==6.6.0",
        "geoalchemy2==0.11.1",
        "holidays==0.13",
        "numpy==1.22.4",
<<<<<<< HEAD
        "packaging>=21.3",
        "pathos==0.2.9",
        "pandas==1.4.2",
        "pydantic==1.9.01"
=======
        "packaging>=20.5",
        "pandas==1.4.2",
        "pathos==0.2.8",
        "pydantic==1.9.0",
>>>>>>> ac8e7eab
        "pyeccodes==0.1.1",
        "python-dateutil==2.8.2",
        "pytz==2022.1",
<<<<<<< HEAD
        "pyyaml==6",
=======
        "pyyaml==5.3.1",
        "psycopg2-binary==2.9.3",
>>>>>>> ac8e7eab
        "requests==2.27.1",
        "scipy==1.8.1",
        "sqlalchemy==1.4.37",
        "sqlalchemy-utils==0.38.2",
        "scikit-learn==1.1.1",
        "shapely==1.8.2",
        "tabulate==0.8.9",
        "termcolor==1.1.0",
        "typer==0.4.1",
        "uuid==1.30",
        "xarray==2022.3.0",
    ],
    extras_require={
        "traffic": [
            "pystan==3.4.0",
            "fbprophet==0.7.1",
        ],
        "models": ["gpflow==1.5.1", "tensorflow==1.15.0"],
        "geo": ["geopandas>=0.10.0"],
    },
    setup_requires=["setuptools_scm"],
    use_scm_version={
        "root": "../..",
        "relative_to": __file__,
        "fallback_version": "0.2.7",
    },
    python_requires=">=3.8",
    scripts=["cli/urbanair"],
)<|MERGE_RESOLUTION|>--- conflicted
+++ resolved
@@ -35,26 +35,15 @@
         "geoalchemy2==0.11.1",
         "holidays==0.13",
         "numpy==1.22.4",
-<<<<<<< HEAD
         "packaging>=21.3",
         "pathos==0.2.9",
         "pandas==1.4.2",
         "pydantic==1.9.01"
-=======
-        "packaging>=20.5",
-        "pandas==1.4.2",
-        "pathos==0.2.8",
-        "pydantic==1.9.0",
->>>>>>> ac8e7eab
         "pyeccodes==0.1.1",
         "python-dateutil==2.8.2",
         "pytz==2022.1",
-<<<<<<< HEAD
         "pyyaml==6",
-=======
-        "pyyaml==5.3.1",
         "psycopg2-binary==2.9.3",
->>>>>>> ac8e7eab
         "requests==2.27.1",
         "scipy==1.8.1",
         "sqlalchemy==1.4.37",
