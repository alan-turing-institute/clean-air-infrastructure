"""
Methods for evaluating a model data fit.
"""

# pylint: disable=W0640

import pandas as pd
from sklearn import metrics
from . import precision


def pop_kwarg(kwargs, key, default):
    """Pop the value of key if its in kwargs, else use the default value."""
    return default if key not in kwargs else kwargs.pop(key)


def evaluate_model_data(model_data, metric_methods, **kwargs):
    """
    Given a model data object, evaluate the predictions.

    Parameters
    ___

    model_data : ModelData
        A model data object with updated predictions.

    metric_methods : dict
        A dictionary where keys are the name of a metric and values
        are a function that takes two numpy arrays of the same shape.

    kwargs : dict
        See Other Parameters.

    Returns
    ___

    sensor_scores_df : pd.DataFrame
        For every instance of the experiment, we calculate the score
        of a sensor over the whole prediction time period.

    temporal_scores_df : pd.DataFrame
        For every instance of an experiment, we calculate the scores
        over all sensors given a slice in time.

    Other Parameters
    ___

    precision_methods : dict, optional
        See `get_precision_methods()`.

    evaluate_testing : bool, optional
        If true, this function will evaluate the predictions made
        on the testing set of data.

    evaluate_training : bool, optional
        If true, this function will evaluate the predictions made
        on the training set of data.

    pred_cols : list, optional
        Columns containing predictions.
        Default is ["NO2_mean"].

    test_cols : list, optional
        Columns containing observations during prediction period.
        Default is ["NO2"].

    var_cols : list, optional
        Columns containing the variance of predictions.
        Default is ["NO2_var"]

    Raises
    ___

    ValueError
        If value of kwargs are not valid values.
    """
    precision_methods = pop_kwarg(kwargs, "precision_methods", dict())
    evaluate_training = pop_kwarg(kwargs, "evaluate_training", False)
    evaluate_testing = pop_kwarg(kwargs, "evaluate_testing", True)
    pred_cols = pop_kwarg(kwargs, "pred_cols", ["NO2_mean"])
    test_cols = pop_kwarg(kwargs, "test_cols", ["NO2"])
    var_cols = pop_kwarg(kwargs, "var_cols", ["NO2_var"])

    if len(pred_cols) != len(test_cols):
        raise ValueError("pred_cols and test_cols must be the same length.")

    if evaluate_training:
        (
            training_sensor_scores_df,
            training_temporal_scores_df,
        ) = evaluate_spatio_temporal_scores(
            model_data.normalised_training_data_df,
            metric_methods,
            precision_methods=precision_methods,
            training_set=True,
            testing_set=False,
            pred_cols=pred_cols,
            test_cols=test_cols,
            var_cols=var_cols,
            **kwargs,
        )
        # return training scores if we are not evaluating testing
        if not evaluate_testing:
            return training_sensor_scores_df, training_temporal_scores_df

    if evaluate_testing:
        (
            testing_sensor_scores_df,
            testing_temporal_scores_df,
        ) = evaluate_spatio_temporal_scores(
            model_data.normalised_pred_data_df,
            metric_methods,
            precision_methods=precision_methods,
            training_set=False,
            testing_set=True,
            pred_cols=pred_cols,
            test_cols=test_cols,
            var_cols=var_cols,
            **kwargs,
        )
        # return testing scores if we are only evaluating testing
        if not evaluate_training:
            return testing_sensor_scores_df, testing_temporal_scores_df

    # return training and testing dataframes appending to eachother
    if evaluate_training and evaluate_testing:
        return (
            training_sensor_scores_df.append(
                testing_sensor_scores_df, ignore_index=True
            ),
            training_temporal_scores_df.append(
                testing_temporal_scores_df, ignore_index=True
            ),
        )
    raise ValueError(
        "You must set either evaluate_training or evaluate_testing to True"
    )


def evaluate_spatio_temporal_scores(
    pred_df,
    metric_methods,
    sensor_col="point_id",
    temporal_col="measurement_start_utc",
    **kwargs,
):
    """
    Given a prediction dataframe, measure scores over sensors and time.
    """
    precision_methods = pop_kwarg(kwargs, "precision_methods", dict())
    pred_cols = pop_kwarg(kwargs, "pred_cols", ["NO2_mean"])
    test_cols = pop_kwarg(kwargs, "test_cols", ["NO2"])
    # measure scores by sensor and by hour
    sensor_scores_df = measure_scores_by_sensor(
        pred_df, metric_methods, pred_cols=pred_cols, test_cols=test_cols
    )
    temporal_scores_df = measure_scores_by_hour(
        pred_df, metric_methods, pred_cols=pred_cols, test_cols=test_cols
    )

    # add lat and lon to sensor scores cols
    sensor_scores_df = concat_static_features(sensor_scores_df, pred_df)

    # make a new column with the index
    sensor_scores_df[sensor_col] = sensor_scores_df.index.copy()
    temporal_scores_df[temporal_col] = temporal_scores_df.index.copy()

    # meta info for the evaluation
    for key, value in kwargs.items():
        sensor_scores_df[key] = value
        temporal_scores_df[key] = value

    return sensor_scores_df, temporal_scores_df


def get_metric_methods(r2_score=True, mae=True, mse=True, **kwargs):
    """
    Get a dictionary of metric keys and methods.

    Parameters
    ___

    r2_score : bool, optional
        Whether to use the r2_score score.

    mae : bool, optional
        Whether to use the mae score.

    mse : bool, optional
        Whether to use mean squared error.

    kwargs : dict, optional
        Keys are names of metrics, values are a function that takes
        two numpy arrays of the same shape.

    Returns
    ___

    dict
        Key is a string of the metric name.
        Value is a metric evaluation function that takes
        two equally sized numpy arrays as parameters.
    """
    # measure each metric and store in metric_methods dictionary
    metric_methods = {}

    # default metrics
    if r2_score:
        metric_methods["r2_score"] = metrics.r2_score
    if mse:
        metric_methods["mse"] = metrics.mean_squared_error
    if mae:
        metric_methods["mae"] = metrics.median_absolute_error

    # custom metrics
    for key, method in kwargs.items():
        metric_methods[key] = method

    return metric_methods


def get_precision_methods(ci50=True, ci75=True, ci95=True, **kwargs):
    """
    Get a dictionary where the keys are the name of a metric and the values
    are a function that takes three arrays and computes the metric score.

    Parameters
    ___

    ci50 : bool, optional
        Calculate the confidence interval 50% score.

    ci75 : bool, optional
        Calculate the confidence interval 75% score.

    ci95 : bool, optional
        Calculate the confidence interval 95% score.

    kwargs : dict, optional
        More precision metrics.

    Returns
    ___

    precision_metrics : dict
        Get the keys and methods for the precision metrics.
    """
    # measure each metric and store in precision_methods dictionary
    precision_methods = {}

    # default metrics
    if ci95:
        precision_methods["ci95"] = precision.confidence_interval_95
    if ci75:
        precision_methods["ci75"] = precision.confidence_interval_75
    if ci50:
        precision_methods["ci50"] = precision.confidence_interval_50

    # custom metrics
    for key, method in kwargs.items():
        precision_methods[key] = method

    return precision_methods

def measure_scores_by_hour(
    pred_df, metric_methods, datetime_col="measurement_start_utc", **kwargs
):
    """
    Measure metric scores for each hour of prediction.

    Parameters
    ___

    pred_df : DataFrame
        Indexed by datetime. Must have a column of testing data and
        a column from the predicted air quality at the same points
        as the testing data.

    metric_methods : dict
        Keys are name of metric.
        Values are functions that take in two numpy/series and compute the score.

    datetime_col : str, optional
        Name of the datetime columns in the dataframe.

    Returns
    ___

    scores : DataFrame
        Indexed by datetime.
        Each column is a metric in metric_methods.

    Other Parameters
    ___

    pred_cols : list, optional
        Names of the column that are predictions.
        Length must match `test_cols`.

    test_cols : list, optional
        Names of columns in the dataframe that are the true observations.

    var_cols : list, optional
        Columns containing the variance of predictions.
        Default is ["NO2_var"]
    """
    precision_methods = pop_kwarg(kwargs, "precision_methods", dict())
    pred_cols = pop_kwarg(kwargs, "pred_cols", ["NO2_mean"])
    test_cols = pop_kwarg(kwargs, "test_cols", ["NO2"])
    var_cols = pop_kwarg(kwargs, "var_cols", ["NO2_var"])
    
    # remove nans from rows
    pred_df = __remove_rows_with_nans(pred_df, pred_cols=pred_cols, test_cols=test_cols)

    # group by datetime
    pred_gb = pred_df.groupby(datetime_col)

    if len(test_cols) > 1:
        raise NotImplementedError("Can only validate one pollutant.")

    # ToDo: implement precision metrics are make general with sensor methods.
    print("Precision metrics not implemented.")

    # get a series for each metric for all sensors at each hour
    # concat each series into a dataframe
    return pd.concat(
        [
            pd.Series(
<<<<<<< HEAD
                pred_gb.apply(
                    lambda x: method(  # pylint: disable=W0640
                        x[test_cols[0]], x[pred_cols[0]]  # pylint: disable=W0640
                    )
                ),
=======
                pred_gb.apply(lambda x: method(x[test_cols[0]], x[pred_cols[0]])),
>>>>>>> 285cb11e
                name="{species}_{metric}".format(species=test_cols[0], metric=key),
            )
            for key, method in metric_methods.items()
        ],
        axis=1,
    )


def measure_scores_by_sensor(
    pred_df, metric_methods, precision_methods=None, groupby_col="point_id", **kwargs,
):
    """
    Group the pred_df by sensor then measure scores on each sensor.

    Parameters
    ___

    pred_df : DataFrame
        Indexed by datetime. Must have a column of testing data and
        a column from the predicted air quality at the same points
        as the testing data.

    metric_methods : dict
        Keys are name of metric.
        Values are functions that take in two numpy/series and compute the score.

    groupby_col : str
        Name of the column containing the sensor ids.

    Returns
    ___

    pd.DataFrame
        Dataframe of scores by sensor.

    Other Parameters
    ___

    precision_methods : dict, optional
        Keys are the name of the metrics.
        Values are functions that take in three numpy/series and compute a precision score.

    pred_cols : list, optional
        Names of the column that are predictions.
        Length must match `test_cols`.

    test_cols : list, optional
        Names of columns in the dataframe that are the true observations.

    var_cols : list, optional
        Names of columns containing the variance of predictions.
    """
    precision_methods = pop_kwarg(kwargs, "precision_methods", dict())
    pred_cols = pop_kwarg(kwargs, "pred_cols", ["NO2_mean"])
    test_cols = pop_kwarg(kwargs, "test_cols", ["NO2"])
    var_cols = pop_kwarg(kwargs, "var_cols", ["NO2_var"])

    # remove nans from rows
    pred_df = __remove_rows_with_nans(pred_df, pred_cols=pred_cols, test_cols=test_cols)

    # group by col
    pred_gb = pred_df.groupby(groupby_col)

    list_of_series = []
    # get metrics for accuracy
    for key, meth in metric_methods.items():
        for i, pollutant in enumerate(test_cols):
            pred_col = pred_cols[i]
<<<<<<< HEAD
            pollutant_metrics = pred_gb.apply(
                lambda x: meth(  # pylint: disable=W0640,W0631
                    x[pollutant], x[pred_col]  # pylint: disable=W0640,W0631
                )
            )
=======
            pollutant_metrics = pred_gb.apply(lambda x: meth(x[pollutant], x[pred_col]))
>>>>>>> 285cb11e
            pollutant_metrics_series = pd.Series(
                pollutant_metrics,
                name="{species}_{metric}".format(species=pollutant, metric=key),
            )
            list_of_series.append(pollutant_metrics_series)
    # get metrics for precision
    for key, meth in precision_methods.items():
        for i, pollutant in enumerate(test_cols):
            # get names of columns
            pred_col = pred_cols[i]
            var_col = var_cols[i]
            col_name = "{species}_{metric}".format(species=pollutant, metric=key)
            # run each precision metric
            pollutant_metrics = pred_gb.apply(
                lambda x: meth(  # pylint: disable=cell-var-from-loop
                    x[pollutant],  # pylint: disable=cell-var-from-loop
                    x[pred_col],  # pylint: disable=cell-var-from-loop
                    x[var_col],  # pylint: disable=cell-var-from-loop
                )
            )
            # add the metric to the list of scores
            pollutant_metrics_series = pd.Series(pollutant_metrics, name=col_name)
            list_of_series.append(pollutant_metrics_series)
    return pd.concat(list_of_series, axis=1)


def concat_static_features(scores_df, pred_df, static_features=None):
    """
    Concatenate the sensor scores dataframe with static features of the sensor.
    """
    if static_features is None:
        static_features = ["lat", "lon"]
    point_df = pd.DataFrame(index=list(scores_df.index))
    for feature in static_features:
        feature_list = []
        for pid in point_df.index:
            value = pred_df[pred_df["point_id"] == pid].iloc[0][feature]
            feature_list.append(value)
        point_df[feature] = pd.Series(feature_list, index=point_df.index)
    return pd.concat([scores_df, point_df], axis=1, ignore_index=False)


def __remove_rows_with_nans(pred_df, **kwargs):
    """Remove rows with NaN as an observation."""
    pred_cols = pop_kwarg(kwargs, "pred_cols", ["NO2_mean"])
    test_cols = pop_kwarg(kwargs, "test_cols", ["NO2"])
    cols_to_check = pred_cols.copy()
    cols_to_check.extend(test_cols)
    return pred_df.loc[pred_df[cols_to_check].dropna().index]<|MERGE_RESOLUTION|>--- conflicted
+++ resolved
@@ -326,15 +326,7 @@
     return pd.concat(
         [
             pd.Series(
-<<<<<<< HEAD
-                pred_gb.apply(
-                    lambda x: method(  # pylint: disable=W0640
-                        x[test_cols[0]], x[pred_cols[0]]  # pylint: disable=W0640
-                    )
-                ),
-=======
                 pred_gb.apply(lambda x: method(x[test_cols[0]], x[pred_cols[0]])),
->>>>>>> 285cb11e
                 name="{species}_{metric}".format(species=test_cols[0], metric=key),
             )
             for key, method in metric_methods.items()
@@ -403,15 +395,7 @@
     for key, meth in metric_methods.items():
         for i, pollutant in enumerate(test_cols):
             pred_col = pred_cols[i]
-<<<<<<< HEAD
-            pollutant_metrics = pred_gb.apply(
-                lambda x: meth(  # pylint: disable=W0640,W0631
-                    x[pollutant], x[pred_col]  # pylint: disable=W0640,W0631
-                )
-            )
-=======
             pollutant_metrics = pred_gb.apply(lambda x: meth(x[pollutant], x[pred_col]))
->>>>>>> 285cb11e
             pollutant_metrics_series = pd.Series(
                 pollutant_metrics,
                 name="{species}_{metric}".format(species=pollutant, metric=key),
