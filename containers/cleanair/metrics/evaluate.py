"""
Methods for evaluating a model data fit.
"""

# pylint: disable=W0640

import pandas as pd
from sklearn import metrics
from . import precision


def pop_kwarg(kwargs, key, default):
    """Pop the value of key if its in kwargs, else use the default value."""
    return default if key not in kwargs else kwargs.pop(key)


def evaluate_model_data(model_data, metric_methods, **kwargs):
    """
    Given a model data object, evaluate the predictions.

    Parameters
    ___

    model_data : ModelData
        A model data object with updated predictions.

    metric_methods : dict
        A dictionary where keys are the name of a metric and values
        are a function that takes two numpy arrays of the same shape.

    kwargs : dict
        See Other Parameters.

    Returns
    ___

    sensor_scores_df : pd.DataFrame
        For every instance of the experiment, we calculate the score
        of a sensor over the whole prediction time period.

    temporal_scores_df : pd.DataFrame
        For every instance of an experiment, we calculate the scores
        over all sensors given a slice in time.

    Other Parameters
    ___

    precision_methods : dict, optional
        See `get_precision_methods()`.

    evaluate_testing : bool, optional
        If true, this function will evaluate the predictions made
        on the testing set of data.

    evaluate_training : bool, optional
        If true, this function will evaluate the predictions made
        on the training set of data.

    pred_cols : list, optional
        Columns containing predictions.
        Default is ["NO2_mean"].

    test_cols : list, optional
        Columns containing observations during prediction period.
        Default is ["NO2"].

    var_cols : list, optional
        Columns containing the variance of predictions.
        Default is ["NO2_var"]

    features : list, optional
        Names of columns that contain features we want to visualise.
        Default is ["lat", "lon"].

    Raises
    ___

    ValueError
        If value of kwargs are not valid values.
    """
    precision_methods = pop_kwarg(kwargs, "precision_methods", dict())
    evaluate_training = pop_kwarg(kwargs, "evaluate_training", False)
    evaluate_testing = pop_kwarg(kwargs, "evaluate_testing", True)
    pred_cols = pop_kwarg(kwargs, "pred_cols", ["NO2_mean"])
    test_cols = pop_kwarg(kwargs, "test_cols", ["NO2"])
    var_cols = pop_kwarg(kwargs, "var_cols", ["NO2_var"])

    if len(pred_cols) != len(test_cols):
        raise ValueError("pred_cols and test_cols must be the same length.")

    if evaluate_training:
        (
            training_sensor_scores_df,
            training_temporal_scores_df,
        ) = evaluate_spatio_temporal_scores(
            model_data.normalised_training_data_df,
            metric_methods,
            precision_methods=precision_methods,
            training_set=True,
            testing_set=False,
            pred_cols=pred_cols,
            test_cols=test_cols,
            var_cols=var_cols,
            **kwargs,
        )
        # return training scores if we are not evaluating testing
        if not evaluate_testing:
            return training_sensor_scores_df, training_temporal_scores_df

    if evaluate_testing:
        (
            testing_sensor_scores_df,
            testing_temporal_scores_df,
        ) = evaluate_spatio_temporal_scores(
            model_data.normalised_pred_data_df,
            metric_methods,
            precision_methods=precision_methods,
            training_set=False,
            testing_set=True,
            pred_cols=pred_cols,
            test_cols=test_cols,
            var_cols=var_cols,
            **kwargs,
        )
        # return testing scores if we are only evaluating testing
        if not evaluate_training:
            return testing_sensor_scores_df, testing_temporal_scores_df

    # return training and testing dataframes appending to eachother
    if evaluate_training and evaluate_testing:
        return (
            training_sensor_scores_df.append(
                testing_sensor_scores_df, ignore_index=True
            ),
            training_temporal_scores_df.append(
                testing_temporal_scores_df, ignore_index=True
            ),
        )
    raise ValueError(
        "You must set either evaluate_training or evaluate_testing to True"
    )


def evaluate_spatio_temporal_scores(
    pred_df,
    metric_methods,
    sensor_col="point_id",
    temporal_col="measurement_start_utc",
    **kwargs,
):
    """
    Given a prediction dataframe, measure scores over sensors and time.
    """
    # get keyword arguments
    precision_methods = pop_kwarg(kwargs, "precision_methods", dict())
    pred_cols = pop_kwarg(kwargs, "pred_cols", ["NO2_mean"])
    test_cols = pop_kwarg(kwargs, "test_cols", ["NO2"])
    var_cols = pop_kwarg(kwargs, "var_cols", ["NO2_var"])
    features = pop_kwarg(kwargs, "features", [])

    # measure scores by sensor and by hour
    sensor_scores_df = measure_scores_on_groupby(
<<<<<<< HEAD
        pred_df, metric_methods, sensor_col, precision_methods=precision_methods, pred_cols=pred_cols, test_cols=test_cols, var_cols=var_cols
    )
    temporal_scores_df = measure_scores_on_groupby(
        pred_df, metric_methods, temporal_col, precision_methods=precision_methods, pred_cols=pred_cols, test_cols=test_cols, var_cols=var_cols
=======
        pred_df,
        metric_methods,
        sensor_col,
        precision_methods=precision_methods,
        pred_cols=pred_cols,
        test_cols=test_cols,
        var_cols=var_cols,
    )
    temporal_scores_df = measure_scores_on_groupby(
        pred_df,
        metric_methods,
        temporal_col,
        precision_methods=precision_methods,
        pred_cols=pred_cols,
        test_cols=test_cols,
        var_cols=var_cols,
>>>>>>> 72d3b5a4
    )

    # add lat and lon to sensor scores cols
    sensor_scores_df = concat_features(sensor_scores_df, pred_df, features)

    # make a new column with the index
    sensor_scores_df[sensor_col] = sensor_scores_df.index.copy()
    temporal_scores_df[temporal_col] = temporal_scores_df.index.copy()

    # meta info for the evaluation
    for key, value in kwargs.items():
        # Todo: remove print statement
        print()
        print(key, value)
        sensor_scores_df[key] = value
        temporal_scores_df[key] = value

    return sensor_scores_df, temporal_scores_df


def get_metric_methods(r2_score=True, mae=True, mse=True, **kwargs):
    """
    Get a dictionary of metric keys and methods.

    Parameters
    ___

    r2_score : bool, optional
        Whether to use the r2_score score.

    mae : bool, optional
        Whether to use the mae score.

    mse : bool, optional
        Whether to use mean squared error.

    kwargs : dict, optional
        Keys are names of metrics, values are a function that takes
        two numpy arrays of the same shape.

    Returns
    ___

    dict
        Key is a string of the metric name.
        Value is a metric evaluation function that takes
        two equally sized numpy arrays as parameters.
    """
    # measure each metric and store in metric_methods dictionary
    metric_methods = {}

    # default metrics
    if r2_score:
        metric_methods["r2_score"] = metrics.r2_score
    if mse:
        metric_methods["mse"] = metrics.mean_squared_error
    if mae:
        metric_methods["mae"] = metrics.median_absolute_error

    # custom metrics
    for key, method in kwargs.items():
        metric_methods[key] = method

    return metric_methods


def get_precision_methods(ci50=True, ci75=True, ci95=True, **kwargs):
    """
    Get a dictionary where the keys are the name of a metric and the values
    are a function that takes three arrays and computes the metric score.

    Parameters
    ___

    ci50 : bool, optional
        Calculate the confidence interval 50% score.

    ci75 : bool, optional
        Calculate the confidence interval 75% score.

    ci95 : bool, optional
        Calculate the confidence interval 95% score.

    kwargs : dict, optional
        More precision metrics.

    Returns
    ___

    precision_metrics : dict
        Get the keys and methods for the precision metrics.
    """
    # measure each metric and store in precision_methods dictionary
    precision_methods = {}

    # default metrics
    if ci95:
        precision_methods["ci95"] = precision.confidence_interval_95
    if ci75:
        precision_methods["ci75"] = precision.confidence_interval_75
    if ci50:
        precision_methods["ci50"] = precision.confidence_interval_50

    # custom metrics
    for key, method in kwargs.items():
        precision_methods[key] = method

    return precision_methods


def measure_scores_on_groupby(pred_df, metric_methods, groupby_col, **kwargs):
    """
    Group the pred_df then measure scores on each sensor.

    Parameters
    ___

    pred_df : DataFrame
        Contains predictions and observations.

    metric_methods : dict
        Keys are name of metric.
        Values are functions that take in two numpy/series and compute the score.

    groupby_col : str
        Name of the column containing the sensor ids.

    Returns
    ___

    pd.DataFrame
        Dataframe of scores by sensor.

    Other Parameters
    ___

    precision_methods : dict, optional
        Keys are the name of the metrics.
        Values are functions that take in three numpy/series and compute a precision score.

    pred_cols : list, optional
        Names of the column that are predictions.
        Length must match `test_cols`.

    test_cols : list, optional
        Names of columns in the dataframe that are the true observations.

    var_cols : list, optional
        Names of columns containing the variance of predictions.
    """
    precision_methods = pop_kwarg(kwargs, "precision_methods", dict())
    pred_cols = pop_kwarg(kwargs, "pred_cols", ["NO2_mean"])
    test_cols = pop_kwarg(kwargs, "test_cols", ["NO2"])
    var_cols = pop_kwarg(kwargs, "var_cols", ["NO2_var"])

    # remove nans from rows
    pred_df = __remove_rows_with_nans(pred_df, pred_cols=pred_cols, test_cols=test_cols)

    # group by col
    pred_gb = pred_df.groupby(groupby_col)

    list_of_series = []
    # get metrics for accuracy
    for key, meth in metric_methods.items():
        for i, pollutant in enumerate(test_cols):
            pred_col = pred_cols[i]
            pollutant_metrics = pred_gb.apply(lambda x: meth(x[pollutant], x[pred_col]))
            pollutant_metrics_series = pd.Series(
                pollutant_metrics,
                name="{species}_{metric}".format(species=pollutant, metric=key),
            )
            list_of_series.append(pollutant_metrics_series)
    # get metrics for precision
    for key, meth in precision_methods.items():
        for i, pollutant in enumerate(test_cols):
            # get names of columns
            pred_col = pred_cols[i]
            var_col = var_cols[i]
            col_name = "{species}_{metric}".format(species=pollutant, metric=key)
            # run each precision metric
            pollutant_metrics = pred_gb.apply(
                lambda x: meth(x[pollutant], x[pred_col], x[var_col])
            )
            # add the metric to the list of scores
            pollutant_metrics_series = pd.Series(pollutant_metrics, name=col_name)
            list_of_series.append(pollutant_metrics_series)
    return pd.concat(list_of_series, axis=1)


def concat_features(scores_df, pred_df, features):
    """
    Concatenate the sensor scores dataframe with static features of the sensor.
    """
    point_df = pd.DataFrame(index=list(scores_df.index))
    all_columns = features + ["lat", "lon"]
    for feature in all_columns:
        feature_list = []
        for pid in point_df.index:
            # ToDo: take mean of features column
            value = pred_df[pred_df["point_id"] == pid].iloc[0][feature]
            feature_list.append(value)
        point_df[feature] = pd.Series(feature_list, index=point_df.index)
    return pd.concat([scores_df, point_df], axis=1, ignore_index=False)


def __remove_rows_with_nans(pred_df, **kwargs):
    """Remove rows with NaN as an observation."""
    pred_cols = pop_kwarg(kwargs, "pred_cols", ["NO2_mean"])
    test_cols = pop_kwarg(kwargs, "test_cols", ["NO2"])
    cols_to_check = pred_cols.copy()
    cols_to_check.extend(test_cols)
    return pred_df.loc[pred_df[cols_to_check].dropna().index]<|MERGE_RESOLUTION|>--- conflicted
+++ resolved
@@ -160,12 +160,6 @@
 
     # measure scores by sensor and by hour
     sensor_scores_df = measure_scores_on_groupby(
-<<<<<<< HEAD
-        pred_df, metric_methods, sensor_col, precision_methods=precision_methods, pred_cols=pred_cols, test_cols=test_cols, var_cols=var_cols
-    )
-    temporal_scores_df = measure_scores_on_groupby(
-        pred_df, metric_methods, temporal_col, precision_methods=precision_methods, pred_cols=pred_cols, test_cols=test_cols, var_cols=var_cols
-=======
         pred_df,
         metric_methods,
         sensor_col,
@@ -182,7 +176,6 @@
         pred_cols=pred_cols,
         test_cols=test_cols,
         var_cols=var_cols,
->>>>>>> 72d3b5a4
     )
 
     # add lat and lon to sensor scores cols
