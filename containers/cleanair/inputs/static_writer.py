"""
Upload static data currently held in geodatabase/shape file format in Azure
Convert to PostgreSQL using ogr2ogr and upload to the inputs DB
"""
import glob
import os
import subprocess
from sqlalchemy.exc import OperationalError
from sqlalchemy.schema import CreateSchema
from ..databases import Connector, InterestPoint
from ..loggers import get_logger, green


class StaticWriter():
    """Manage interactions with the static database on Azure"""
    def __init__(self, **kwargs):
        self.dbcnxn = Connector(**kwargs)
        self.logger = get_logger(__name__, kwargs.get("verbose", 0))
        self.data_directory = None
        self.table_name = None

        # Ensure that extensions have been enabled
        self.dbcnxn.ensure_extensions()

        # Ensure that the datasources schema exists
        self.dbcnxn.ensure_schema("datasources")

        # Ensure that interest_points table exists
        if not self.dbcnxn.engine.dialect.has_schema(self.dbcnxn.engine, "buffers"):
            self.dbcnxn.engine.execute(CreateSchema("buffers"))
        InterestPoint.__table__.create(self.dbcnxn.engine, checkfirst=True)

    def upload_static_files(self):
        """Upload static data to the inputs database"""
        # Look for static files in /data then set the file and table names
        try:
            self.data_directory = os.listdir("/data")[0]
            self.logger.debug("data_directory: %s", self.data_directory)
        except FileNotFoundError:
            raise FileNotFoundError("Could not find any static files in /data. Did you mount this path?")
        self.table_name = self.data_directory.replace(".gdb", "")

        # Check whether table exists - excluding reflected tables
        existing_table_names = self.dbcnxn.engine.table_names(schema="datasources")
        if self.table_name in existing_table_names:
            self.logger.info("Skipping upload for %s as the remote table already exists", green(self.table_name))
            return False

        # Get the connection string
        connection_string = " ".join(["host={host}", "port={port}", "user={username}", "password={password}",
                                      "dbname={db_name}", "sslmode={ssl_mode}"]).format(**self.dbcnxn.connection_info)

        # Add additional arguments if the input data contains shape files
        extra_args = []
        if glob.glob("/data/{}/*.shp".format(self.data_directory)):
            extra_args = ["-nlt", "PROMOTE_TO_MULTI",
                          "-lco", "precision=NO"]

        # Preprocess the UKMap data, keeping only useful columns
        if self.data_directory == "ukmap.gdb":
            extra_args += ["-lco", "FID=geographic_type_number",
                           "-dialect", "OGRSQL",
                           "-sql", "SELECT " + ", ".join([
                               "CAST(geographic_type_number AS integer) AS geographic_type_number",
                               # NB. The next command is a single string split across mulitple lines for readability
                               "CAST(CONCAT('20', SUBSTR(CONCAT('00', date_of_feature_edit), -6, 2), '-',"
                               "SUBSTR(date_of_feature_edit, -4, 2), '-',"
                               "SUBSTR(date_of_feature_edit, -2)) AS date) AS date_of_feature_edit",
                               "feature_type",
                               "landuse",
                               # "CAST(altertative_style_code AS integer) AS alternative_style_code",
                               # "owner_user_name",
                               # "building_name",
                               # "CAST(primary_number AS integer) AS primary_number",
                               # "primary_number_suffix",
                               # "CAST(secondary_number AS integer) AS secondary_number",
                               # "secondary_number_suffix",
                               # "CAST(number_end_of_range AS integer) AS number_end_of_range",
                               # "number_end_of_range_suffix",
                               # "road_name_primary",
                               # "road_name_secondary",
                               # "locality_name",
                               # "area_name",
                               # "county_region_name",
                               # "country",
                               "postcode",
                               # "address_range_type",
                               # "CAST(blpu_number AS integer) AS blpu_number",
                               # "address_type",
                               # "CAST(cartographic_annotation_point AS integer) AS cartographic_annotation_point",
                               # "name_of_point_of_interest",
                               # "description_of_point_of_interest",
                               # "CAST(retail_classification_code AS integer) AS retail_classification_code",
                               # "retail_description",
                               # "above_retail_type",
                               # "road_number_code",
                               # "CAST(catrographic_display_angle AS integer) AS cartographic_display_angle",
                               # "CAST(source_of_height_data AS integer) AS source_of_height_data",
                               "CAST(height_of_base_of_building AS float)",
                               # "CAST(height_of_top_of_building AS float) AS height_of_top_of_building",
                               "CAST(calcaulated_height_of_building AS float) AS calculated_height_of_building",
                               "shape_length",
                               "shape_area",
                               "shape AS geom"]) + " FROM BASE_HB0_complete_merged"]
            self.logger.info("Please note that this dataset requires a lot of SQL processing so upload will be slow")

        # Force scoot detector geometries to POINT
        elif self.data_directory == "scootdetectors":
            extra_args += ["-nlt", "POINT"]

        # Run ogr2ogr
        self.logger.info("Uploading static data to table %s in %s",
                         green(self.table_name), green(self.dbcnxn.connection_info["db_name"]))
        subprocess.run(["ogr2ogr", "-overwrite", "-progress",
                        "-f", "PostgreSQL", "PG:{}".format(connection_string), "/data/{}".format(self.data_directory),
                        "--config", "PG_USE_COPY", "YES",
                        "-t_srs", "EPSG:4326",
                        "-lco", "SCHEMA=datasources",
                        "-nln", self.table_name] + extra_args)
        return True

    def configure_tables(self):
        """Tidy up the databases by doing the following:

        Ensuring there is an index on the geometry column
        Dropping (some) duplicate rows
        Dropping duplicate/unnecessary columns
        Converting some column types
        Adding a primary key
        """
        self.logger.info("Configuring database table: %s", green(self.table_name))
        sql_commands = []

        if self.data_directory == "canyonslondon":
            sql_commands = [
                """ALTER TABLE datasources.canyonslondon RENAME COLUMN wkb_geometry TO geom;""",
                """ALTER TABLE datasources.canyonslondon
                   DROP COLUMN ave_relhma,
                   DROP COLUMN identifier,
                   DROP COLUMN identifi_2,
                   DROP COLUMN length,
                   DROP COLUMN min_length,
                   DROP COLUMN max_length,
                   DROP COLUMN objectid_1,
                   DROP COLUMN objectid_2,
                   DROP COLUMN objectid,
                   DROP COLUMN ogc_fid,
                   DROP COLUMN shape_le_1,
                   DROP COLUMN sum_length,
                   DROP COLUMN sum_shape_;""",
                """ALTER TABLE datasources.canyonslondon
                   ALTER fictitious TYPE bool
                   USING CASE WHEN fictitious=0 THEN FALSE ELSE TRUE END;""",
                """ALTER TABLE datasources.canyonslondon ADD PRIMARY KEY (toid);""",
            ]

        elif self.data_directory == "glahexgrid":
            sql_commands = [
                """ALTER TABLE datasources.glahexgrid RENAME COLUMN wkb_geometry TO geom;""",
                """CREATE INDEX IF NOT EXISTS glahexgrid_wkb_geometry_geom_idx
                   ON datasources.glahexgrid USING GIST(geom);""",
                """ALTER TABLE datasources.glahexgrid
                       DROP COLUMN centroid_x,
                       DROP COLUMN centroid_y,
                       DROP COLUMN ogc_fid;""",
                """ALTER TABLE datasources.glahexgrid ADD COLUMN centroid geometry(POINT, 4326);""",
                """UPDATE datasources.glahexgrid SET centroid = ST_centroid(wkb_geometry);""",
                """ALTER TABLE datasources.glahexgrid ADD PRIMARY KEY (hex_id);""",
                """INSERT INTO buffers.interest_points(source, location, point_id)
                       SELECT 'hexgrid', centroid, uuid_generate_v4()
                       FROM datasources.glahexgrid;""",
                """ALTER TABLE datasources.glahexgrid ADD COLUMN point_id uuid;""",
                """ALTER TABLE datasources.glahexgrid
                       ADD CONSTRAINT fk_glahexgrid_id FOREIGN KEY (point_id)
                       REFERENCES buffers.interest_points(point_id) ON DELETE CASCADE ON UPDATE CASCADE;""",
                """UPDATE datasources.glahexgrid
                       SET point_id = buffers.interest_points.point_id
                       FROM buffers.interest_points
                       WHERE datasources.glahexgrid.centroid = buffers.interest_points.location;""",
            ]

        elif self.data_directory == "londonboundary":
            sql_commands = [
                """ALTER TABLE datasources.londonboundary RENAME COLUMN wkb_geometry TO geom;""",
                """CREATE INDEX IF NOT EXISTS londonboundary_wkb_geometry_geom_idx
                   ON datasources.londonboundary USING GIST(geom);""",
                """ALTER TABLE datasources.londonboundary
                       DROP COLUMN ogc_fid,
                       DROP COLUMN sub_2006,
                       DROP COLUMN sub_2009;""",
                """ALTER TABLE datasources.londonboundary
                       ALTER ons_inner TYPE bool
                       USING CASE WHEN ons_inner='F' THEN FALSE ELSE TRUE END;""",
                """ALTER TABLE datasources.londonboundary ADD PRIMARY KEY (gss_code);""",
            ]

        elif self.data_directory == "oshighwayroadlink":
            sql_commands = [
                """ALTER TABLE datasources.oshighwayroadlink RENAME COLUMN wkb_geometry TO geom;""",
                """CREATE INDEX IF NOT EXISTS oshighwayroadlink_wkb_geometry_geom_idx
                   ON datasources.oshighwayroadlink USING GIST(geom);""",
                """ALTER TABLE datasources.oshighwayroadlink
                       DROP COLUMN cyclefacil,
                       DROP COLUMN elevatio_1,
                       DROP COLUMN elevationg,
                       DROP COLUMN identifi_1,
                       DROP COLUMN identifier,
                       DROP COLUMN ogc_fid,
                       DROP COLUMN roadstruct,
                       DROP COLUMN roadwidtha,
                       DROP COLUMN roadwidthm;""",
                """ALTER TABLE datasources.oshighwayroadlink
                    ALTER fictitious TYPE bool
                    USING CASE WHEN fictitious=0 THEN FALSE ELSE TRUE END;""",
                """ALTER TABLE datasources.oshighwayroadlink ADD PRIMARY KEY (toid);"""
            ]

        elif self.data_directory == "scootdetectors":
            sql_commands = [
<<<<<<< HEAD
                # Tidy up scootdetectors table
=======
                """ALTER TABLE datasources.scootdetectors RENAME COLUMN wkb_geometry TO geom;""",
                """CREATE INDEX IF NOT EXISTS scootdetectors_wkb_geometry_geom_idx
                   ON datasources.scootdetectors USING GIST(geom);""",
>>>>>>> 09db4605
                """DELETE FROM datasources.scootdetectors WHERE ogc_fid NOT IN
                       (SELECT DISTINCT ON (detector_n) ogc_fid FROM datasources.scootdetectors);""",
                """ALTER TABLE datasources.scootdetectors
                       DROP COLUMN cell,
                       DROP COLUMN dataset,
                       DROP COLUMN docname,
                       DROP COLUMN docpath,
                       DROP COLUMN easting,
                       DROP COLUMN loop_id,
                       DROP COLUMN loop_type,
                       DROP COLUMN northing,
                       DROP COLUMN objectid,
                       DROP COLUMN ogc_fid,
                       DROP COLUMN unique_id;""",
                """ALTER TABLE datasources.scootdetectors RENAME COLUMN itn_date TO date_installed;""",
                """ALTER TABLE datasources.scootdetectors RENAME COLUMN date_updat TO date_updated;""",
                """ALTER TABLE datasources.scootdetectors ADD PRIMARY KEY (detector_n);""",
                # Move geometry data to interest_points table - note that some detectors share a location
                """INSERT INTO buffers.interest_points(source, location, point_id)
                       SELECT DISTINCT on (wkb_geometry) 'scoot', wkb_geometry, uuid_generate_v4()
                       FROM datasources.scootdetectors;""",
                """ALTER TABLE datasources.scootdetectors ADD COLUMN point_id uuid;""",
                """ALTER TABLE datasources.scootdetectors
                       ADD CONSTRAINT fk_scootdetectors_id FOREIGN KEY (point_id)
                       REFERENCES buffers.interest_points(point_id) ON DELETE CASCADE ON UPDATE CASCADE;""",
                """UPDATE datasources.scootdetectors
                       SET point_id = buffers.interest_points.point_id
                       FROM buffers.interest_points
                       WHERE datasources.scootdetectors.wkb_geometry = buffers.interest_points.location;""",
                """ALTER TABLE datasources.scootdetectors DROP COLUMN wkb_geometry;""",
            ]

        elif self.data_directory == "ukmap.gdb":
            sql_commands = [
                """CREATE INDEX IF NOT EXISTS ukmap_shape_geom_idx ON datasources.ukmap USING GIST(shape);""",
            ]

        for sql_command in sql_commands:
            self.logger.info("Running SQL command:")
            for line in sql_command.split("\n"):
                self.logger.info(green(line.strip()))
            with self.dbcnxn.engine.connect() as conn:
                try:
                    conn.execute(sql_command)
                except OperationalError:
                    self.logger.warning("Database connection lost while running statement.")
                finally:
                    conn.close()
        self.logger.info("Finished database configuration")<|MERGE_RESOLUTION|>--- conflicted
+++ resolved
@@ -217,13 +217,7 @@
 
         elif self.data_directory == "scootdetectors":
             sql_commands = [
-<<<<<<< HEAD
                 # Tidy up scootdetectors table
-=======
-                """ALTER TABLE datasources.scootdetectors RENAME COLUMN wkb_geometry TO geom;""",
-                """CREATE INDEX IF NOT EXISTS scootdetectors_wkb_geometry_geom_idx
-                   ON datasources.scootdetectors USING GIST(geom);""",
->>>>>>> 09db4605
                 """DELETE FROM datasources.scootdetectors WHERE ogc_fid NOT IN
                        (SELECT DISTINCT ON (detector_n) ogc_fid FROM datasources.scootdetectors);""",
                 """ALTER TABLE datasources.scootdetectors
