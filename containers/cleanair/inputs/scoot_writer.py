--- conflicted
+++ resolved
@@ -73,10 +73,6 @@
     def get_remote_filenames(start_datetime, end_datetime):
         """Get all possible remote file details for the period in question"""
 
-<<<<<<< HEAD
-        print(start_datetime, end_datetime)
-=======
->>>>>>> e056a534
         file_list = []
         for date in rrule.rrule(
             rrule.HOURLY, dtstart=start_datetime, until=end_datetime
@@ -84,13 +80,7 @@
 
             year, month, day = date.strftime(r"%Y-%m-%d").split("-")
             hour = date.hour
-<<<<<<< HEAD
-            for timestring in [
-                str(hour).zfill(2) + str(m).zfill(2) for m in range(60)
-            ]:
-=======
             for timestring in [str(hour).zfill(2) + str(m).zfill(2) for m in range(60)]:
->>>>>>> e056a534
                 csv_name = "{y}{m}{d}-{timestring}.csv".format(
                     y=year, m=month, d=day, timestring=timestring
                 )
@@ -253,18 +243,6 @@
             rrule.HOURLY, dtstart=self.start_datetime, until=self.end_datetime
         ):
             end_time = start_time + datetime.timedelta(hours=1)
-<<<<<<< HEAD
-            start_datetime, end_datetime = self.get_datetimes(start_time, end_time, unit='hourly')
-
-            # Check if data already exists for that hour
-            with self.dbcnxn.open_session() as session:
-                n_readings = session.query(ScootReading).filter(ScootReading.measurement_start_utc >=
-                                                                start_datetime, ScootReading.measurement_start_utc <= end_datetime).count()
-
-            if n_readings > 0:
-                self.logger.info(
-                    "%s readings already in database for hour %s. Not requesting from S3 bucket", green(n_readings), green(start_datetime))
-=======
             start_datetime, end_datetime = self.get_datetimes(
                 start_time, end_time, unit="hourly"
             )
@@ -286,7 +264,6 @@
                     green(n_readings),
                     green(start_datetime),
                 )
->>>>>>> e056a534
                 continue
 
             # Load all valid remote data into a single dataframe
