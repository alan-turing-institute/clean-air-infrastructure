--- conflicted
+++ resolved
@@ -154,27 +154,6 @@
             df_aggregated["measurement_start_utc"] = utcstr_from_datetime(start_time)
             df_aggregated["measurement_end_utc"] = utcstr_from_datetime(end_time)
 
-<<<<<<< HEAD
-            # Add readings to database
-            start_session = time.time()
-            site_records = [ScootReading(**s) for s in df_aggregated.T.to_dict().values()]
-            self.logger.info("Inserting %s per-site records into database", green(len(site_records)))
-
-            # The following database operations can be slow. However, with the switch to hourly data they are not
-            # problematic. In contrast to the claims at https://docs.sqlalchemy.org/en/13/faq/performance.html,
-            # using bulk insertions does not provide a speed-up but does increase the risk of data loss. We are
-            # therefore sticking to the higher-level functions here.
-            with self.dbcnxn.open_session() as session:
-                try:
-                    # Commit the records to the database
-                    self.commit_records(session, site_records)
-                    n_records += len(site_records)
-                except IntegrityError as error:
-                    self.logger.error("Failed to add records to the database: %s", type(error))
-                    self.logger.error(str(error))
-                    session.rollback()
-            self.logger.info("Insertion took %s seconds", green("{:.2f}".format(time.time() - start_session)))
-=======
             yield df_aggregated
 
     def update_remote_tables(self):
@@ -215,15 +194,13 @@
                 with self.dbcnxn.open_session() as session:
                     try:
                         # Commit the records to the database
-                        self.add_records(session, site_records, table=ScootReading)
-                        session.commit()
+                        self.commit_records(session, site_records, table=ScootReading)
                         n_records += len(site_records)
                     except IntegrityError as error:
                         self.logger.error("Failed to add records to the database: %s", type(error))
                         self.logger.error(str(error))
                         session.rollback()
                 self.logger.info("Insertion took %s seconds", green("{:.2f}".format(time.time() - start_session)))
->>>>>>> 75769a89
 
         # Summarise updates
         self.logger.info("Committed %s records to table %s in %s minutes",
