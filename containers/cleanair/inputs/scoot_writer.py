--- conflicted
+++ resolved
@@ -219,15 +219,10 @@
             )
             return pandas.DataFrame(columns=input_df.columns)
 
-<<<<<<< HEAD
     def aggregate_scoot_data(self, df_readings):
         """
         Aggregate scoot data by detector ID into hourly chunks
         """
-=======
-    def aggregate_scoot_data(self, df_processed):
-        """Aggregate scoot data"""
->>>>>>> 0643a343
         # Get the minimum and maximum time in the dataset
         try:
             time_min = datetime_from_unix(df_readings["timestamp"].min())
@@ -312,25 +307,18 @@
                 continue
 
             # Load all valid remote data into a single dataframe
-<<<<<<< HEAD
             df_readings = self.request_remote_data(start_datetime, end_datetime, unprocessed_detectors)
+
+            if df_readings.shape[0] < 1:
+                self.logger.warning(
+                    "Skipping hour %s as it has no available data",
+                    green(start_datetime),
+                )
+                continue
 
             # Aggregate the data and add readings to database
             for df_aggregated in self.aggregate_scoot_data(df_readings):
                 detectors = df_aggregated["detector_id"].unique()
-=======
-            df_processed = self.validate_remote_data(start_datetime, end_datetime)
-            if df_processed.shape[0] < 1:
-                self.logger.warning(
-                    "Skipping hour %s as it has no available data",
-                    green(start_datetime),
-                )
-                continue
-
-            for df_aggregated in self.aggregate_scoot_data(df_processed):
-                # Add readings to database
-                start_session = time.time()
->>>>>>> 0643a343
                 site_records = df_aggregated.to_dict("records")
                 self.logger.info(
                     "Inserting %s per-site records into database",
