--- conflicted
+++ resolved
@@ -94,15 +94,7 @@
             "train": True,
             "model_state_fp": None,
             "maxiter": 100,
-<<<<<<< HEAD
-            "kernel": {
-                "name": "mat32+linear",
-                "variance": 0.1,
-                "lengthscale": 0.1,
-            }
-=======
             "kernel": {"name": "mat32+linear", "variance": 0.1, "lengthscale": 0.1,},
->>>>>>> 72d3b5a4
         }
 
     def setup_model(self, x_array, y_array, inducing_locations, num_input_dimensions):
@@ -127,7 +119,7 @@
         """
         custom_config = gpflow.settings.get_settings()
         # jitter is added for numerically stability in cholesky operations.
-        custom_config.jitter = self.model_params['jitter']
+        custom_config.jitter = self.model_params["jitter"]
         with settings.temp_settings(custom_config), get_session().as_default():
             kern = gpflow.kernels.Matern32(
                 num_input_dimensions,
@@ -149,11 +141,7 @@
                 minibatch_size=self.model_params["minibatch_size"],
                 mean_function=gpflow.mean_functions.Linear(
                     A=np.ones((x_array.shape[1], 1)), b=np.ones((1,))
-<<<<<<< HEAD
-                )
-=======
                 ),
->>>>>>> 72d3b5a4
             )
 
     def fit(self, x_train, y_train):
@@ -200,13 +188,9 @@
             saver = tf.train.Saver()
             saver.restore(
                 tf_session,
-<<<<<<< HEAD
-                "{filepath}.ckpt".format(filepath=self.experiment_config["model_state_fp"]),
-=======
                 "{filepath}.ckpt".format(
                     filepath=self.experiment_config["model_state_fp"]
                 ),
->>>>>>> 72d3b5a4
             )
 
         if self.model_params["train"]:
@@ -227,10 +211,7 @@
                         filepath=self.experiment_config["model_state_fp"]
                     ),
                 )
-<<<<<<< HEAD
-=======
-
->>>>>>> 72d3b5a4
+
     def predict(self, x_test):
         """
         Predict using the model at the laqn sites for NO2.
@@ -251,10 +232,5 @@
 
         predict_fn = lambda x: self.model.predict_y(x)
         y_dict = self.predict_srcs(x_test, predict_fn)
-<<<<<<< HEAD
-        
-        return y_dict
-=======
-
-        return y_dict
->>>>>>> 72d3b5a4
+
+        return y_dict