"""
Sparse Variational Gaussian Process (LAQN ONLY)
"""
import logging
import os
import numpy as np
import gpflow
from scipy.cluster.vq import kmeans2
import tensorflow as tf

from ..loggers import get_logger
from .model import Model


class SVGP_TF1(Model):
    """
    Sparse variational Gaussian Process for air quality.
    """
    def __init__(
            self,
            model_params=None,
            log=True,
            batch_size=100,
            disable_tf_warnings=True,
            **kwargs
    ):
        super().__init__(**kwargs)

        # Ensure logging is available
        if log and not hasattr(self, "logger"):
            self.logger = get_logger(__name__)

        # disable TF warnings
        if disable_tf_warnings:
            logging.disable(logging.WARNING)
            os.environ["TF_CPP_MIN_LOG_LEVEL"] = "3"
            tf.logging.set_verbosity(tf.logging.ERROR)

        self.minimum_param_keys = [
            "restore",
            "lengthscale",
            "variance",
            "minibatch_size",
            "n_inducing_points",
            "train",
            "jitter",
            "model_state_fp",
            "maxiter",
        ]
        self.epoch = 0
        self.refresh = None
        self.batch_size = batch_size

        # check model parameters
        if model_params is None:
            self.model_params = self.get_default_model_params()
        else:
            self.__check_model_params_are_valid()
            self.model_params = model_params

    def get_default_model_params(self):
        """
        The default model parameters if none are supplied.

        Returns
        ___

        dict
            Dictionary of parameters.
        """
        return {
            "lengthscale": 0.1,
            "jitter": 1e-5,
            "variance": 0.1,
            "minibatch_size": 100,
            "n_inducing_points": 2000,
            "restore": False,
            "train": True,
            "model_state_fp": None,
            "maxiter": 100,
        }

    def setup_model(self, x_array, y_array, inducing_locations, num_input_dimensions):
        """Create GPFlow sparse variational Gaussian Processes

        args:
            x_array: N x D numpy array - observations input,
            y_array: N x 1 numpy array - observations output,
            inducing_locations: M x D numpy array - inducing locations,
            num_input_dimensions: integer - number of input dimensions

        """
        custom_config = gpflow.settings.get_settings()
        # jitter is added for numerically stability in cholesky operations.
        custom_config.jitter = self.model_params['jitter']
        with gpflow.settings.temp_settings(
                custom_config
        ), gpflow.session_manager.get_session().as_default():
            kern = gpflow.kernels.RBF(
                num_input_dimensions,
                lengthscales=self.model_params['lengthscale'],
                ARD=True
            )
            self.model = gpflow.models.SVGP(
                x_array,
                y_array,
                kern,
                gpflow.likelihoods.Gaussian(variance=self.model_params['variance']),
                inducing_locations,
                minibatch_size=self.model_params['minibatch_size'],
            )

    def elbo_logger(self, x):
        """Log optimisation progress

        args:
            x: argument passed as a callback from GPFlow optimiser.
        """
        if (self.epoch % self.refresh) == 0:
            session = self.model.enquire_session()
            objective = self.model.objective.eval(session=session)
            if self.logger:
                self.logger.info(
                    "Model fitting. Iteration: %s, ELBO: %s", self.epoch, objective
                )

            print(self.epoch, ": ", objective)

        self.epoch += 1

    def fit(self, x_train, y_train, refresh=10, save_model_state=True):
        """
        Fit the SVGP.

        Parameters
        ___

        x_train : dict
            See `Model.fit` method in the base class for further details.
            NxM numpy array of N observations of M covariates.
            Only the 'laqn' key is used in this fit method, so all observations
            come from this source.

        y_train : dict
            Only `y_train['laqn']['NO2']` is used for fitting.
            The size of this array is NX1 with N sensor observations from 'laqn'.
            See `Model.fit` method in the base class for further details.

        refresh : int, optional
            The number of iterations before printing the model's ELBO

        save_model_state : bool, optional
            Save the model to file so that it can be restored at a later date.
        """
        self.check_training_set_is_valid(x_train, y_train)
        self.refresh = refresh

        # With a standard GP only use LAQN data and collapse discrisation dimension
        x_array = x_train["laqn"].copy()
        y_array = y_train["laqn"]["NO2"].copy()

        x_array, y_array = self.clean_data(x_array, y_array)

        # setup inducing points
        z_r = kmeans2(x_array, self.model_params["n_inducing_points"], minit="points")[0]

        # setup SVGP model
        self.setup_model(x_array, y_array, z_r, x_array.shape[1])
        self.model.compile()

        tf_session = self.model.enquire_session()

        if self.model_params["restore"]:
            saver = tf.train.Saver()
            saver.restore(
                tf_session,
                "{filepath}.ckpt".format(filepath=self.model_params["model_state_fp"]),
            )

        if self.model_params["train"]:
            # optimize and setup elbo logging
            opt = gpflow.train.AdamOptimizer()
            opt.minimize(self.model, step_callback=self.elbo_logger, maxiter=self.model_params['maxiter'])

            # save model state
            if save_model_state:
                saver = tf.train.Saver()
                saver.save(
                    tf_session,
                    "{filepath}.ckpt".format(
                        filepath=self.model_params["model_state_fp"]
                    ),
                )

    def batch_predict(self, x_test):
        """Split up prediction into indepedent batchs.
        args:
            x_test: N x D numpy array of locations to predict at
        """
        batch_size = self.batch_size

        # Ensure batch is less than the number of test points
        if x_test.shape[0] < batch_size:
            batch_size = x_test.shape[0]

        # Split up test points into equal batches
        num_batches = int(np.ceil(x_test.shape[0] / batch_size))

        ys_arr = []
        ys_var_arr = []
        i = 0

        for b in range(num_batches):
            print("Batch: ", b, num_batches)
            if b == num_batches - 1:
                # in last batch just use remaining of test points
                batch = x_test[i:, :]
            else:
                batch = x_test[i : i + batch_size, :]

            i = i + batch_size

            # predict for current batch
            ys, ys_var = self.model.predict_y(batch)

            ys_arr.append(ys)
            ys_var_arr.append(ys_var)

        ys = np.concatenate(ys_arr, axis=0)
        ys_var = np.concatenate(ys_var_arr, axis=0)

        return ys, ys_var

    def predict(self, x_test, species=['NO2']):
        """
        Predict using the model at the laqn sites for NO2.

        Parameters
        ___

        x_test : dict
            See `Model.predict` for further details.

        Returns
        ___

        dict
            See `Model.predict` for further details.
            The shape for each pollutant will be (n, 1).
        """
<<<<<<< HEAD
        super().predict(x_test)
        x_test = x_test["laqn"]
        y_mean, y_var = self.batch_predict(x_test)
        y_mean = np.reshape(y_mean, (len(y_mean), 1))
        y_var = np.reshape(y_var, (len(y_var), 1))
        return dict(laqn=dict(NO2=dict(mean=y_mean, var=y_var)))
=======
        if species != ['NO2']:
            raise NotImplementedError("Multiple pollutants not supported. Use only NO2.")
        self.check_test_set_is_valid(x_test)
        y_dict = dict()
        for src, x_src in x_test.items():
            for pollutant in species:
                y_mean, y_var = self.batch_predict(x_src)
                y_dict[src] = {
                    pollutant: dict(
                        mean=y_mean,
                        var=y_var
                    )
                }
        return y_dict
>>>>>>> a4b67d80

    def clean_data(self, x_array, y_array):
        """Remove nans and missing data for use in GPflow

        args:
            x_array: N x D numpy array,
            y_array: N x 1 numpy array
        """
        idx = ~np.isnan(y_array[:, 0])
        x_array = x_array[idx, :]
        y_array = y_array[idx, :]

        return x_array, y_array<|MERGE_RESOLUTION|>--- conflicted
+++ resolved
@@ -248,14 +248,6 @@
             See `Model.predict` for further details.
             The shape for each pollutant will be (n, 1).
         """
-<<<<<<< HEAD
-        super().predict(x_test)
-        x_test = x_test["laqn"]
-        y_mean, y_var = self.batch_predict(x_test)
-        y_mean = np.reshape(y_mean, (len(y_mean), 1))
-        y_var = np.reshape(y_var, (len(y_var), 1))
-        return dict(laqn=dict(NO2=dict(mean=y_mean, var=y_var)))
-=======
         if species != ['NO2']:
             raise NotImplementedError("Multiple pollutants not supported. Use only NO2.")
         self.check_test_set_is_valid(x_test)
@@ -270,7 +262,6 @@
                     )
                 }
         return y_dict
->>>>>>> a4b67d80
 
     def clean_data(self, x_array, y_array):
         """Remove nans and missing data for use in GPflow
