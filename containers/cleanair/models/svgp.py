"""
Sparse Variational Gaussian Process (LAQN ONLY)
"""
import logging
import os
import numpy as np
import gpflow
from scipy.cluster.vq import kmeans2
import tensorflow as tf

from ..loggers import get_logger
from .model import Model


class SVGP_TF1(Model):
    """
    Sparse variational Gaussian Process for air quality.
    """
    def __init__(
            self,
            model_params=None,
            log=True,
            batch_size=100,
            disable_tf_warnings=True,
            **kwargs
    ):
        super().__init__(**kwargs)

        # Ensure logging is available
        if log and not hasattr(self, "logger"):
            self.logger = get_logger(__name__)

        # disable TF warnings
        if disable_tf_warnings:
            logging.disable(logging.WARNING)
            os.environ["TF_CPP_MIN_LOG_LEVEL"] = "3"
            tf.logging.set_verbosity(tf.logging.ERROR)

        self.minimum_param_keys = [
            "restore",
            "likelihood_variance",
            "minibatch_size",
            "n_inducing_points",
            "train",
            "jitter",
            "model_state_fp",
            "maxiter",
            "kernel",
        ]
        self.epoch = 0
        self.refresh = 10
        self.batch_size = batch_size

        # check model parameters
        if model_params is None:
            self.model_params = self.get_default_model_params()
        else:
            self.__check_model_params_are_valid()
            self.model_params = model_params

    def get_default_model_params(self):
        """
        The default model parameters if none are supplied.

        Returns
        ___

        dict
            Dictionary of parameters.
        """
        return {
            "jitter": 1e-5,
            "likelihood_variance": 0.1,
            "minibatch_size": 100,
            "n_inducing_points": 2000,
            "restore": False,
            "train": True,
            "model_state_fp": None,
            "maxiter": 100,
            "kernel": {
                "name": "rbf",
                "variance": 0.1,
                "lengthscale": 0.1,
            }
        }

    def setup_model(self, x_array, y_array, inducing_locations, num_input_dimensions):
        """Create GPFlow sparse variational Gaussian Processes

        args:
            x_array: N x D numpy array - observations input,
            y_array: N x 1 numpy array - observations output,
            inducing_locations: M x D numpy array - inducing locations,
            num_input_dimensions: integer - number of input dimensions

        """
        custom_config = gpflow.settings.get_settings()
        # jitter is added for numerically stability in cholesky operations.
        custom_config.jitter = self.model_params['jitter']
        with gpflow.settings.temp_settings(
                custom_config
        ), gpflow.session_manager.get_session().as_default():
            # kern = gpflow.kernels.RBF(
            #     num_input_dimensions,
            #     lengthscales=self.model_params['lengthscale'],
            #     ARD=True
            # )
            kern = gpflow.kernels.Matern32(
                num_input_dimensions,
<<<<<<< HEAD
                variance=self.model_params['variance'],
                lengthscales=self.model_params['lengthscale'],
            ) + gpflow.kernels.Linear(
                num_input_dimensions,
                variance=self.model_params['variance'],
=======
                lengthscales=self.model_params['kernel']['lengthscale'],
>>>>>>> 6a3d3e1b
                ARD=True
            )
            self.model = gpflow.models.SVGP(
                x_array,
                y_array,
                kern,
                gpflow.likelihoods.Gaussian(variance=self.model_params['likelihood_variance']),
                inducing_locations,
                minibatch_size=self.model_params['minibatch_size'],
                mean_function=gpflow.mean_functions.Linear(
                    A=np.ones((x_array.shape[1], 1)), b=np.ones((1,))
                )
            )

    def elbo_logger(self, x):
        """Log optimisation progress

        args:
            x: argument passed as a callback from GPFlow optimiser.
        """
        if (self.epoch % self.refresh) == 0:
            session = self.model.enquire_session()
            objective = self.model.objective.eval(session=session)
            if self.logger:
                self.logger.info(
                    "Model fitting. Iteration: %s, ELBO: %s", self.epoch, objective
                )

            print(self.epoch, ": ", objective)

        self.epoch += 1

    def fit(self, x_train, y_train, refresh=10, save_model_state=True):
        """
        Fit the SVGP.

        Parameters
        ___

        x_train : dict
            See `Model.fit` method in the base class for further details.
            NxM numpy array of N observations of M covariates.
            Only the 'laqn' key is used in this fit method, so all observations
            come from this source.

        y_train : dict
            Only `y_train['laqn']['NO2']` is used for fitting.
            The size of this array is NX1 with N sensor observations from 'laqn'.
            See `Model.fit` method in the base class for further details.

        refresh : int, optional
            The number of iterations before printing the model's ELBO

        save_model_state : bool, optional
            Save the model to file so that it can be restored at a later date.
        """
        self.check_training_set_is_valid(x_train, y_train)
        self.refresh = refresh

        # With a standard GP only use LAQN data and collapse discrisation dimension
        x_array = x_train["laqn"].copy()
        y_array = y_train["laqn"]["NO2"].copy()

        x_array, y_array = self.clean_data(x_array, y_array)

        # setup inducing points
        z_r = kmeans2(x_array, self.model_params["n_inducing_points"], minit="points")[0]

        # setup SVGP model
        self.setup_model(x_array, y_array, z_r, x_array.shape[1])
        self.model.compile()

        tf_session = self.model.enquire_session()

        if self.model_params["restore"]:
            saver = tf.train.Saver()
            saver.restore(
                tf_session,
                "{filepath}.ckpt".format(filepath=self.model_params["model_state_fp"]),
            )

        if self.model_params["train"]:
            # optimize and setup elbo logging
            opt = gpflow.train.AdamOptimizer()
            opt.minimize(self.model, step_callback=self.elbo_logger, maxiter=self.model_params['maxiter'])

            # save model state
            if save_model_state:
                saver = tf.train.Saver()
                saver.save(
                    tf_session,
                    "{filepath}.ckpt".format(
                        filepath=self.model_params["model_state_fp"]
                    ),
                )

    def batch_predict(self, x_test):
        """Split up prediction into indepedent batchs.
        args:
            x_test: N x D numpy array of locations to predict at
        """
        batch_size = self.batch_size

        # Ensure batch is less than the number of test points
        if x_test.shape[0] < batch_size:
            batch_size = x_test.shape[0]

        # Split up test points into equal batches
        num_batches = int(np.ceil(x_test.shape[0] / batch_size))

        ys_arr = []
        ys_var_arr = []
        i = 0

        for b in range(num_batches):
            if b % self.refresh == 0:
                print("Batch", b, "out of", num_batches)
            if b == num_batches - 1:
                # in last batch just use remaining of test points
                batch = x_test[i:, :]
            else:
                batch = x_test[i : i + batch_size, :]

            i = i + batch_size

            # predict for current batch
            ys, ys_var = self.model.predict_y(batch)

            ys_arr.append(ys)
            ys_var_arr.append(ys_var)

        ys = np.concatenate(ys_arr, axis=0)
        ys_var = np.concatenate(ys_var_arr, axis=0)

        return ys, ys_var

    def predict(self, x_test, species=['NO2']):
        """
        Predict using the model at the laqn sites for NO2.

        Parameters
        ___

        x_test : dict
            See `Model.predict` for further details.

        Returns
        ___

        dict
            See `Model.predict` for further details.
            The shape for each pollutant will be (n, 1).
        """
        if species != ['NO2']:
            raise NotImplementedError("Multiple pollutants not supported. Use only NO2.")
        self.check_test_set_is_valid(x_test)
        y_dict = dict()
        for src, x_src in x_test.items():
            for pollutant in species:
                y_mean, y_var = self.batch_predict(x_src)
                y_dict[src] = {
                    pollutant: dict(
                        mean=y_mean,
                        var=y_var
                    )
                }
        return y_dict

    def clean_data(self, x_array, y_array):
        """Remove nans and missing data for use in GPflow

        args:
            x_array: N x D numpy array,
            y_array: N x 1 numpy array
        """
        idx = ~np.isnan(y_array[:, 0])
        x_array = x_array[idx, :]
        y_array = y_array[idx, :]

        return x_array, y_array<|MERGE_RESOLUTION|>--- conflicted
+++ resolved
@@ -78,7 +78,7 @@
             "model_state_fp": None,
             "maxiter": 100,
             "kernel": {
-                "name": "rbf",
+                "name": "mat32+linear",
                 "variance": 0.1,
                 "lengthscale": 0.1,
             }
@@ -100,23 +100,14 @@
         with gpflow.settings.temp_settings(
                 custom_config
         ), gpflow.session_manager.get_session().as_default():
-            # kern = gpflow.kernels.RBF(
-            #     num_input_dimensions,
-            #     lengthscales=self.model_params['lengthscale'],
-            #     ARD=True
-            # )
             kern = gpflow.kernels.Matern32(
                 num_input_dimensions,
-<<<<<<< HEAD
-                variance=self.model_params['variance'],
-                lengthscales=self.model_params['lengthscale'],
+                variance=self.model_params['kernel']['variance'],
+                lengthscales=self.model_params['kernel']['lengthscale'],
             ) + gpflow.kernels.Linear(
                 num_input_dimensions,
-                variance=self.model_params['variance'],
-=======
-                lengthscales=self.model_params['kernel']['lengthscale'],
->>>>>>> 6a3d3e1b
-                ARD=True
+                variance=self.model_params['kernel']['variance'],
+                ARD=True,
             )
             self.model = gpflow.models.SVGP(
                 x_array,
