--- conflicted
+++ resolved
@@ -105,15 +105,11 @@
             "train": True,
             "model_state_fp": None,
             "maxiter": 100,
-<<<<<<< HEAD
             "kernel": {
                 "name": "mat32+linear",
                 "variance": 0.1,
                 "lengthscale": 0.1,
             }
-=======
-            "kernel": {"name": "rbf", "variance": 0.1, "lengthscale": 0.1,},
->>>>>>> 03cb585c
         }
 
     def setup_model(self, x_array, y_array, inducing_locations, num_input_dimensions):
@@ -138,7 +134,6 @@
         """
         custom_config = gpflow.settings.get_settings()
         # jitter is added for numerically stability in cholesky operations.
-<<<<<<< HEAD
         custom_config.jitter = self.model_params['jitter']
         with gpflow.settings.temp_settings(
                 custom_config
@@ -150,13 +145,6 @@
             ) + gpflow.kernels.Linear(
                 num_input_dimensions,
                 variance=self.model_params['kernel']['variance'],
-=======
-        custom_config.jitter = self.model_params["jitter"]
-        with settings.temp_settings(custom_config), get_session().as_default():
-            kern = gpflow.kernels.RBF(
-                num_input_dimensions,
-                lengthscales=self.model_params["kernel"]["lengthscale"],
->>>>>>> 03cb585c
                 ARD=True,
             )
             self.model = gpflow.models.SVGP(
@@ -167,14 +155,10 @@
                     variance=self.model_params["likelihood_variance"]
                 ),
                 inducing_locations,
-<<<<<<< HEAD
                 minibatch_size=self.model_params['minibatch_size'],
                 mean_function=gpflow.mean_functions.Linear(
                     A=np.ones((x_array.shape[1], 1)), b=np.ones((1,))
                 )
-=======
-                minibatch_size=self.model_params["minibatch_size"],
->>>>>>> 03cb585c
             )
 
     def elbo_logger(self, logger_arg):
