--- conflicted
+++ resolved
@@ -15,15 +15,10 @@
     os.environ["TF_CPP_MIN_LOG_LEVEL"] = "3"
     tf.logging.set_verbosity(tf.logging.ERROR)
 
-<<<<<<< HEAD
-#from ..loggers import get_logger
-
-=======
 import gpflow
 import numpy as np
 from ..loggers import get_logger
 from .model import Model
->>>>>>> 7390b219
 
 class SVGP_TF1(Model):
     def __init__(self):
@@ -106,13 +101,8 @@
         """
         self.refresh = refresh
 
-<<<<<<< HEAD
-        # index of laqn data in X and Y
-        laqn_id = model_params['laqn_id']
-=======
         #index of laqn data in X and Y
         laqn_id = 0
->>>>>>> 7390b219
 
         # With a standard GP only use LAQN data and collapse discrisation dimension
         X = X[laqn_id][:, 0, :].copy()
@@ -120,13 +110,8 @@
 
         _x, _y, X, Y = self.clean_data(X, Y)
 
-<<<<<<< HEAD
-        # setup inducing points
-        z_r = kmeans2(X, model_params['n_inducing_points'], minit='points')[0]
-=======
         #setup inducing points
         z_r = kmeans2(X, model_params['n_inducing_point'], minit='points')[0]
->>>>>>> 7390b219
 
         # setup SVGP model
         self.setup_model(X, Y, z_r, X.shape[1], model_params)
