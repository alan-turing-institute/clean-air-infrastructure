"""Sparse Variational Gaussian Process (LAQN ONLY)"""
from datetime import datetime
from scipy.cluster.vq import kmeans2

import logging, os
import tensorflow as tf

#disable TF warnings
if True:
    logging.disable(logging.WARNING)
    os.environ["TF_CPP_MIN_LOG_LEVEL"]="3"
    tf.logging.set_verbosity(tf.logging.ERROR)

import gpflow
import numpy as np
from ..loggers import get_logger
from .model import Model

class SVGP_TF1(Model):
    def __init__(self):
        # Ensure logging is available
        self.logging = True
        if self.logging and not hasattr(self, "logger"):
            from ..loggers import get_logger
            self.logger = get_logger(__name__)

        self.epoch = 0
        self.refresh = None
        self.model = None
        self.batch_size = 100

    def setup_model(self, X, Y, Z, D, model_params): 
        """Create GPFlow sparse variational Gaussian Processes

        args:
            X: N x D numpy array - observations input,
            Y: N x 1 numpy array - observations output,
            Y: M x D numpy array - inducing locations,
            D: integer - number of input dimensions
            model_params: a dictionary of model parameters

        """       
        custom_config = gpflow.settings.get_settings()
        #jitter is added for numerically stability in cholesky operations. 
        custom_config.jitter = 1e-5 
        with gpflow.settings.temp_settings(custom_config), gpflow.session_manager.get_session().as_default():
            kern = gpflow.kernels.RBF(D, lengthscales=1.0)
            self.m = gpflow.models.SVGP(X, Y, kern, gpflow.likelihoods.Gaussian(variance=5.0), Z, minibatch_size=300)

    def clean_data(self, X, Y):
        """Remove nans and missing data for use in GPflow

        args:
            X: N x D numpy array,
            Y: N x 1 numpy array
        """
        _x, _y = X.copy(), Y.copy()
        idx = (~np.isnan(Y[:, 0]))
        X = X[idx, :] 
        Y = Y[idx, :] 

        return _x, _y, X, Y

    def elbo_logger(self, x):
        """Log optimisation progress

        args:
            x: argument passed as a callback from GPFlow optimiser. 

        """
        if (self.epoch % self.refresh) == 0:
            session =  self.m.enquire_session()
            objective = self.m.objective.eval(session=session)
            if self.logging:
                self.logger.info("Model fitting. Iteration: %s, ELBO: %s", self.epoch, objective)

            print(self.epoch, ': ', objective)

        self.epoch += 1

    def fit(self, X, Y, max_iter, model_params, refresh=10, save_model_state=True):
        """Fit the model

        args:
            X: A list with elements of size N_i x S x M numpy array of N observations of M covariates
                and S discretisation points
            Y: A list with element of N_i X 1 numpy array of N sensor observations
            max_iter: The number of iterations to fit the model for
            model_params: A dictionary of model parameters (see example below)
            refresh: The number of iterations before printing the model's ELBO

        example model_params:
                {'lengthscale': 0.1,
                 'variance': 0.1,
                 'minibatch_size': 100,
                 'n_inducing_points': 3000}
        """
        self.refresh = refresh

        #index of laqn data in X and Y
        laqn_id = 0

        #With a standard GP only use LAQN data and collapse discrisation dimension
        X = X[laqn_id][:, 0, :].copy()
        Y = Y[laqn_id].copy()

        _x, _y, X, Y = self.clean_data(X, Y)

        #setup inducing points
        z_r = kmeans2(X, model_params['n_inducing_point'], minit='points')[0]

        #setup SVGP model
        self.setup_model(X, Y, z_r, X.shape[1], model_params)
        self.m.compile()
    
        tf_session = self.m.enquire_session()


        if model_params['restore']:
            saver = tf.train.Saver()
            saver.restore(tf_session, 'restore/{name}.ckpt'.format(name=model_params['model_state_fp']))

        if model_params['train']:
            #optimize and setup elbo logging
            opt = gpflow.train.AdamOptimizer()
            opt.minimize(self.m, step_callback=self.elbo_logger, maxiter=max_iter)

            #save model state
<<<<<<< HEAD
            saver = tf.train.Saver()
            save_path = saver.save(tf_session, "restore/{name}.ckpt".format(name=model_params['model_state_fp']))
=======
            if save_model_state:
                saver = tf.train.Saver()
                save_path = saver.save(tf_session, "restore/{name}.ckpt".format(name=model_params['prefix']))
>>>>>>> ef792aba


    def batch_predict(self, XS):
        """Split up prediction into indepedent batchs.
        #TODO: move into parent class as this will be used by all models

        args:
            XS: N x D numpy array of locations to predict at
        """
        batch_size = self.batch_size
        NS = XS.shape[0]
        r = 1 #which likelihood to predict with

        #Ensure batch is less than the number of test points
        if NS < batch_size:
            batch_size = XS.shape[0]

        #Split up test points into equal batches
        num_batches = int(np.ceil(NS/batch_size))

        ys_arr = []
        ys_var_arr = []
        i = 0

        for b in range(num_batches):
            if b == num_batches-1:
                #in last batch just use remaining of test points
                batch = XS[i:, :]
            else:
                batch = XS[i:i+batch_size, :]

            i = i+batch_size
            
            #predict for current batch
            ys, ys_var = self.m.predict_y(batch)

            ys_arr.append(ys)
            ys_var_arr.append(ys_var)

        ys = np.concatenate(ys_arr, axis=0)
        ys_var = np.concatenate(ys_var_arr, axis=0)
        
        return ys, ys_var
    def predict(self, XS):
        """Model Prediction

        args:
            XS: N x D numpy array of locations to predict at
        """
        print(XS.shape)
        return self.batch_predict(XS)<|MERGE_RESOLUTION|>--- conflicted
+++ resolved
@@ -126,14 +126,9 @@
             opt.minimize(self.m, step_callback=self.elbo_logger, maxiter=max_iter)
 
             #save model state
-<<<<<<< HEAD
-            saver = tf.train.Saver()
-            save_path = saver.save(tf_session, "restore/{name}.ckpt".format(name=model_params['model_state_fp']))
-=======
             if save_model_state:
                 saver = tf.train.Saver()
-                save_path = saver.save(tf_session, "restore/{name}.ckpt".format(name=model_params['prefix']))
->>>>>>> ef792aba
+                save_path = saver.save(tf_session, "restore/{name}.ckpt".format(name=model_params['model_state_fp']))
 
 
     def batch_predict(self, XS):
