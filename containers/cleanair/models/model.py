--- conflicted
+++ resolved
@@ -249,8 +249,4 @@
         for source in x_test:
             # no data error
             if x_test[source].shape[0] == 0:
-<<<<<<< HEAD
-                raise ValueError('x_test has no data for {src}.'.format(src=source))
-=======
-                raise ValueError("x_test has no data.")
->>>>>>> 43b0c83b
+                raise ValueError('x_test has no data for {src}.'.format(src=source))