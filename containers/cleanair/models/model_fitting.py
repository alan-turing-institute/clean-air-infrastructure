--- conflicted
+++ resolved
@@ -97,20 +97,18 @@
         z_array = kmeans2(x_array, model_params["n_inducing_points"], minit="points")[0]
 
         # Define model
-<<<<<<< HEAD
-        # kernel = gpflow.kernels.RBF(k_covariates, lengthscale=model_params['lengthscale'])
-        kernel = gpflow.kernels.Sum([gpflow.kernels.RBF(1, lengthscale=1.0, active_dims=[i]) for i in range(x_array.shape[1])])
-        self.model = gpflow.models.SVGP(kernel, gpflow.likelihoods.Gaussian(variance=model_params['variance']), z_array)
-=======
-        kernel = gpflow.kernels.RBF(
-            k_covariates, lengthscale=model_params["lengthscale"]
+        kernel = gpflow.kernels.Sum(
+            [
+                gpflow.kernels.RBF(
+                    1, lengthscale=1.0, active_dims=[i]
+                ) for i in range(x_array.shape[1])
+            ]
         )
         self.model = gpflow.models.SVGP(
             kernel,
             gpflow.likelihoods.Gaussian(variance=model_params["variance"]),
             z_array,
         )
->>>>>>> a4e03b49
         # We turn of training for inducing point locations
         gpflow.utilities.set_trainable(self.model.inducing_variable, False)
 
