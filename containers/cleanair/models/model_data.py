"""
Vizualise available sensor data for a model fit
"""
import json
import os
import pickle
import pandas as pd
import numpy as np
from dateutil import rrule
from dateutil.relativedelta import relativedelta
from dateutil.parser import isoparse
from ..databases.tables import (
    IntersectionValue,
    IntersectionValueDynamic,
    ModelResult,
    SatelliteDiscreteSite,
)
from ..databases import DBWriter
from ..mixins import DBQueryMixin
from ..loggers import get_logger


class ModelData(DBWriter, DBQueryMixin):
    """Read data from multiple database tables in order to get data for model fitting"""

    def __init__(self, config=None, config_dir=None, **kwargs):
        """
        Initialise the ModelData object with a config file
        args:
            config: A config dictionary
            config_dir: A directory containing config files (created by ModelData.save_config_state())

            Example config:
                {
                "train_start_date": "2019-11-01T00:00:00",
                "train_end_date": "2019-11-30T00:00:00",
                "pred_start_date": "2019-11-01T00:00:00",
                "pred_end_date": "2019-11-30T00:00:00",

                "train_sources": ["laqn", "aqe"],
                "pred_sources": ["laqn", "aqe"],
                "train_interest_points": ['point_id1', 'point_id2'],
                'train_satellite_interest_points': ['point_id1', 'point_id2']
                "pred_interest_points": ['point_id1', 'point_id2'],
                "species": ["NO2"],
                "features": "all",
                "norm_by": "laqn",

                "model_type": "svgp",
                "tag": "production"
                }
        """

        # Initialise parent classes
        super().__init__(**kwargs)

        # Ensure logging is available
        if not hasattr(self, "logger"):
            self.logger = get_logger(__name__)

        if not (config or config_dir):
            raise ValueError(
                "Either config or config_dir must be supplied as arguments"
            )

        if config:
            # Validate the configuration
            self.__validate_config(config)
            self.config = self.__generate_full_config(config)
            
            # Get training and prediciton data frames
            self.training_data_df = self.get_training_data_inputs()
            self.normalised_training_data_df = self.__normalise_data(
                self.training_data_df
            )

            self.pred_data_df = self.get_pred_data_inputs()
            self.normalised_pred_data_df = self.__normalise_data(self.pred_data_df)

            # Process satellite data
            if self.config["include_satellite"]:
                (
                    self.training_satellite_data_x,
                    self.training_satellite_data_y,
                ) = self.get_training_satellite_inputs()

                self.training_satellite_data_x = self.training_satellite_data_x.sort_values(
                    ["box_id", "measurement_start_utc", "point_id"]
                )
                self.training_satellite_data_x = self.__normalise_data(
                    self.training_satellite_data_x
                )
                self.training_satellite_data_y = self.training_satellite_data_y.sort_values(
                    ["box_id", "measurement_start_utc"]
                )

            if self.config["tag"] == "validation":
                self.config["include_prediction_y"] = True
                self.training_dict = self.get_training_data_arrays()
                self.test_dict = self.get_pred_data_arrays()

        else:
            self.restore_config_state(config_dir)

    def __validate_config(self, config):

        config_keys = [
            "train_start_date",
            "train_end_date",
            "pred_start_date",
            "pred_end_date",
            "include_satellite",
            "include_prediction_y",
            "train_sources",
            "pred_sources",
            "train_interest_points",
            "train_satellite_interest_points",
            "pred_interest_points",
            "species",
            "features",
            "norm_by",
            "model_type",
            "tag",
        ]

<<<<<<< HEAD
        valid_models = ["svgp"]
=======
        valid_models = [
            "mr_gprn",
            "mr_dgp",
            "svgp_tf1",
        ]
>>>>>>> 0c5a59fb

        self.logger.info("Validating config")

        # Check required config keys present
        if not set(config_keys).issubset(set(config.keys())):
            raise AttributeError(
                "Config dictionary does not contain correct keys. Must contain {}".format(
                    config_keys
                )
            )

        # Check requested features are available
        if config["features"] == "all":
            features = self.get_available_static_features(
                output_type="list"
            ) + self.get_available_dynamic_features(
                config["train_start_date"], config["pred_end_date"], output_type="list"
            )
            if not features:
                raise AttributeError(
                    "There are no features in the database. Run feature extraction first"
                )
            self.logger.warning(
                """You have selected 'all' features from the database.
                It is strongly advised that you choose features manually"""
            )
        else:
            self.logger.debug("Checking requested features are availble in database")
            self.__check_features_available(
                config["features"], config["train_start_date"], config["pred_end_date"]
            )

        # Check training sources are available
        train_sources = config["train_sources"]
        self.logger.debug(
            "Checking requested sources for training are availble in database"
        )
        self.__check_sources_available(train_sources)

        # Check prediction sources are available
        pred_sources = config["pred_sources"]
        self.logger.debug(
            "Checking requested sources for prediction are availble in database"
        )
        self.__check_sources_available(pred_sources)

        # Check model type is valid
        if config["model_type"] not in valid_models:
            raise AttributeError(
                "{} is not a valid model type. Use one of the following: {}".format(
                    config["model_type"], valid_models
                )
            )

        # Check interest points are valid
        train_interest_points = config["train_interest_points"]
        if isinstance(train_interest_points, list):
            self.__check_points_available(train_interest_points, train_sources)

        pred_interest_points = config["pred_interest_points"]
        if isinstance(pred_interest_points, list):
            self.__check_points_available(pred_interest_points, pred_sources)

        if config["include_satellite"]:
            satellite_interest_points = config["train_satellite_interest_points"]
            if isinstance(satellite_interest_points, list):
                self.__check_points_available(pred_interest_points, ["satellite"])

        self.logger.info("Validate config complete")

    def __generate_full_config(self, config):
        """Generate a full config file by querying the cleanair
           database to check available interest point sources and features"""

        if config["train_interest_points"] == "all":
            config["train_interest_points"] = self.__get_interest_point_ids(
                config["train_sources"]
            )
        if config["pred_interest_points"] == "all":
            config["pred_interest_points"] = self.__get_interest_point_ids(
                config["pred_sources"]
            )
        if config["include_satellite"] and (
            config["train_satellite_interest_points"] == "all"
        ):
            config["train_satellite_interest_points"] = self.__get_interest_point_ids(
                ["satellite"]
            )
        else:
            config["train_satellite_interest_points"] = []

        if config["features"] == "all":
            feature_names = self.get_available_static_features(
                output_type="list"
            ) + self.get_available_dynamic_features(
                config["train_start_date"], config["pred_end_date"], output_type="list"
            )
            buff_size = [1000, 500, 200, 100, 10]
            config["features"] = [
                "value_{}_{}".format(buff, name)
                for buff in buff_size
                for name in feature_names
            ]
            self.logger.info(
                "Features 'all' replaced with available features: %s",
                config["features"],
            )
            config["feature_names"] = feature_names
        else:
            config["feature_names"] = list(
                {"".join(feature.split("_", 2)[2:]) for feature in config["features"]}
            )

        config["x_names"] = ["epoch", "lat", "lon"] + config["features"]

        return config

    def save_config_state(self, dir_path):
        """Save the full configuration and training/prediction data to disk:

        args:
            dir_path: Directory path in which to save the config files
        """

        # Create a new directory
        if not os.path.exists(dir_path):
            os.mkdir(dir_path)

        # Write the files to the directory
        self.normalised_training_data_df.to_csv(
            os.path.join(dir_path, "normalised_training_data.csv")
        )
        self.normalised_pred_data_df.to_csv(
            os.path.join(dir_path, "normalised_pred_data.csv")
        )

        if self.config["include_satellite"]:

            self.training_satellite_data_x.to_csv(
                os.path.join(dir_path, "normalised_satellite_data_x.csv")
            )
            self.training_satellite_data_y.to_csv(
                os.path.join(dir_path, "normalised_satellite_data_y.csv")
            )

        with open(os.path.join(dir_path, "config.json"), "w") as config_f:
            json.dump(self.config, config_f, sort_keys=True, indent=4)

        self.logger.info("State files saved to %s", dir_path)

    def restore_config_state(self, dir_path):
        "Reload configuration state saved to disk by ModelData.save_config_state()"
        if not os.path.exists(dir_path):
            raise IOError("{} does not exist".format(dir_path))

        with open(os.path.join(dir_path, "config.json"), "r") as config_f:
            self.config = json.load(config_f)

        self.normalised_training_data_df = pd.read_csv(
            os.path.join(os.path.join(dir_path, "normalised_training_data.csv")),
            index_col=0,
        )
        self.normalised_pred_data_df = pd.read_csv(
            os.path.join(os.path.join(dir_path, "normalised_pred_data.csv")),
            index_col=0,
        )

        if self.config["include_satellite"]:
            self.training_satellite_data_x = pd.read_csv(
                os.path.join(os.path.join(dir_path, "normalised_satellite_data_x.csv")),
                index_col=0,
            )
            self.training_satellite_data_y = pd.read_csv(
                os.path.join(os.path.join(dir_path, "normalised_satellite_data_y.csv")),
                index_col=0,
            )

        if self.config["tag"] == "validation":
            # load train and test dicts from pickle
            with open(os.path.join(dir_path, "train.pickle"), "rb") as handle:
                self.training_dict = pickle.load(handle)
            with open(os.path.join(dir_path, "test.pickle"), "rb") as handle:
                self.test_dict = pickle.load(handle)

    @property
    def x_names_norm(self):
        """Get the normalised x names"""
        return [x + "_norm" for x in self.config["x_names"]]

    @property
    def norm_stats(self):
        """Get the mean and sd used for data normalisation"""

        norm_mean = self.training_data_df[
            self.training_data_df["source"] == self.config["norm_by"]
        ][self.config["x_names"]].mean(axis=0)

        norm_std = self.training_data_df[
            self.training_data_df["source"] == self.config["norm_by"]
        ][self.config["x_names"]].std(axis=0)

        # Check for zero variance and set to 1 if found
        if norm_std.eq(0).any().any():
            self.logger.warning(
                "No variance in feature: %s. Setting variance to 1.",
                norm_std[norm_std == 0].index,
            )
            norm_std[norm_std == 0] = 1

        return norm_mean, norm_std

    def __normalise_data(self, data_df):
        """Normalise the x columns"""
        norm_mean, norm_std = self.norm_stats

        # Normalise the data
        data_df[self.x_names_norm] = (
            data_df[self.config["x_names"]] - norm_mean
        ) / norm_std
        return data_df

    def __get_model_data_arrays(self, data_df, sources, species, return_y=True, dropna=True, return_sat=True):
        """
        Return a dictionary structure of data arrays for model fitting.

        Parameters
        ___

        data_df : DataFrame
            All of the data in one dataframe.

        sources : list
            A list of interest point sources, e.g. 'laqn', 'satellite'.

        species : list
            Pollutants to get data for, e.g. 'no2', 'o3'.

        return_y : bool, optional
            If true, the returned dictionary will have a 'Y' key/value.

        dropna : bool, optional
            If true, any rows in data_df that contain NaN will be dropped.

        Returns
        ___

        data_dict : dict
            A dictionary structure will all the requested data inside.
            See examples for details.

        Examples
        ___

        >>> data_df = model_data.normalised_training_data_df
        >>> sources = ['laqn']
        >>> species = ['NO2', 'PM10']
        >>> print(model_data.__get_model_data_arrays(data_df, sources, species)
            {
                'X': {
                    'laqn': x_laqn
                },
                'Y': {
                    'laqn': {
                        'NO2': y_laqn_no2,
                        'PM10': y_laqn_pm10
                    }
                },
                'index': {
                    'laqn': {
                        'NO2': laqn_no2_index,
                        'PM10: laqn_pm10_index
                    }
                }
            }

        Notes
        ___

        The returned dictionary includes index to allow model predictions
        to be appended to dataframes (required when dropna is used).

        At the moment, `laqn_no2_index` and `laqn_pm10_index` will be the same.
        But in the future if we want to drop some rows for specific pollutants
        then these indices may be different.
        """
        data_dict = dict(
            X=dict(),
            index=dict(),
        )
        if return_y:
            data_dict['Y'] = dict()
            data_subset = data_df[self.x_names_norm + self.config["species"]]
        else:
            data_subset = data_df[self.x_names_norm]
        # ToDo: this should be generalised to drop a subset of sources
        if dropna:
            data_subset = data_subset.dropna()  # Must have complete dataset
            n_dropped_rows = data_df.shape[0] - data_subset.shape[0]
            self.logger.warning(
                "Dropped %s rows out of %s from the dataframe",
                n_dropped_rows,
                data_df.shape[0],
            )
        # iterate through sources
        for src in sources:
            if src == 'satellite':
                raise NotImplementedError("Satellite cannot be a source - see issue 212 on GitHub.")

            # case for laqn, aqe, grid
            else:
                src_mask = data_df[data_df['source'] == src].index
                x_src = data_subset.loc[src_mask.intersection(data_subset.index)]
                data_dict['X'][src] = x_src[self.x_names_norm].to_numpy()
                if return_y:
                    # get a numpy array for the pollutant of shape (n,1)
                    data_dict['Y'][src] = {
                        pollutant: np.reshape(
                            x_src[pollutant].to_numpy(), (
                                len(x_src), 1
                            )
                        ) for pollutant in species
                    }
                # store index
                data_dict['index'][src] = {
                    pollutant: x_src.index.copy()
                    for pollutant in species
                }
        # special case for satellite data
        if self.config["include_satellite"] and return_sat:
            if len(species) > 1:
                raise NotImplementedError('Can only get satellite data for NO2')

            # Check dimensions
            n_sat_box = self.training_satellite_data_x["box_id"].unique().size
            n_hours = self.training_satellite_data_x["epoch"].unique().size
            # Number of interest points in each satellite square
            n_interest_points = 100
            n_x_names = len(self.config["x_names"])

            X_sat = (
                self.training_satellite_data_x[self.x_names_norm]
                .to_numpy()
                .reshape((n_sat_box * n_hours, n_interest_points, n_x_names))
            )

            X_sat_mask = (
                self.training_satellite_data_x["in_london"]
                .to_numpy()
                .reshape(n_sat_box * n_hours, n_interest_points)
            )
            Y_sat = self.training_satellite_data_y["value"].to_numpy()
            Y_sat = np.reshape(Y_sat, (Y_sat.shape[0], 1))

            data_dict['X']['satellite'] = X_sat
            if return_y:
                data_dict['Y']['satellite'] = dict(NO2=Y_sat)
            # ToDo: can we set mask to be index? or vice verse?
            data_dict['mask'] = dict(satellite=X_sat_mask)
        return data_dict

    def get_training_data_arrays(self, sources='all', species='all', return_y=True, dropna=False):
        """
        The training data arrays.

        Notes
        ___

            If the `include_satellite` flag is set to `True` in `config`,
            then satellite is always returned as a source.
        """
        # get all sources and species as default
        if sources == 'all':
            sources = self.config['train_sources']
        if species == 'all':
            species = self.config['species']
        # get the data dictionaries
        return self.__get_model_data_arrays(
            self.normalised_training_data_df, sources, species,
            return_y=return_y, dropna=dropna
        )

    def get_pred_data_arrays(self, sources='all', species='all', return_y=False, dropna=False):
        """
        The pred data arrays.

        args:
            return_y: Return the sensor data if in the database for the prediction dates
            dropna: Drop any rows which contain NaN

        Notes
        ___

        Satellite is never included as a key, value for prediction arrays
        because it is considered a training source only.
        """
        # get all sources and species as default
        if sources == 'all':
            sources = self.config['pred_sources']
        if species == 'all':
            species = self.config['species']
        # return the y column as well
        if self.config["include_prediction_y"] or return_y:
            return self.__get_model_data_arrays(
                self.normalised_pred_data_df, sources, species,
                return_y=True, dropna=dropna, return_sat=False
            )
        # return dicts without y
        return self.__get_model_data_arrays(
            self.normalised_pred_data_df, sources, species,
            return_y=False, dropna=dropna, return_sat=False
        )

    def __check_features_available(self, features, start_date, end_date):
        """Check that all requested features exist in the database"""

        available_features = self.get_available_static_features(
            output_type="list"
        ) + self.get_available_dynamic_features(
            start_date, end_date, output_type="list"
        )
        unavailable_features = []

        for feature in features:
            feature_name_no_buff = "_".join(feature.split("_")[2:])
            if feature_name_no_buff not in available_features:
                unavailable_features.append(feature)

        if unavailable_features:
            raise AttributeError(
                """The following features are not available the cleanair database: {}.
                   If requesting dynamic features they may not be available for the selected dates""".format(
                    unavailable_features
                )
            )

    def __check_sources_available(self, sources):
        """Check that sources are available in the database

        args:
            sources: A list of sources
        """

        available_sources = self.get_available_sources(output_type="list")
        unavailable_sources = []

        for source in sources:
            if source not in available_sources:
                unavailable_sources.append(source)

        if unavailable_sources:
            raise AttributeError(
                "The following sources are not available the cleanair database: {}".format(
                    unavailable_sources
                )
            )

    def __get_interest_point_ids(self, sources):

        return (
            self.get_available_interest_points(sources, output_type="df")["point_id"]
            .astype(str)
            .to_numpy()
            .tolist()
        )

    def __check_points_available(self, interest_points, sources):

        available_interest_points = self.__get_interest_point_ids(sources)
        unavailable_interest_points = []

        for point in interest_points:
            if point not in available_interest_points:
                unavailable_interest_points.append(point)

        if unavailable_interest_points:
            raise AttributeError(
                "The following interest points are not available the cleanair database: {}".format(
                    unavailable_interest_points
                )
            )

    def __select_features(
        self,
        feature_table,
        features,
        sources,
        point_ids,
        start_date=None,
        end_date=None,
    ):  # pylint: disable=too-many-arguments
        """Query features from the database. Returns a pandas dataframe if values returned, else returns None"""

        with self.dbcnxn.open_session() as session:

            feature_query = session.query(feature_table).filter(
                feature_table.feature_name.in_(features)
            )

            if start_date and end_date:
                feature_query = feature_query.filter(
                    feature_table.measurement_start_utc >= start_date,
                    feature_table.measurement_start_utc < end_date,
                )

            interest_point_query = self.get_available_interest_points(
                sources, point_ids
            )

            # Select into into dataframes
            features_df = pd.read_sql(
                feature_query.statement, feature_query.session.bind
            )

            interest_point_df = pd.read_sql(
                interest_point_query.statement, interest_point_query.session.bind
            ).set_index("point_id")

            # Check if returned dataframes are empty
            if interest_point_df.empty:
                raise AttributeError(
                    "No interest points were returned from the database. Check requested interest points are valid"
                )

            if features_df.empty:
                return features_df

            def get_val(x):
                if len(x) == 1:
                    return x
                raise ValueError(
                    """Pandas pivot table trying to return an array of values.
                                    Here it must only return a single value"""
                )

            # Reshape features df (make wide)
            if start_date:
                features_df = pd.pivot_table(
                    features_df,
                    index=["point_id", "measurement_start_utc"],
                    columns="feature_name",
                    aggfunc=get_val,
                ).reset_index()
                features_df.columns = ["point_id", "measurement_start_utc"] + [
                    "_".join(col).strip() for col in features_df.columns.to_numpy()[2:]
                ]
                features_df = features_df.set_index("point_id")
            else:
                features_df = features_df.pivot(
                    index="point_id", columns="feature_name"
                ).reset_index()
                features_df.columns = ["point_id"] + [
                    "_".join(col).strip() for col in features_df.columns.to_numpy()[1:]
                ]
                features_df = features_df.set_index("point_id")

            # Set index types to str
            features_df.index = features_df.index.astype(str)
            interest_point_df.index = interest_point_df.index.astype(str)

            # Inner join the MetaPoint and IntersectionValue(Dynamic) data
            df_joined = interest_point_df.join(features_df, how="left")
            return df_joined.reset_index()

    def __select_dynamic_features(
        self, start_date, end_date, features, sources, point_ids
    ):
        """Read static features from the database.
        """

        return self.__select_features(
            IntersectionValueDynamic, features, sources, point_ids, start_date, end_date
        )

    def __select_static_features(self, features, sources, point_ids):
        """Query the database for static features and join with metapoint data

        args:
            source: A list of sources(e.g. 'laqn', 'aqe') to include. Default will include all sources
            point_ids: A list if interest point ids. Default to all ids"""

        return self.__select_features(IntersectionValue, features, sources, point_ids)

    @staticmethod
    def __expand_time(start_date, end_date, feature_df):
        """
        Returns a new dataframe with static features merged with
        hourly timestamps between start_date(inclusive) and end_date
        """
        start_date = isoparse(start_date).date()
        end_date = isoparse(end_date).date()

        ids = feature_df["point_id"].to_numpy()
        times = rrule.rrule(
            rrule.HOURLY, dtstart=start_date, until=end_date - relativedelta(hours=+1)
        )
        index = pd.MultiIndex.from_product(
            [ids, pd.to_datetime(list(times), utc=False)],
            names=["point_id", "measurement_start_utc"],
        )
        time_df = pd.DataFrame(index=index).reset_index()

        time_df_merged = time_df.merge(feature_df)

        time_df_merged["epoch"] = time_df_merged["measurement_start_utc"].apply(
            lambda x: x.timestamp()
        )
        return time_df_merged

    def __get_sensor_readings(self, start_date, end_date, sources, species):
        """Get sensor readings for the sources between the start_date(inclusive) and end_date"""

        self.logger.debug(
            "Getting sensor readings for sources: %s, species: %s, from %s (inclusive) to %s (exclusive)",
            sources,
            species,
            start_date,
            end_date,
        )

        start_date_ = isoparse(start_date)
        end_date_ = isoparse(end_date)

        sensor_dfs = []
        if "laqn" in sources:
            laqn_sensor_data = self.get_laqn_readings(
                start_date_, end_date_, output_type="df"
            )
            sensor_dfs.append(laqn_sensor_data)
            if laqn_sensor_data.shape[0] == 0:
                raise AttributeError(
                    "No laqn sensor data was retrieved from the database. Check data exists for the requested dates"
                )

        if "aqe" in sources:
            aqe_sensor_data = self.get_aqe_readings(
                start_date_, end_date_, output_type="df"
            )
            sensor_dfs.append(aqe_sensor_data)
            if aqe_sensor_data.shape[0] == 0:
                raise AttributeError(
                    "No laqn sensor data was retrieved from the database. Check data exists for the requested dates"
                )

        sensor_df = pd.concat(sensor_dfs, axis=0)

        sensor_df["point_id"] = sensor_df["point_id"].astype(str)
        sensor_df["epoch"] = sensor_df["measurement_start_utc"].apply(
            lambda x: x.timestamp()
        )
        sensor_df = sensor_df.pivot_table(
            index=["point_id", "source", "measurement_start_utc", "epoch"],
            columns=["species_code"],
            values="value",
        )

        return sensor_df[species].reset_index()

    def __get_model_features(self, start_date, end_date, features, sources, point_ids):
        """
        Query the database for model features, only getting features in self.features
        """
        static_features = self.__select_static_features(features, sources, point_ids)
        static_features_expand = self.__expand_time(
            start_date, end_date, static_features
        )
        dynamic_features = self.__select_dynamic_features(
            start_date, end_date, features, sources, point_ids
        )

        if dynamic_features.empty:
            self.logger.warning(
                """No dynamic features were returned from the database.
                If dynamic features were not requested then ignore."""
            )
            return static_features_expand

        return static_features_expand.merge(
            dynamic_features,
            how="left",
            on=["point_id", "measurement_start_utc", "source", "lon", "lat"],
        )

    def get_training_data_inputs(self):
        """
        Query the database to get inputs for model fitting.
        """

        start_date = self.config["train_start_date"]
        end_date = self.config["train_end_date"]
        sources = self.config["train_sources"]
        species = self.config["species"]
        point_ids = self.config["train_interest_points"]
        features = self.config["feature_names"]

        self.logger.info(
            "Getting training data for sources: %s, species: %s, from %s (inclusive) to %s (exclusive)",
            sources,
            species,
            start_date,
            end_date,
        )

        # Get sensor readings and summary of availible data from start_date (inclusive) to end_date
        all_features = self.__get_model_features(
            start_date, end_date, features, sources, point_ids
        )
        readings = self.__get_sensor_readings(start_date, end_date, sources, species)

        self.logger.debug("Merging sensor data and model features")
        model_data = pd.merge(
            all_features,
            readings,
            on=["point_id", "measurement_start_utc", "epoch", "source"],
            how="left",
        )

        return model_data

    def get_pred_data_inputs(self):
        """Query the database for inputs for model prediction"""

        start_date = self.config["pred_start_date"]
        end_date = self.config["pred_end_date"]
        species = self.config["species"]
        sources = self.config["pred_sources"]
        point_ids = self.config["pred_interest_points"]
        features = self.config["feature_names"]

        self.logger.info(
            "Getting prediction data for sources: %s, species: %s, from %s (inclusive) to %s (exclusive)",
            sources,
            species,
            start_date,
            end_date,
        )

        all_features = self.__get_model_features(
            start_date, end_date, features, sources, point_ids
        )
        if self.config["include_prediction_y"]:
            readings = self.__get_sensor_readings(
                start_date, end_date, sources, species
            )
            self.logger.debug("Merging sensor data and model features")
            model_data = pd.merge(
                all_features,
                readings,
                on=["point_id", "measurement_start_utc", "epoch", "source"],
                how="left",
            )

            return model_data

        return all_features

    def get_training_satellite_inputs(self):
        """Get satellite inputs"""
        train_start_date = self.config["train_start_date"]
        train_end_date = self.config["train_end_date"]
        pred_start_date = self.config["pred_start_date"]
        pred_end_date = self.config["pred_end_date"]
        sources = ["satellite"]
        species = self.config["species"]
        point_ids = self.config["train_satellite_interest_points"]
        features = self.config["feature_names"]

        if len(species) > 1 and species[0] != "NO2":
            raise NotImplementedError(
                "Can only request NO2 for Satellite at present. ModelData class needs to handle this"
            )

        self.logger.info(
            "Getting Satellite training data for species: %s, from %s (inclusive) to %s (exclusive)",
            species,
            train_start_date,
            pred_end_date,
        )

        # Get model features between train_start_date and pred_end_date
        all_features = self.__get_model_features(
            train_start_date, pred_end_date, features, sources, point_ids
        )

        # Get satellite readings
        sat_train_df = self.get_satellite_readings_training(
            train_start_date, train_end_date, species=species, output_type="df"
        )
        sat_pred_df = self.get_satellite_readings_pred(
            pred_start_date, pred_end_date, species=species, output_type="df"
        )

        satellite_readings = pd.concat([sat_train_df, sat_pred_df], axis=0)

        with self.dbcnxn.open_session() as session:

            sat_site_map_q = session.query(SatelliteDiscreteSite)

        sat_site_map_df = pd.read_sql(
            sat_site_map_q.statement, sat_site_map_q.session.bind
        )

        # Convert uuid to strings to allow merge
        all_features["point_id"] = all_features["point_id"].astype(str)
        sat_site_map_df["point_id"] = sat_site_map_df["point_id"].astype(str)

        # Get satellite box id for each feature interest point
        all_features = all_features.merge(sat_site_map_df, how="left", on=["point_id"])

        # Get satellite data
        return all_features, satellite_readings

    def update_model_results_df(self, predict_data_dict, y_pred, model_fit_info):
        """
        Update the model results data frame with model predictions.
        """
        # Create new dataframe with predictions
        predict_df = pd.DataFrame(index=predict_data_dict["index"])
        predict_df["predict_mean"] = y_pred[:, 0]
        predict_df["predict_var"] = y_pred[:, 1]
        predict_df["fit_start_time"] = model_fit_info["fit_start_time"]
        predict_df["tag"] = self.config["tag"]

        # Concat the predictions with the predict_df
        self.normalised_pred_data_df = pd.concat(
            [self.normalised_pred_data_df, predict_df], axis=1, ignore_index=False
        )

    def get_df_from_pred_dict(self, data_df, data_dict, pred_dict, sources='all', species='all'):
        """
        Return a new dataframe with columns updated from pred_dict.
        """
        if sources == 'all':
            sources = pred_dict.keys()
        if species == 'all':
            species = self.config['species']
        # create new dataframe and track indices for different sources + pollutants
        indices = []
        for source in sources:
            for pollutant in pred_dict[source]:
                indices.extend(data_dict['index'][source][pollutant])
        predict_df = pd.DataFrame(index=indices)
        data_df = data_df.loc[indices]

        # iterate through NO2_mean, NO2_var, PM10_mean, PM10_var...
        for pred_type in ["mean", "var"]:
            for pollutant in species:
                # add a column containing pred results for all sources
                column = np.array([])
                for source in sources:
                    column = np.append(column, pred_dict[source][pollutant][pred_type])
                predict_df[pollutant + "_" + pred_type] = column

        # add predict_df as new columns to data_df - they should share an index
        return pd.concat([data_df, predict_df], axis=1, ignore_index=False)

    def update_test_df_with_preds(self, test_pred_dict):
        """
        Update the normalised_pred_data_df with predictions for all pred sources.

        Parameters
        ___

        test_pred_dict : dict
            Dictionary with first level keys for pred_sources (e.g. 'laqn', 'aqe').
            Second level keys are species (e.g. 'NO2', 'PM10').
            Third level keys are either 'mean' or 'var'.
            Values are numpy arrays of predictions for a source and specie.
        """
        self.normalised_pred_data_df = self.get_df_from_pred_dict(
            self.normalised_pred_data_df,
            self.get_pred_data_arrays(),
            test_pred_dict,
        )

    def update_training_df_with_preds(self, training_pred_dict):
        """
        Updated the normalised_training_data_df with predictions on the training set.
        """
        self.normalised_training_data_df = self.get_df_from_pred_dict(
            self.normalised_training_data_df,
            self.get_training_data_arrays(),
            training_pred_dict,
        )

    def update_remote_tables(self):
        """Update the model results table with the model results"""

        record_cols = [
            "tag",
            "fit_start_time",
            "point_id",
            "measurement_start_utc",
            "predict_mean",
            "predict_var",
        ]
        df_cols = self.normalised_pred_data_df
        for col in record_cols:
            if col not in df_cols:
                raise AttributeError(
                    """The data frame must contain the following columns: {}.
                       Ensure model results have been passed to ModelData.update_model_results_df()""".format(
                        record_cols
                    )
                )

        upload_records = self.normalised_pred_data_df[record_cols].to_dict("records")

        self.logger.info("Inserting %s records into the database", len(upload_records))
        with self.dbcnxn.open_session() as session:
            self.commit_records(session, upload_records, table=ModelResult)<|MERGE_RESOLUTION|>--- conflicted
+++ resolved
@@ -123,15 +123,11 @@
             "tag",
         ]
 
-<<<<<<< HEAD
-        valid_models = ["svgp"]
-=======
         valid_models = [
             "mr_gprn",
             "mr_dgp",
-            "svgp_tf1",
+            "svgp",
         ]
->>>>>>> 0c5a59fb
 
         self.logger.info("Validating config")
 
