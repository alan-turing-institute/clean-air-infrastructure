"""
Vizualise available sensor data for a model fit
"""
import json
import os
import pickle
import pandas as pd
import numpy as np
from dateutil import rrule
from dateutil.relativedelta import relativedelta
from dateutil.parser import isoparse
from ..databases.tables import (
    IntersectionValue,
    IntersectionValueDynamic,
    ModelResult,
    SatelliteForecastReading,
    SatelliteDiscreteSite,
)
from ..databases import DBWriter
from ..mixins import DBQueryMixin
from ..loggers import get_logger


class ModelData(DBWriter, DBQueryMixin):
    """Read data from multiple database tables in order to get data for model fitting"""

    def __init__(self, config=None, config_dir=None, **kwargs):
        """
        Initialise the ModelData object with a config file
        args:
            config: A config dictionary
            config_dir: A directory containing config files (created by ModelData.save_config_state())

            Example config:
                {
                "train_start_date": "2019-11-01T00:00:00",
                "train_end_date": "2019-11-30T00:00:00",
                "pred_start_date": "2019-11-01T00:00:00",
                "pred_end_date": "2019-11-30T00:00:00",

                "train_sources": ["laqn", "aqe"],
                "pred_sources": ["laqn", "aqe"],
                "train_interest_points": ['point_id1', 'point_id2'],
                'train_satellite_interest_points': ['point_id1', 'point_id2']
                "pred_interest_points": ['point_id1', 'point_id2'],
                "species": ["NO2"],
                "features": "all",
                "norm_by": "laqn",

                "model_type": "svgp",
                "tag": "production"
                }
        """

        # Initialise parent classes
        super().__init__(**kwargs)

        # Ensure logging is available
        if not hasattr(self, "logger"):
            self.logger = get_logger(__name__)

        if not (config or config_dir):
            raise ValueError(
                "Either config or config_dir must be supplied as arguments"
            )

        if config:
            # Validate the configuration
            self.__validate_config(config)
            self.config = self.__generate_full_config(config)

            # Get training and prediciton data frames
            self.training_data_df = self.get_training_data_inputs()
            self.normalised_training_data_df = self.__normalise_data(
                self.training_data_df
            )

            self.pred_data_df = self.get_pred_data_inputs()
            self.normalised_pred_data_df = self.__normalise_data(self.pred_data_df)

            # Process satellite data
            if self.config["include_satellite"]:
                (
                    self.training_satellite_data_x,
                    self.training_satellite_data_y,
                ) = self.get_training_satellite_inputs()

                self.training_satellite_data_x = self.training_satellite_data_x.sort_values(
                    ["box_id", "measurement_start_utc", "point_id"]
                )
                self.training_satellite_data_x = self.__normalise_data(
                    self.training_satellite_data_x
                )
                self.training_satellite_data_y = self.training_satellite_data_y.sort_values(
                    ["box_id", "measurement_start_utc"]
                )

            if self.config["tag"] == "validation":
<<<<<<< HEAD
                self.training_dict = self.get_training_dict()
                self.test_dict = self.get_test_dict()
=======
                self.config["include_prediction_y"] = True
                self.training_dict = self.get_training_data_arrays()
                self.test_dict = self.get_pred_data_arrays()
>>>>>>> 2e0b7a78

        else:
            self.restore_config_state(config_dir)

    def __validate_config(self, config):

        config_keys = [
            "train_start_date",
            "train_end_date",
            "pred_start_date",
            "pred_end_date",
            "include_satellite",
            "include_prediction_y",
            "train_sources",
            "pred_sources",
            "train_interest_points",
            "train_satellite_interest_points",
            "pred_interest_points",
            "species",
            "features",
            "norm_by",
            "model_type",
            "tag",
        ]

        valid_models = [
            "svgp",
<<<<<<< HEAD
            "svgp_tf1",
            "mr_gprn",
=======
            "mr_gprn",
            "svgp_tf1"
>>>>>>> 2e0b7a78
        ]

        self.logger.info("Validating config")

        # Check required config keys present
        if not set(config_keys).issubset(set(config.keys())):
            raise AttributeError(
                "Config dictionary does not contain correct keys. Must contain {}".format(
                    config_keys
                )
            )

        # Check requested features are available
        if config["features"] == "all":
            features = self.get_available_static_features(
                output_type="list"
            ) + self.get_available_dynamic_features(
                config["train_start_date"], config["pred_end_date"], output_type="list"
            )
            if not features:
                raise AttributeError(
                    "There are no features in the database. Run feature extraction first"
                )
            self.logger.warning(
                """You have selected 'all' features from the database.
                It is strongly advised that you choose features manually"""
            )
        else:
            self.logger.debug("Checking requested features are availble in database")
            self.__check_features_available(
                config["features"], config["train_start_date"], config["pred_end_date"]
            )

        # Check training sources are available
        train_sources = config["train_sources"]
        self.logger.debug(
            "Checking requested sources for training are availble in database"
        )
        self.__check_sources_available(train_sources)

        # Check prediction sources are available
        pred_sources = config["pred_sources"]
        self.logger.debug(
            "Checking requested sources for prediction are availble in database"
        )
        self.__check_sources_available(pred_sources)

        # Check model type is valid
        if config["model_type"] not in valid_models:
            raise AttributeError(
                "{} is not a valid model type. Use one of the following: {}".format(
                    config["model_type"], valid_models
                )
            )

        # Check interest points are valid
        train_interest_points = config["train_interest_points"]
        if isinstance(train_interest_points, list):
            self.__check_points_available(train_interest_points, train_sources)

        pred_interest_points = config["pred_interest_points"]
        if isinstance(pred_interest_points, list):
            self.__check_points_available(pred_interest_points, pred_sources)

        if config["include_satellite"]:
            satellite_interest_points = config["train_satellite_interest_points"]
            if isinstance(satellite_interest_points, list):
                self.__check_points_available(pred_interest_points, ["satellite"])

        self.logger.info("Validate config complete")

    def __generate_full_config(self, config):
        """Generate a full config file by querying the cleanair
           database to check available interest point sources and features"""

        if config["train_interest_points"] == "all":
            config["train_interest_points"] = self.__get_interest_point_ids(
                config["train_sources"]
            )
        if config["pred_interest_points"] == "all":
            config["pred_interest_points"] = self.__get_interest_point_ids(
                config["pred_sources"]
            )
        if config["include_satellite"] and (
            config["train_satellite_interest_points"] == "all"
        ):
            config["train_satellite_interest_points"] = self.__get_interest_point_ids(
                ["satellite"]
            )
        else:
            config["train_satellite_interest_points"] = []

        if config["features"] == "all":
            feature_names = self.get_available_static_features(
                output_type="list"
            ) + self.get_available_dynamic_features(
                config["train_start_date"], config["pred_end_date"], output_type="list"
            )
            buff_size = [1000, 500, 200, 100, 10]
            config["features"] = [
                "value_{}_{}".format(buff, name)
                for buff in buff_size
                for name in feature_names
            ]
            self.logger.info(
                "Features 'all' replaced with available features: %s",
                config["features"],
            )
            config["feature_names"] = feature_names
        else:
            config["feature_names"] = list(
                {"".join(feature.split("_", 2)[2:]) for feature in config["features"]}
            )

        config["x_names"] = ["epoch", "lat", "lon"] + config["features"]

        return config

    def save_config_state(self, dir_path):
        """Save the full configuration and training/prediction data to disk:

        args:
            dir_path: Directory path in which to save the config files
        """

        # Create a new directory
        if not os.path.exists(dir_path):
            os.mkdir(dir_path)

        # Write the files to the directory
        self.normalised_training_data_df.to_csv(
            os.path.join(dir_path, "normalised_training_data.csv")
        )
        self.normalised_pred_data_df.to_csv(
            os.path.join(dir_path, "normalised_pred_data.csv")
        )

        if self.config["include_satellite"]:

            self.training_satellite_data_x.to_csv(
                os.path.join(dir_path, "normalised_satellite_data_x.csv")
            )
            self.training_satellite_data_y.to_csv(
                os.path.join(dir_path, "normalised_satellite_data_y.csv")
            )

        with open(os.path.join(dir_path, "config.json"), "w") as config_f:
            json.dump(self.config, config_f, sort_keys=True, indent=4)

        self.logger.info("State files saved to %s", dir_path)

    def restore_config_state(self, dir_path):
        "Reload configuration state saved to disk by ModelData.save_config_state()"
        if not os.path.exists(dir_path):
            raise IOError("{} does not exist".format(dir_path))

        with open(os.path.join(dir_path, "config.json"), "r") as config_f:
            self.config = json.load(config_f)

        self.normalised_training_data_df = pd.read_csv(
            os.path.join(os.path.join(dir_path, "normalised_training_data.csv")),
            index_col=0,
        )
        self.normalised_pred_data_df = pd.read_csv(
            os.path.join(os.path.join(dir_path, "normalised_pred_data.csv")),
            index_col=0,
        )

        if self.config["include_satellite"]:
            self.training_satellite_data_x = pd.read_csv(
                os.path.join(os.path.join(dir_path, "normalised_satellite_data_x.csv")),
                index_col=0,
            )
            self.training_satellite_data_y = pd.read_csv(
                os.path.join(os.path.join(dir_path, "normalised_satellite_data_y.csv")),
                index_col=0,
            )

        if self.config["tag"] == "validation":
            # load train and test dicts from pickle
            with open(os.path.join(dir_path, "train.pickle"), "rb") as handle:
                self.training_dict = pickle.load(handle)
            with open(os.path.join(dir_path, "test.pickle"), "rb") as handle:
                self.test_dict = pickle.load(handle)

    @property
    def x_names_norm(self):
        """Get the normalised x names"""
        return [x + "_norm" for x in self.config["x_names"]]

    @property
    def norm_stats(self):
        """Get the mean and sd used for data normalisation"""

        norm_mean = self.training_data_df[
            self.training_data_df["source"] == self.config["norm_by"]
        ][self.config["x_names"]].mean(axis=0)

        norm_std = self.training_data_df[
            self.training_data_df["source"] == self.config["norm_by"]
        ][self.config["x_names"]].std(axis=0)

        # Check for zero variance and set to 1 if found
        if norm_std.eq(0).any().any():
            self.logger.warning(
                "No variance in feature: %s. Setting variance to 1.",
                norm_std[norm_std == 0].index,
            )
            norm_std[norm_std == 0] = 1

        return norm_mean, norm_std

    def __normalise_data(self, data_df):
        """Normalise the x columns"""
        norm_mean, norm_std = self.norm_stats

        # Normalise the data
        data_df[self.x_names_norm] = (
            data_df[self.config["x_names"]] - norm_mean
        ) / norm_std
        return data_df

<<<<<<< HEAD
    def __get_model_dicts(self, data_df, sources, return_sat=False):
        data_dict = {}

        sat_dict = None
        for src in sources:
            # filter the dataframe by source
            data_src = data_df[data_df["source"] == src]

            # get the a data dict for the filtered data
            data_src = self.__get_model_data_arrays(
                data_src, return_y=True, dropna=False
            )

            # change Y to be a dict of species
            src_x = data_src["X"].copy()
            index = data_src["index"].copy()
            src_y = {}
            i = 0
            for specie in self.config["species"]:
                src_y[specie] = data_src["Y"][:, i]
                i += 1

            # setup data_dict for this source
            data_dict[src] = {"index": index, "X": src_x, "Y": src_y}

            if return_sat and sat_dict is None:
                # currenly __get_model_data_arrays reurns X_sat for all sources
                sat_dict = {}
                sat_dict["X"] = data_src["X_sat"].copy()
                sat_dict["Y"] = data_src["Y_sat"].copy()
                sat_dict["mask"] = data_src["X_sat_mask"].copy()
                data_dict["satellite"] = sat_dict

        return data_dict

    def get_training_dict(self):
        """
        Get a training dictionary.
        """
        return self.__get_model_dicts(
            self.normalised_training_data_df,
            self.config["train_sources"],
            return_sat=self.config["include_satellite"],
        )

    def get_test_dict(self):
        """
        Get a training dictionary of data indexed in the same way as get_training_dict.
        """
        return self.__get_model_dicts(
            self.normalised_pred_data_df, self.config["pred_sources"]
        )

    def __get_model_data_arrays(self, data_df, return_y, dropna=True):
        """Return a dictionary of data arrays for model fitting.
        The returned dictionary includes and index to allow model predictions
        to be appended to dataframes (required when dropna is used)"""
=======
    def __get_model_data_arrays(self, data_df, sources, species, return_y=True, dropna=True):
        """
        Return a dictionary structure of data arrays for model fitting.

        Parameters
        ___

        data_df : DataFrame
            All of the data in one dataframe.

        sources : list
            A list of interest point sources, e.g. 'laqn', 'satellite'.

        species : list
            Pollutants to get data for, e.g. 'no2', 'o3'.

        return_y : bool, optional
            If true, the returned dictionary will have a 'Y' key/value.

        dropna : bool, optional
            If true, any rows in data_df that contain NaN will be dropped.

        Returns
        ___

        data_dict : dict
            A dictionary structure will all the requested data inside.
            See examples for details.

        Examples
        ___

        >>> data_df = model_data.normalised_training_data_df
        >>> sources = ['laqn']
        >>> species = ['NO2', 'PM10']
        >>> print(model_data.__get_model_data_arrays(data_df, sources, species)
            {
                'X': {
                    'laqn': x_laqn
                },
                'Y': {
                    'laqn': {
                        'NO2': y_laqn_no2,
                        'PM10': y_laqn_pm10
                    }
                },
                'index': {
                    'laqn': {
                        'NO2': laqn_no2_index,
                        'PM10: laqn_pm10_index
                    }
                }
            }
>>>>>>> 2e0b7a78

        Notes
        ___

        The returned dictionary includes index to allow model predictions
        to be appended to dataframes (required when dropna is used).

        At the moment, `laqn_no2_index` and `laqn_pm10_index` will be the same.
        But in the future if we want to drop some rows for specific pollutants
        then these indices may be different.
        """
        data_dict = dict(
            X=dict(),
            index=dict(),
        )
        if return_y:
            data_dict['Y'] = dict()
            data_subset = data_df[self.x_names_norm + self.config["species"]]
        else:
            data_subset = data_df[self.x_names_norm]
        # ToDo: this should be generalised to drop a subset of sources
        if dropna:
            data_subset = data_subset.dropna()  # Must have complete dataset
            n_dropped_rows = data_df.shape[0] - data_subset.shape[0]
            self.logger.warning(
                "Dropped %s rows out of %s from the dataframe",
                n_dropped_rows,
                data_df.shape[0],
            )
        # iterate through sources
        for src in sources:
            # special case for satellite data
            if src == 'satellite':
                if len(species) > 1:
                    raise NotImplementedError('Can only get satellite data for NO2')

                # Check dimensions
                n_sat_box = self.training_satellite_data_x["box_id"].unique().size
                n_hours = self.training_satellite_data_x["epoch"].unique().size
                # Number of interest points in each satellite square
                n_interest_points = 100
                n_x_names = len(self.config["x_names"])

                X_sat = (
                    self.training_satellite_data_x[self.x_names_norm]
                    .to_numpy()
                    .reshape((n_sat_box * n_hours, n_interest_points, n_x_names))
                )

<<<<<<< HEAD
        data_dict = {
            "X": data_subset[self.x_names_norm].to_numpy(),
            "index": data_subset[self.x_names_norm].index,
        }

        if return_y:
            data_dict["Y"] = data_subset[self.config["species"]].to_numpy()

        if self.config["include_satellite"]:
            # Check dimensions
            n_sat_box = self.training_satellite_data_x["box_id"].unique().size
            n_hours = self.training_satellite_data_x["epoch"].unique().size
            # Number of interest points in each satellite square
            n_interest_points = 100
            n_x_names = len(self.config["x_names"])

            X_sat = (
                self.training_satellite_data_x[self.x_names_norm]
                .to_numpy()
                .reshape((n_sat_box * n_hours, n_interest_points, n_x_names))
            )

            X_sat_mask = (
                self.training_satellite_data_x["in_london"]
                .to_numpy()
                .reshape(n_sat_box * n_hours, n_interest_points)
            )
            Y_sat = self.training_satellite_data_y["value"].to_numpy()

            print(self.training_satellite_data_x)
            print(self.training_satellite_data_y)

            data_dict["X_sat"] = X_sat
            data_dict["Y_sat"] = Y_sat
=======
                X_sat_mask = (
                    self.training_satellite_data_x["in_london"]
                    .to_numpy()
                    .reshape(n_sat_box * n_hours, n_interest_points)
                )
                Y_sat = self.training_satellite_data_y["value"].to_numpy()

                data_dict['X']['satellite'] = X_sat
                if return_y:
                    data_dict['Y']['satellite']['NO2'] = Y_sat
                # ToDo: can we set mask to be index? or vice verse?
                data_dict['mask']['satellite'] = X_sat_mask
>>>>>>> 2e0b7a78

            # case for laqn, aqe, grid
            else:
                src_mask = data_df[data_df['source'] == src].index
                x_src = data_subset.loc[src_mask.intersection(data_subset.index)].to_numpy()
                data_dict['X'][src] = x_src
                if return_y:
                    # get a numpy array for the pollutant of shape (n,1)
                    data_dict['Y'][src] = {
                        pollutant: np.reshape(
                            data_subset[pollutant].to_numpy(), (
                                data_subset[pollutant].shape[0], 1
                            )
                        ) for pollutant in species
                    }
                    data_dict['index'][src] = {
                        pollutant: data_subset[pollutant].index.copy()
                        for pollutant in species
                    }
                else:
                    data_dict['index'][src] = {
                        pollutant: data_subset.index.copy()
                        for pollutant in species
                    }
        return data_dict

    def get_training_data_arrays(self, sources='all', species='all', return_y=True, dropna=True):
        """The the training data arrays.

        args:
            dropna: Drop any rows which contain NaN
        """
        # get all sources and species as default
        if sources == 'all':
            sources = self.config['train_sources']
        if species == 'all':
            species = self.config['species']
        # get the data dictionaries
        return self.__get_model_data_arrays(
            self.normalised_training_data_df, sources, species,
            return_y=return_y, dropna=dropna
        )

    def get_pred_data_arrays(self, sources='all', species='all', return_y=False, dropna=True):
        """The the pred data arrays.

        args:
            return_y: Return the sensor data if in the database for the prediction dates
            dropna: Drop any rows which contain NaN
        """
        # get all sources and species as default
        if sources == 'all':
            sources = self.config['pred_sources']
        if species == 'all':
            species = self.config['species']
        # return the y column as well
        if self.config["include_prediction_y"] or return_y:
            return self.__get_model_data_arrays(
                self.normalised_pred_data_df, sources, species,
                return_y=True, dropna=dropna
            )
        # return dicts without y
        return self.__get_model_data_arrays(
            self.normalised_pred_data_df, sources, species,
            return_y=False, dropna=dropna
        )

    def __check_features_available(self, features, start_date, end_date):
        """Check that all requested features exist in the database"""

        available_features = self.get_available_static_features(
            output_type="list"
        ) + self.get_available_dynamic_features(
            start_date, end_date, output_type="list"
        )
        unavailable_features = []

        for feature in features:
            feature_name_no_buff = "_".join(feature.split("_")[2:])
            if feature_name_no_buff not in available_features:
                unavailable_features.append(feature)

        if unavailable_features:
            raise AttributeError(
                """The following features are not available the cleanair database: {}.
                   If requesting dynamic features they may not be available for the selected dates""".format(
                    unavailable_features
                )
            )

    def __check_sources_available(self, sources):
        """Check that sources are available in the database

        args:
            sources: A list of sources
        """

        available_sources = self.get_available_sources(output_type="list")
        unavailable_sources = []

        for source in sources:
            if source not in available_sources:
                unavailable_sources.append(source)

        if unavailable_sources:
            raise AttributeError(
                "The following sources are not available the cleanair database: {}".format(
                    unavailable_sources
                )
            )

    def __get_interest_point_ids(self, sources):

        return (
            self.get_available_interest_points(sources, output_type="df")["point_id"]
            .astype(str)
            .to_numpy()
            .tolist()
        )

    def __check_points_available(self, interest_points, sources):

        available_interest_points = self.__get_interest_point_ids(sources)
        unavailable_interest_points = []

        for point in interest_points:
            if point not in available_interest_points:
                unavailable_interest_points.append(point)

        if unavailable_interest_points:
            raise AttributeError(
                "The following interest points are not available the cleanair database: {}".format(
                    unavailable_interest_points
                )
            )

    def __select_features(
        self,
        feature_table,
        features,
        sources,
        point_ids,
        start_date=None,
        end_date=None,
    ):  # pylint: disable=too-many-arguments
        """Query features from the database. Returns a pandas dataframe if values returned, else returns None"""

        with self.dbcnxn.open_session() as session:

            feature_query = session.query(feature_table).filter(
                feature_table.feature_name.in_(features)
            )

            if start_date and end_date:
                feature_query = feature_query.filter(
                    feature_table.measurement_start_utc >= start_date,
                    feature_table.measurement_start_utc < end_date,
                )

            interest_point_query = self.get_available_interest_points(
                sources, point_ids
            )

            # Select into into dataframes
            features_df = pd.read_sql(
                feature_query.statement, feature_query.session.bind
            )

            interest_point_df = pd.read_sql(
                interest_point_query.statement, interest_point_query.session.bind
            ).set_index("point_id")

            # Check if returned dataframes are empty
            if interest_point_df.empty:
                raise AttributeError(
                    "No interest points were returned from the database. Check requested interest points are valid"
                )

            if features_df.empty:
                return features_df

            def get_val(x):
                if len(x) == 1:
                    return x
                raise ValueError(
                    """Pandas pivot table trying to return an array of values.
                                    Here it must only return a single value"""
                )

            # Reshape features df (make wide)
            if start_date:
                features_df = pd.pivot_table(
                    features_df,
                    index=["point_id", "measurement_start_utc"],
                    columns="feature_name",
                    aggfunc=get_val,
                ).reset_index()
                features_df.columns = ["point_id", "measurement_start_utc"] + [
                    "_".join(col).strip() for col in features_df.columns.to_numpy()[2:]
                ]
                features_df = features_df.set_index("point_id")
            else:
                features_df = features_df.pivot(
                    index="point_id", columns="feature_name"
                ).reset_index()
                features_df.columns = ["point_id"] + [
                    "_".join(col).strip() for col in features_df.columns.to_numpy()[1:]
                ]
                features_df = features_df.set_index("point_id")

            # Set index types to str
            features_df.index = features_df.index.astype(str)
            interest_point_df.index = interest_point_df.index.astype(str)

            # Inner join the MetaPoint and IntersectionValue(Dynamic) data
            df_joined = interest_point_df.join(features_df, how="left")
            return df_joined.reset_index()

    def __select_dynamic_features(
        self, start_date, end_date, features, sources, point_ids
    ):
        """Read static features from the database.
        """

        return self.__select_features(
            IntersectionValueDynamic, features, sources, point_ids, start_date, end_date
        )

    def __select_static_features(self, features, sources, point_ids):
        """Query the database for static features and join with metapoint data

        args:
            source: A list of sources(e.g. 'laqn', 'aqe') to include. Default will include all sources
            point_ids: A list if interest point ids. Default to all ids"""

        return self.__select_features(IntersectionValue, features, sources, point_ids)

    @staticmethod
    def __expand_time(start_date, end_date, feature_df):
        """
        Returns a new dataframe with static features merged with
        hourly timestamps between start_date(inclusive) and end_date
        """
        start_date = isoparse(start_date).date()
        end_date = isoparse(end_date).date()

        ids = feature_df["point_id"].to_numpy()
        times = rrule.rrule(
            rrule.HOURLY, dtstart=start_date, until=end_date - relativedelta(hours=+1)
        )
        index = pd.MultiIndex.from_product(
            [ids, pd.to_datetime(list(times), utc=False)],
            names=["point_id", "measurement_start_utc"],
        )
        time_df = pd.DataFrame(index=index).reset_index()

        time_df_merged = time_df.merge(feature_df)

        time_df_merged["epoch"] = time_df_merged["measurement_start_utc"].apply(
            lambda x: x.timestamp()
        )
        return time_df_merged

    def __get_sensor_readings(self, start_date, end_date, sources, species):
        """Get sensor readings for the sources between the start_date(inclusive) and end_date"""

        self.logger.debug(
            "Getting sensor readings for sources: %s, species: %s, from %s (inclusive) to %s (exclusive)",
            sources,
            species,
            start_date,
            end_date,
        )

        start_date_ = isoparse(start_date)
        end_date_ = isoparse(end_date)

        sensor_dfs = []
        if "laqn" in sources:
            laqn_sensor_data = self.get_laqn_readings(
                start_date_, end_date_, output_type="df"
            )
            sensor_dfs.append(laqn_sensor_data)
            if laqn_sensor_data.shape[0] == 0:
                raise AttributeError(
                    "No laqn sensor data was retrieved from the database. Check data exists for the requested dates"
                )

        if "aqe" in sources:
            aqe_sensor_data = self.get_aqe_readings(
                start_date_, end_date_, output_type="df"
            )
            sensor_dfs.append(aqe_sensor_data)
            if aqe_sensor_data.shape[0] == 0:
                raise AttributeError(
                    "No laqn sensor data was retrieved from the database. Check data exists for the requested dates"
                )

        sensor_df = pd.concat(sensor_dfs, axis=0)

        sensor_df["point_id"] = sensor_df["point_id"].astype(str)
        sensor_df["epoch"] = sensor_df["measurement_start_utc"].apply(
            lambda x: x.timestamp()
        )
        sensor_df = sensor_df.pivot_table(
            index=["point_id", "source", "measurement_start_utc", "epoch"],
            columns=["species_code"],
            values="value",
        )

        return sensor_df[species].reset_index()

    def __get_model_features(self, start_date, end_date, features, sources, point_ids):
        """
        Query the database for model features, only getting features in self.features
        """
        static_features = self.__select_static_features(features, sources, point_ids)
        static_features_expand = self.__expand_time(
            start_date, end_date, static_features
        )
        dynamic_features = self.__select_dynamic_features(
            start_date, end_date, features, sources, point_ids
        )

        if dynamic_features.empty:
            self.logger.warning(
                """No dynamic features were returned from the database.
                If dynamic features were not requested then ignore."""
            )
            return static_features_expand

        return static_features_expand.merge(
            dynamic_features,
            how="left",
            on=["point_id", "measurement_start_utc", "source", "lon", "lat"],
        )

    def get_training_data_inputs(self):
        """
        Query the database to get inputs for model fitting.
        """

        start_date = self.config["train_start_date"]
        end_date = self.config["train_end_date"]
        sources = self.config["train_sources"]
        species = self.config["species"]
        point_ids = self.config["train_interest_points"]
        features = self.config["feature_names"]

        self.logger.info(
            "Getting training data for sources: %s, species: %s, from %s (inclusive) to %s (exclusive)",
            sources,
            species,
            start_date,
            end_date,
        )

        # Get sensor readings and summary of availible data from start_date (inclusive) to end_date
        all_features = self.__get_model_features(
            start_date, end_date, features, sources, point_ids
        )
        readings = self.__get_sensor_readings(start_date, end_date, sources, species)

        self.logger.debug("Merging sensor data and model features")
        model_data = pd.merge(
            all_features,
            readings,
            on=["point_id", "measurement_start_utc", "epoch", "source"],
            how="left",
        )

        return model_data

    def get_pred_data_inputs(self):
        """Query the database for inputs for model prediction"""

        start_date = self.config["pred_start_date"]
        end_date = self.config["pred_end_date"]
        species = self.config["species"]
        sources = self.config["pred_sources"]
        point_ids = self.config["pred_interest_points"]
        features = self.config["feature_names"]

        self.logger.info(
            "Getting prediction data for sources: %s, species: %s, from %s (inclusive) to %s (exclusive)",
            sources,
            species,
            start_date,
            end_date,
        )

        all_features = self.__get_model_features(
            start_date, end_date, features, sources, point_ids
        )
        if self.config["include_prediction_y"]:
            readings = self.__get_sensor_readings(
                start_date, end_date, sources, species
            )
            self.logger.debug("Merging sensor data and model features")
            model_data = pd.merge(
                all_features,
                readings,
                on=["point_id", "measurement_start_utc", "epoch", "source"],
                how="left",
            )

            return model_data

        return all_features

    def get_training_satellite_inputs(self):
        """Get satellite inputs"""
        start_date = self.config["train_start_date"]
        end_date = self.config["pred_end_date"]
        sources = ["satellite"]
        species = self.config["species"]
        point_ids = self.config["train_satellite_interest_points"]
        features = self.config["feature_names"]

        self.logger.info(
            """Getting Satellite training data for sources:
                            %s, species: %s, from %s (inclusive) to %s (exclusive)""",
            sources,
            species,
            start_date,
            end_date,
        )

        all_features = self.__get_model_features(
            start_date, end_date, features, sources, point_ids
        )

        with self.dbcnxn.open_session() as session:

            sat_site_map_q = session.query(SatelliteDiscreteSite)
            sat_q = session.query(SatelliteForecastReading).filter(
                SatelliteForecastReading.measurement_start_utc >= start_date,
                SatelliteForecastReading.measurement_start_utc < end_date,
            )
        sat_site_map_df = pd.read_sql(
            sat_site_map_q.statement, sat_site_map_q.session.bind
        )

        # Convert uuid to strings to allow merge
        all_features["point_id"] = all_features["point_id"].astype(str)
        sat_site_map_df["point_id"] = sat_site_map_df["point_id"].astype(str)

        # Get satellite box id for each feature interest point
        all_features = all_features.merge(sat_site_map_df, how="left", on=["point_id"])

        # Get satellite data
        satellite_readings = pd.read_sql(sat_q.statement, sat_q.session.bind)
        return all_features, satellite_readings

    def update_model_results_df(self, predict_data_dict, y_pred, model_fit_info):
        """
        Update the model results data frame with model predictions.
        """
        # Create new dataframe with predictions
        predict_df = pd.DataFrame(index=predict_data_dict["index"])
        predict_df["predict_mean"] = y_pred[:, 0]
        predict_df["predict_var"] = y_pred[:, 1]
        predict_df["fit_start_time"] = model_fit_info["fit_start_time"]
        predict_df["tag"] = self.config["tag"]

        # Concat the predictions with the predict_df
        self.normalised_pred_data_df = pd.concat(
            [self.normalised_pred_data_df, predict_df], axis=1, ignore_index=False
        )

<<<<<<< HEAD
    def __update_df_with_pred_dict(self, data_df, data_dict, pred_dict, sources):
        """
        Return a new dataframe with columns updated from pred_dict.
        """
        # create new dataframe and track indices for different sources
        indices = []
        for source in sources:
            indices.extend(data_dict[source]["index"])
        predict_df = pd.DataFrame(index=indices)
        print("predict df shape:", predict_df.shape)

        # iterate through NO2_mean, NO2_var, PM10_mean, PM10_var...
        for property in ["mean", "var"]:
            for species in self.config["species"]:
                # add a column containing pred results for all sources
                column = np.array([])
                for source in sources:
                    column = np.append(column, pred_dict[source][species][property])
                print(species, property, "shape:", column.shape)
                predict_df[species + "_" + property] = column
=======
    def get_df_from_pred_dict(self, data_df, data_dict, pred_dict, sources='all', species='all'):
        """
        Return a new dataframe with columns updated from pred_dict.
        """
        if sources == 'all':
            sources = pred_dict.keys()
        if species == 'all':
            species = self.config['species']
        # create new dataframe and track indices for different sources + pollutants
        indices = []
        for source in sources:
            for pollutant in pred_dict[source]:
                print(len(data_dict['index'][source][pollutant]))
                indices.extend(data_dict['index'][source][pollutant])
        predict_df = pd.DataFrame(index=indices)
        data_df = data_df.loc[indices]
        print("predict df shape:", predict_df.shape)

        # iterate through NO2_mean, NO2_var, PM10_mean, PM10_var...
        for pred_type in ["mean", "var"]:
            for pollutant in species:
                # add a column containing pred results for all sources
                column = np.array([])
                for source in sources:
                    column = np.append(column, pred_dict[source][pollutant][pred_type])
                print(pollutant, pred_type, "shape:", column.shape)
                predict_df[pollutant + "_" + pred_type] = column
>>>>>>> 2e0b7a78

        # add predict_df as new columns to data_df - they should share an index
        return pd.concat([data_df, predict_df], axis=1, ignore_index=False)

<<<<<<< HEAD
    def update_testing_df_with_preds(self, test_pred_dict):
=======
    def update_test_df_with_preds(self, test_pred_dict):
>>>>>>> 2e0b7a78
        """
        Update the normalised_pred_data_df with predictions for all pred sources.

        Parameters
        ___

        test_pred_dict : dict
            Dictionary with first level keys for pred_sources (e.g. 'laqn', 'aqe').
            Second level keys are species (e.g. 'NO2', 'PM10').
            Third level keys are either 'mean' or 'var'.
            Values are numpy arrays of predictions for a source and specie.
        """
<<<<<<< HEAD
        self.normalised_pred_data_df = self.__update_df_with_pred_dict(
            self.normalised_pred_data_df,
            self.test_dict,
            test_pred_dict,
            self.config["pred_sources"],
=======
        self.normalised_pred_data_df = self.get_df_from_pred_dict(
            self.normalised_pred_data_df,
            self.get_pred_data_arrays(),
            test_pred_dict,
>>>>>>> 2e0b7a78
        )

    def update_training_df_with_preds(self, training_pred_dict):
        """
        Updated the normalised_training_data_df with predictions on the training set.
        """
<<<<<<< HEAD
        self.normalised_training_data_df = self.__update_df_with_pred_dict(
            self.normalised_training_data_df,
            self.training_dict,
            training_pred_dict,
            self.config["train_sources"],
=======
        self.normalised_training_data_df = self.get_df_from_pred_dict(
            self.normalised_training_data_df,
            self.get_training_data_arrays(),
            training_pred_dict,
>>>>>>> 2e0b7a78
        )

    def update_remote_tables(self):
        """Update the model results table with the model results"""

        record_cols = [
            "tag",
            "fit_start_time",
            "point_id",
            "measurement_start_utc",
            "predict_mean",
            "predict_var",
        ]
        df_cols = self.normalised_pred_data_df
        for col in record_cols:
            if col not in df_cols:
                raise AttributeError(
                    """The data frame must contain the following columns: {}.
                       Ensure model results have been passed to ModelData.update_model_results_df()""".format(
                        record_cols
                    )
                )

        upload_records = self.normalised_pred_data_df[record_cols].to_dict("records")

        self.logger.info("Inserting %s records into the database", len(upload_records))
        with self.dbcnxn.open_session() as session:
            self.commit_records(session, upload_records, table=ModelResult)<|MERGE_RESOLUTION|>--- conflicted
+++ resolved
@@ -96,14 +96,9 @@
                 )
 
             if self.config["tag"] == "validation":
-<<<<<<< HEAD
-                self.training_dict = self.get_training_dict()
-                self.test_dict = self.get_test_dict()
-=======
                 self.config["include_prediction_y"] = True
                 self.training_dict = self.get_training_data_arrays()
                 self.test_dict = self.get_pred_data_arrays()
->>>>>>> 2e0b7a78
 
         else:
             self.restore_config_state(config_dir)
@@ -131,13 +126,8 @@
 
         valid_models = [
             "svgp",
-<<<<<<< HEAD
-            "svgp_tf1",
-            "mr_gprn",
-=======
             "mr_gprn",
             "svgp_tf1"
->>>>>>> 2e0b7a78
         ]
 
         self.logger.info("Validating config")
@@ -360,65 +350,6 @@
         ) / norm_std
         return data_df
 
-<<<<<<< HEAD
-    def __get_model_dicts(self, data_df, sources, return_sat=False):
-        data_dict = {}
-
-        sat_dict = None
-        for src in sources:
-            # filter the dataframe by source
-            data_src = data_df[data_df["source"] == src]
-
-            # get the a data dict for the filtered data
-            data_src = self.__get_model_data_arrays(
-                data_src, return_y=True, dropna=False
-            )
-
-            # change Y to be a dict of species
-            src_x = data_src["X"].copy()
-            index = data_src["index"].copy()
-            src_y = {}
-            i = 0
-            for specie in self.config["species"]:
-                src_y[specie] = data_src["Y"][:, i]
-                i += 1
-
-            # setup data_dict for this source
-            data_dict[src] = {"index": index, "X": src_x, "Y": src_y}
-
-            if return_sat and sat_dict is None:
-                # currenly __get_model_data_arrays reurns X_sat for all sources
-                sat_dict = {}
-                sat_dict["X"] = data_src["X_sat"].copy()
-                sat_dict["Y"] = data_src["Y_sat"].copy()
-                sat_dict["mask"] = data_src["X_sat_mask"].copy()
-                data_dict["satellite"] = sat_dict
-
-        return data_dict
-
-    def get_training_dict(self):
-        """
-        Get a training dictionary.
-        """
-        return self.__get_model_dicts(
-            self.normalised_training_data_df,
-            self.config["train_sources"],
-            return_sat=self.config["include_satellite"],
-        )
-
-    def get_test_dict(self):
-        """
-        Get a training dictionary of data indexed in the same way as get_training_dict.
-        """
-        return self.__get_model_dicts(
-            self.normalised_pred_data_df, self.config["pred_sources"]
-        )
-
-    def __get_model_data_arrays(self, data_df, return_y, dropna=True):
-        """Return a dictionary of data arrays for model fitting.
-        The returned dictionary includes and index to allow model predictions
-        to be appended to dataframes (required when dropna is used)"""
-=======
     def __get_model_data_arrays(self, data_df, sources, species, return_y=True, dropna=True):
         """
         Return a dictionary structure of data arrays for model fitting.
@@ -472,7 +403,6 @@
                     }
                 }
             }
->>>>>>> 2e0b7a78
 
         Notes
         ___
@@ -522,42 +452,6 @@
                     .reshape((n_sat_box * n_hours, n_interest_points, n_x_names))
                 )
 
-<<<<<<< HEAD
-        data_dict = {
-            "X": data_subset[self.x_names_norm].to_numpy(),
-            "index": data_subset[self.x_names_norm].index,
-        }
-
-        if return_y:
-            data_dict["Y"] = data_subset[self.config["species"]].to_numpy()
-
-        if self.config["include_satellite"]:
-            # Check dimensions
-            n_sat_box = self.training_satellite_data_x["box_id"].unique().size
-            n_hours = self.training_satellite_data_x["epoch"].unique().size
-            # Number of interest points in each satellite square
-            n_interest_points = 100
-            n_x_names = len(self.config["x_names"])
-
-            X_sat = (
-                self.training_satellite_data_x[self.x_names_norm]
-                .to_numpy()
-                .reshape((n_sat_box * n_hours, n_interest_points, n_x_names))
-            )
-
-            X_sat_mask = (
-                self.training_satellite_data_x["in_london"]
-                .to_numpy()
-                .reshape(n_sat_box * n_hours, n_interest_points)
-            )
-            Y_sat = self.training_satellite_data_y["value"].to_numpy()
-
-            print(self.training_satellite_data_x)
-            print(self.training_satellite_data_y)
-
-            data_dict["X_sat"] = X_sat
-            data_dict["Y_sat"] = Y_sat
-=======
                 X_sat_mask = (
                     self.training_satellite_data_x["in_london"]
                     .to_numpy()
@@ -570,7 +464,6 @@
                     data_dict['Y']['satellite']['NO2'] = Y_sat
                 # ToDo: can we set mask to be index? or vice verse?
                 data_dict['mask']['satellite'] = X_sat_mask
->>>>>>> 2e0b7a78
 
             # case for laqn, aqe, grid
             else:
@@ -1041,28 +934,6 @@
             [self.normalised_pred_data_df, predict_df], axis=1, ignore_index=False
         )
 
-<<<<<<< HEAD
-    def __update_df_with_pred_dict(self, data_df, data_dict, pred_dict, sources):
-        """
-        Return a new dataframe with columns updated from pred_dict.
-        """
-        # create new dataframe and track indices for different sources
-        indices = []
-        for source in sources:
-            indices.extend(data_dict[source]["index"])
-        predict_df = pd.DataFrame(index=indices)
-        print("predict df shape:", predict_df.shape)
-
-        # iterate through NO2_mean, NO2_var, PM10_mean, PM10_var...
-        for property in ["mean", "var"]:
-            for species in self.config["species"]:
-                # add a column containing pred results for all sources
-                column = np.array([])
-                for source in sources:
-                    column = np.append(column, pred_dict[source][species][property])
-                print(species, property, "shape:", column.shape)
-                predict_df[species + "_" + property] = column
-=======
     def get_df_from_pred_dict(self, data_df, data_dict, pred_dict, sources='all', species='all'):
         """
         Return a new dataframe with columns updated from pred_dict.
@@ -1090,16 +961,11 @@
                     column = np.append(column, pred_dict[source][pollutant][pred_type])
                 print(pollutant, pred_type, "shape:", column.shape)
                 predict_df[pollutant + "_" + pred_type] = column
->>>>>>> 2e0b7a78
 
         # add predict_df as new columns to data_df - they should share an index
         return pd.concat([data_df, predict_df], axis=1, ignore_index=False)
 
-<<<<<<< HEAD
-    def update_testing_df_with_preds(self, test_pred_dict):
-=======
     def update_test_df_with_preds(self, test_pred_dict):
->>>>>>> 2e0b7a78
         """
         Update the normalised_pred_data_df with predictions for all pred sources.
 
@@ -1112,36 +978,20 @@
             Third level keys are either 'mean' or 'var'.
             Values are numpy arrays of predictions for a source and specie.
         """
-<<<<<<< HEAD
-        self.normalised_pred_data_df = self.__update_df_with_pred_dict(
-            self.normalised_pred_data_df,
-            self.test_dict,
-            test_pred_dict,
-            self.config["pred_sources"],
-=======
         self.normalised_pred_data_df = self.get_df_from_pred_dict(
             self.normalised_pred_data_df,
             self.get_pred_data_arrays(),
             test_pred_dict,
->>>>>>> 2e0b7a78
         )
 
     def update_training_df_with_preds(self, training_pred_dict):
         """
         Updated the normalised_training_data_df with predictions on the training set.
         """
-<<<<<<< HEAD
-        self.normalised_training_data_df = self.__update_df_with_pred_dict(
-            self.normalised_training_data_df,
-            self.training_dict,
-            training_pred_dict,
-            self.config["train_sources"],
-=======
         self.normalised_training_data_df = self.get_df_from_pred_dict(
             self.normalised_training_data_df,
             self.get_training_data_arrays(),
             training_pred_dict,
->>>>>>> 2e0b7a78
         )
 
     def update_remote_tables(self):
