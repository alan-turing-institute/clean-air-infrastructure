--- conflicted
+++ resolved
@@ -121,18 +121,12 @@
         self.logger.info("Validating config")
 
         # Check required config keys present
-<<<<<<< HEAD
-
-        if set(config_keys).issubset(set(config.keys())):
-            raise AttributeError("Config dictionary does not contain correct keys. Must contain {}".format(config_keys))
-=======
         if not set(config_keys).issubset(set(config.keys())):
             raise AttributeError(
                 "Config dictionary does not contain correct keys. Must contain {}".format(
                     config_keys
                 )
             )
->>>>>>> 734864ae
 
         # Check requested features are available
         if config["features"] == "all":
