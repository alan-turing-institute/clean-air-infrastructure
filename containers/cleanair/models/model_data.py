"""
Vizualise available sensor data for a model fit
"""
import json
import os
import pickle
import pandas as pd
import numpy as np
from dateutil import rrule
from dateutil.relativedelta import relativedelta
from dateutil.parser import isoparse
from ..databases.tables import (
    IntersectionValue,
    FeatureDynamicValue,
    ModelResult,
    SatelliteDiscreteSite,
)
from ..databases import DBWriter
from ..mixins import DBQueryMixin
from ..loggers import get_logger


class ModelData(DBWriter, DBQueryMixin):
    """Read data from multiple database tables in order to get data for model fitting"""

    def __init__(self, config=None, config_dir=None, **kwargs):
        """
        Initialise the ModelData object with a config file
        args:
            config: A config dictionary
            config_dir: A directory containing config files
                        (created by ModelData.save_config_state())
        """

        # Initialise parent classes
        super().__init__(**kwargs)

        # Ensure logging is available
        if not hasattr(self, "logger"):
            self.logger = get_logger(__name__)

        if not (config or config_dir):
            raise ValueError(
                "Either config or config_dir must be supplied as arguments"
            )

        if config:
            # Validate the configuration
            self.__validate_config(config)
            self.config = self.__generate_full_config(config)

            # Get training and prediciton data frames
            self.training_data_df = self.get_training_data_inputs()
            self.normalised_training_data_df = self.__normalise_data(
                self.training_data_df
            )

            self.pred_data_df = self.get_pred_data_inputs()
            self.normalised_pred_data_df = self.__normalise_data(self.pred_data_df)

            # Process satellite data
            if self.config["include_satellite"]:
                (
                    self.training_satellite_data_x,
                    self.training_satellite_data_y,
                ) = self.get_training_satellite_inputs()

                self.training_satellite_data_x = self.training_satellite_data_x.sort_values(
                    ["box_id", "measurement_start_utc", "point_id"]
                )
                self.training_satellite_data_x = self.__normalise_data(
                    self.training_satellite_data_x
                )
                self.training_satellite_data_y = self.training_satellite_data_y.sort_values(
                    ["box_id", "measurement_start_utc"]
                )

            if self.config["tag"] == "validation":
                self.config["include_prediction_y"] = True
                self.training_dict = self.get_training_data_arrays()
                self.test_dict = self.get_pred_data_arrays()

        else:
            self.restore_config_state(config_dir)

    def __validate_config(self, config):

        config_keys = [
            "train_start_date",
            "train_end_date",
            "pred_start_date",
            "pred_end_date",
            "include_satellite",
            "include_prediction_y",
            "train_sources",
            "pred_sources",
            "train_interest_points",
            "train_satellite_interest_points",
            "pred_interest_points",
            "species",
            "features",
            "norm_by",
            "model_type",
            "tag",
        ]

        valid_models = ["svgp"]

        self.logger.info("Validating config")

        # Check required config keys present
        if not set(config_keys).issubset(set(config.keys())):
            raise AttributeError(
                "Config dictionary does not contain correct keys. Must contain {}".format(
                    config_keys
                )
            )

        # Check requested features are available
        if config["features"] == "all":
            features = self.get_available_static_features(
                output_type="list"
            ) + self.get_available_dynamic_features(
                config["train_start_date"], config["pred_end_date"], output_type="list"
            )
            if not features:
                raise AttributeError(
                    "There are no features in the database. Run feature extraction first"
                )
            self.logger.warning(
                """You have selected 'all' features from the database.
                It is strongly advised that you choose features manually"""
            )
        else:
            self.logger.debug("Checking requested features are availble in database")
            self.__check_features_available(
                config["features"], config["train_start_date"], config["pred_end_date"]
            )

        # Check training sources are available
        train_sources = config["train_sources"]
        self.logger.debug(
            "Checking requested sources for training are availble in database"
        )
        self.__check_sources_available(train_sources)

        # Check prediction sources are available
        pred_sources = config["pred_sources"]
        self.logger.debug(
            "Checking requested sources for prediction are availble in database"
        )
        self.__check_sources_available(pred_sources)

        # Check model type is valid
        if config["model_type"] not in valid_models:
            raise AttributeError(
                "{} is not a valid model type. Use one of the following: {}".format(
                    config["model_type"], valid_models
                )
            )

        # Check interest points are valid
        train_interest_points = config["train_interest_points"]
        if isinstance(train_interest_points, list):
            self.__check_points_available(train_interest_points, train_sources)

        pred_interest_points = config["pred_interest_points"]
        if isinstance(pred_interest_points, list):
            self.__check_points_available(pred_interest_points, pred_sources)

        if config["include_satellite"]:
            satellite_interest_points = config["train_satellite_interest_points"]
            if isinstance(satellite_interest_points, list):
                self.__check_points_available(pred_interest_points, ["satellite"])

        self.logger.info("Validate config complete")

    def __generate_full_config(self, config):
        """Generate a full config file by querying the cleanair
           database to check available interest point sources and features"""

        if config["train_interest_points"] == "all":
            config["train_interest_points"] = self.__get_interest_point_ids(
                config["train_sources"]
            )
        if config["pred_interest_points"] == "all":
            config["pred_interest_points"] = self.__get_interest_point_ids(
                config["pred_sources"]
            )
        if config["include_satellite"] and (
            config["train_satellite_interest_points"] == "all"
        ):
            config["train_satellite_interest_points"] = self.__get_interest_point_ids(
                ["satellite"]
            )
        else:
            config["train_satellite_interest_points"] = []

        if config["features"] == "all":
            feature_names = self.get_available_static_features(
                output_type="list"
            ) + self.get_available_dynamic_features(
                config["train_start_date"], config["pred_end_date"], output_type="list"
            )
            buff_size = [1000, 500, 200, 100, 10]
            config["features"] = [
                "value_{}_{}".format(buff, name)
                for buff in buff_size
                for name in feature_names
            ]
            self.logger.info(
                "Features 'all' replaced with available features: %s",
                config["features"],
            )
            config["feature_names"] = feature_names
        else:
            config["feature_names"] = list(
                {"".join(feature.split("_", 2)[2:]) for feature in config["features"]}
            )

        config["x_names"] = ["epoch", "lat", "lon"] + config["features"]

        return config

    def save_config_state(self, dir_path):
        """Save the full configuration and training/prediction data to disk:

        args:
            dir_path: Directory path in which to save the config files
        """

        # Create a new directory
        if not os.path.exists(dir_path):
            os.mkdir(dir_path)

        # Write the files to the directory
        self.normalised_training_data_df.to_csv(
            os.path.join(dir_path, "normalised_training_data.csv")
        )
        self.normalised_pred_data_df.to_csv(
            os.path.join(dir_path, "normalised_pred_data.csv")
        )

        if self.config["include_satellite"]:

            self.training_satellite_data_x.to_csv(
                os.path.join(dir_path, "normalised_satellite_data_x.csv")
            )
            self.training_satellite_data_y.to_csv(
                os.path.join(dir_path, "normalised_satellite_data_y.csv")
            )

        with open(os.path.join(dir_path, "config.json"), "w") as config_f:
            json.dump(self.config, config_f, sort_keys=True, indent=4)

        self.logger.info("State files saved to %s", dir_path)

    def restore_config_state(self, dir_path):
        "Reload configuration state saved to disk by ModelData.save_config_state()"
        if not os.path.exists(dir_path):
            raise IOError("{} does not exist".format(dir_path))

        with open(os.path.join(dir_path, "config.json"), "r") as config_f:
            self.config = json.load(config_f)

        self.normalised_training_data_df = pd.read_csv(
            os.path.join(os.path.join(dir_path, "normalised_training_data.csv")),
            index_col=0,
        )
        self.normalised_pred_data_df = pd.read_csv(
            os.path.join(os.path.join(dir_path, "normalised_pred_data.csv")),
            index_col=0,
        )

        if self.config["include_satellite"]:
            self.training_satellite_data_x = pd.read_csv(
                os.path.join(os.path.join(dir_path, "normalised_satellite_data_x.csv")),
                index_col=0,
            )
            self.training_satellite_data_y = pd.read_csv(
                os.path.join(os.path.join(dir_path, "normalised_satellite_data_y.csv")),
                index_col=0,
            )

        if self.config["tag"] == "validation":
            # load train and test dicts from pickle
            with open(os.path.join(dir_path, "train.pickle"), "rb") as handle:
                self.training_dict = pickle.load(handle)
            with open(os.path.join(dir_path, "test.pickle"), "rb") as handle:
                self.test_dict = pickle.load(handle)

    @property
    def x_names_norm(self):
        """Get the normalised x names"""
        return [x + "_norm" for x in self.config["x_names"]]

    @property
    def norm_stats(self):
        """Get the mean and sd used for data normalisation"""

        norm_mean = self.training_data_df[
            self.training_data_df["source"] == self.config["norm_by"]
        ][self.config["x_names"]].mean(axis=0)

        norm_std = self.training_data_df[
            self.training_data_df["source"] == self.config["norm_by"]
        ][self.config["x_names"]].std(axis=0)

        # Check for zero variance and set to 1 if found
        if norm_std.eq(0).any().any():
            self.logger.warning(
                "No variance in feature: %s. Setting variance to 1.",
                norm_std[norm_std == 0].index,
            )
            norm_std[norm_std == 0] = 1

        return norm_mean, norm_std

    def __normalise_data(self, data_df):
        """Normalise the x columns"""
        norm_mean, norm_std = self.norm_stats

        # Normalise the data
        data_df[self.x_names_norm] = (
            data_df[self.config["x_names"]] - norm_mean
        ) / norm_std
        return data_df

    def __get_model_data_arrays(self, data_df, sources, species, **kwargs):
        """Return a dictionary structure of data arrays for model fitting.

        Parameters
        ___

        data_df : DataFrame
            All of the data in one dataframe.

        sources : list
            A list of interest point sources, e.g. 'laqn', 'satellite'.

        species : list
            Pollutants to get data for, e.g. 'no2', 'o3'.

        Returns
        ___

        data_dict : dict
            A dictionary structure will all the requested data inside.
            See examples for details.

        Other Parameters
        ___

        return_y : bool, optional
            Default is True.
            If true, the returned dictionary will have a 'Y' key/value.

        dropna : bool, optional
            Default is False.
            If true, any rows in data_df that contain NaN will be dropped.

        return_sat : bool, optional
            Default is True.
            Returns satellite if "include_satellite" flag is also True in config.

        Notes
        ___

        The returned dictionary includes index to allow model predictions
        to be appended to dataframes (required when dropna is used).
        At the moment, `laqn_no2_index` and `laqn_pm10_index` will be the same.
        But in the future if we want to drop some rows for specific pollutants
        then these indices may be different.
        """
        # get key word arguments
        return_y = True if "return_y" not in kwargs else kwargs["return_y"]
        dropna = False if "dropna" not in kwargs else kwargs["dropna"]
        return_sat = True if "return_sat" not in kwargs else kwargs["return_sat"]

        data_dict = dict(X=dict(), index=dict(),)
        if return_y:
            data_dict["Y"] = dict()
            data_subset = data_df[self.x_names_norm + self.config["species"]]
        else:
            data_subset = data_df[self.x_names_norm]
        if dropna:
            data_subset = data_subset.dropna()  # Must have complete dataset
            n_dropped_rows = data_df.shape[0] - data_subset.shape[0]
            self.logger.warning(
                "Dropped %s rows out of %s from the dataframe",
                n_dropped_rows,
                data_df.shape[0],
            )
        # iterate through sources
        for src in sources:
            if src == "satellite":
                raise NotImplementedError(
                    "Satellite cannot be a source - see issue 212 on GitHub."
                )
            # case for laqn, aqe, grid
            src_mask = data_df[data_df["source"] == src].index
            x_src = data_subset.loc[src_mask.intersection(data_subset.index)]
            data_dict["X"][src] = x_src[self.x_names_norm].to_numpy()
            if return_y:
                # get a numpy array for the pollutant of shape (n,1)
                data_dict["Y"][src] = {
                    pollutant: np.reshape(x_src[pollutant].to_numpy(), (len(x_src), 1))
                    for pollutant in species
                }
            # store index
            data_dict["index"][src] = {
                pollutant: x_src.index.copy() for pollutant in species
            }
        # special case for satellite data
        if self.config["include_satellite"] and return_sat:
            if len(species) > 1:
                raise NotImplementedError("Can only get satellite data for NO2")
            # Check dimensions
            n_sat_box = self.training_satellite_data_x["box_id"].unique().size
            n_hours = self.training_satellite_data_x["epoch"].unique().size
            # Number of interest points in each satellite square
            n_interest_points = 100
            n_x_names = len(self.config["x_names"])
            X_sat = (
                self.training_satellite_data_x[self.x_names_norm]
                .to_numpy()
                .reshape((n_sat_box * n_hours, n_interest_points, n_x_names))
            )
            X_sat_mask = (
                self.training_satellite_data_x["in_london"]
                .to_numpy()
                .reshape(n_sat_box * n_hours, n_interest_points)
            )
            Y_sat = self.training_satellite_data_y["value"].to_numpy()
            Y_sat = np.reshape(Y_sat, (Y_sat.shape[0], 1))
            data_dict["X"]["satellite"] = X_sat
            if return_y:
                data_dict["Y"]["satellite"] = dict(NO2=Y_sat)
            data_dict["mask"] = dict(satellite=X_sat_mask)
        return data_dict

    def get_training_data_arrays(
        self, sources="all", species="all", return_y=True, dropna=False
    ):
        """The training data arrays.

        Notes
        ___
        If the `include_satellite` flag is set to `True` in `config`,
        then satellite is always returned as a source.
        """
        # get all sources and species as default
        if sources == "all":
            sources = self.config["train_sources"]
        if species == "all":
            species = self.config["species"]
        # get the data dictionaries
        return self.__get_model_data_arrays(
            self.normalised_training_data_df,
            sources,
            species,
            return_y=return_y,
            dropna=dropna,
        )

    def get_pred_data_arrays(
        self, sources="all", species="all", return_y=False, dropna=False
    ):
        """The pred data arrays.

        args:
            return_y: Return the sensor data if in the database for the prediction dates
            dropna: Drop any rows which contain NaN

        Notes
        ___

        Satellite is never included as a key, value for prediction arrays
        because it is considered a training source only.
        """
        # get all sources and species as default
        if sources == "all":
            sources = self.config["pred_sources"]
        if species == "all":
            species = self.config["species"]
        # return the y column as well
        if self.config["include_prediction_y"] or return_y:
            return self.__get_model_data_arrays(
                self.normalised_pred_data_df,
                sources,
                species,
                return_y=True,
                dropna=dropna,
                return_sat=False,
            )
        # return dicts without y
        return self.__get_model_data_arrays(
            self.normalised_pred_data_df,
            sources,
            species,
            return_y=False,
            dropna=dropna,
            return_sat=False,
        )

    def __check_features_available(self, features, start_date, end_date):
        """Check that all requested features exist in the database"""

        available_features = self.get_available_static_features(
            output_type="list"
        ) + self.get_available_dynamic_features(
            start_date, end_date, output_type="list"
        )
        unavailable_features = []

        for feature in features:
            feature_name_no_buff = "_".join(feature.split("_")[2:])
            if feature_name_no_buff not in available_features:
                unavailable_features.append(feature)

        if unavailable_features:
            raise AttributeError(
                """The following features are not available the cleanair database: {}.
                   If requesting dynamic features they may not be available for the selected dates""".format(
                    unavailable_features
                )
            )

    def __check_sources_available(self, sources):
        """Check that sources are available in the database

        args:
            sources: A list of sources
        """

        available_sources = self.get_available_sources(output_type="list")
        unavailable_sources = []

        for source in sources:
            if source not in available_sources:
                unavailable_sources.append(source)

        if unavailable_sources:
            raise AttributeError(
                "The following sources are not available the cleanair database: {}".format(
                    unavailable_sources
                )
            )

    def __get_interest_point_ids(self, sources):

        return (
            self.get_available_interest_points(sources, output_type="df")["point_id"]
            .astype(str)
            .to_numpy()
            .tolist()
        )

    def __check_points_available(self, interest_points, sources):

        available_interest_points = self.__get_interest_point_ids(sources)
        unavailable_interest_points = []

        for point in interest_points:
            if point not in available_interest_points:
                unavailable_interest_points.append(point)

        if unavailable_interest_points:
            raise AttributeError(
                "The following interest points are not available the cleanair database: {}".format(
                    unavailable_interest_points
                )
            )

    def __select_features(
        self,
        feature_table,
        features,
        sources,
        point_ids,
        start_date=None,
        end_date=None,
    ):  # pylint: disable=too-many-arguments
        """Query features from the database. Returns a pandas dataframe if values returned, else returns None"""

        with self.dbcnxn.open_session() as session:

            feature_query = session.query(feature_table).filter(
                feature_table.feature_name.in_(features)
            )

            if start_date and end_date:
                feature_query = feature_query.filter(
                    feature_table.measurement_start_utc >= start_date,
                    feature_table.measurement_start_utc < end_date,
                )

            interest_point_query = self.get_available_interest_points(
                sources, point_ids
            )

            # Select into into dataframes
            features_df = pd.read_sql(
                feature_query.statement, feature_query.session.bind
            )

            interest_point_df = pd.read_sql(
                interest_point_query.statement, interest_point_query.session.bind
            ).set_index("point_id")

            # Check if returned dataframes are empty
            if interest_point_df.empty:
                raise AttributeError(
                    "No interest points were returned from the database. Check requested interest points are valid"
                )

            if features_df.empty:
                return features_df

            def get_val(x):
                if len(x) == 1:
                    return x
                raise ValueError(
                    """Pandas pivot table trying to return an array of values.
                                    Here it must only return a single value"""
                )

            # Reshape features df (make wide)
            if start_date:
                features_df = pd.pivot_table(
                    features_df,
                    index=["point_id", "measurement_start_utc"],
                    columns="feature_name",
                    aggfunc=get_val,
                ).reset_index()
                features_df.columns = ["point_id", "measurement_start_utc"] + [
                    "_".join(col).strip() for col in features_df.columns.to_numpy()[2:]
                ]
                features_df = features_df.set_index("point_id")
            else:
                features_df = features_df.pivot(
                    index="point_id", columns="feature_name"
                ).reset_index()
                features_df.columns = ["point_id"] + [
                    "_".join(col).strip() for col in features_df.columns.to_numpy()[1:]
                ]
                features_df = features_df.set_index("point_id")

            # Set index types to str
            features_df.index = features_df.index.astype(str)
            interest_point_df.index = interest_point_df.index.astype(str)

            # Inner join the MetaPoint and IntersectionValue(Dynamic) data
            df_joined = interest_point_df.join(features_df, how="left")
            return df_joined.reset_index()

    def __select_dynamic_features(
        self, start_date, end_date, features, sources, point_ids
    ):
        """Read static features from the database."""

        return self.__select_features(
            FeatureDynamicValue, features, sources, point_ids, start_date, end_date
        )

    def __select_static_features(self, features, sources, point_ids):
        """Query the database for static features and join with metapoint data

        args:
            source: A list of sources(e.g. 'laqn', 'aqe') to include. Default will include all sources
            point_ids: A list if interest point ids. Default to all ids"""

        return self.__select_features(IntersectionValue, features, sources, point_ids)

    @staticmethod
    def __expand_time(start_date, end_date, feature_df):
        """
        Returns a new dataframe with static features merged with
        hourly timestamps between start_date(inclusive) and end_date
        """
        start_date = isoparse(start_date).date()
        end_date = isoparse(end_date).date()

        ids = feature_df["point_id"].to_numpy()
        times = rrule.rrule(
            rrule.HOURLY, dtstart=start_date, until=end_date - relativedelta(hours=+1)
        )
        index = pd.MultiIndex.from_product(
            [ids, pd.to_datetime(list(times), utc=False)],
            names=["point_id", "measurement_start_utc"],
        )
        time_df = pd.DataFrame(index=index).reset_index()

        time_df_merged = time_df.merge(feature_df)

        time_df_merged["epoch"] = time_df_merged["measurement_start_utc"].apply(
            lambda x: x.timestamp()
        )
        return time_df_merged

    def __get_sensor_readings(self, start_date, end_date, sources, species):
        """Get sensor readings for the sources between the start_date(inclusive) and end_date"""

        self.logger.debug(
            "Getting sensor readings for sources: %s, species: %s, from %s (inclusive) to %s (exclusive)",
            sources,
            species,
            start_date,
            end_date,
        )

        start_date_ = isoparse(start_date)
        end_date_ = isoparse(end_date)

        sensor_dfs = []
        if "laqn" in sources:
            laqn_sensor_data = self.get_laqn_readings(
                start_date_, end_date_, output_type="df"
            )
            sensor_dfs.append(laqn_sensor_data)
            if laqn_sensor_data.shape[0] == 0:
                raise AttributeError(
                    "No laqn sensor data was retrieved from the database. Check data exists for the requested dates"
                )

        if "aqe" in sources:
            aqe_sensor_data = self.get_aqe_readings(
                start_date_, end_date_, output_type="df"
            )
            sensor_dfs.append(aqe_sensor_data)
            if aqe_sensor_data.shape[0] == 0:
                raise AttributeError(
                    "No laqn sensor data was retrieved from the database. Check data exists for the requested dates"
                )

        sensor_df = pd.concat(sensor_dfs, axis=0)

        sensor_df["point_id"] = sensor_df["point_id"].astype(str)
        sensor_df["epoch"] = sensor_df["measurement_start_utc"].apply(
            lambda x: x.timestamp()
        )
        sensor_df = sensor_df.pivot_table(
            index=["point_id", "source", "measurement_start_utc", "epoch"],
            columns=["species_code"],
            values="value",
        )

        return sensor_df[species].reset_index()

    def __get_model_features(self, start_date, end_date, features, sources, point_ids):
        """
        Query the database for model features, only getting features in self.features
        """
        static_features = self.__select_static_features(features, sources, point_ids)
        static_features_expand = self.__expand_time(
            start_date, end_date, static_features
        )
        dynamic_features = self.__select_dynamic_features(
            start_date, end_date, features, sources, point_ids
        )

        if dynamic_features.empty:
            self.logger.warning(
                """No dynamic features were returned from the database.
                If dynamic features were not requested then ignore."""
            )
            return static_features_expand

        return static_features_expand.merge(
            dynamic_features,
            how="left",
            on=["point_id", "measurement_start_utc", "source", "lon", "lat"],
        )

    def get_training_data_inputs(self):
        """Query the database to get inputs for model fitting."""

        start_date = self.config["train_start_date"]
        end_date = self.config["train_end_date"]
        sources = self.config["train_sources"]
        species = self.config["species"]
        point_ids = self.config["train_interest_points"]
        features = self.config["feature_names"]

        self.logger.info(
            "Getting training data for sources: %s, species: %s, from %s (inclusive) to %s (exclusive)",
            sources,
            species,
            start_date,
            end_date,
        )

        # Get sensor readings and summary of availible data from start_date (inclusive) to end_date
        all_features = self.__get_model_features(
            start_date, end_date, features, sources, point_ids
        )
        readings = self.__get_sensor_readings(start_date, end_date, sources, species)

        self.logger.debug("Merging sensor data and model features")
        model_data = pd.merge(
            all_features,
            readings,
            on=["point_id", "measurement_start_utc", "epoch", "source"],
            how="left",
        )

        return model_data

    def get_pred_data_inputs(self):
        """Query the database for inputs for model prediction"""

        start_date = self.config["pred_start_date"]
        end_date = self.config["pred_end_date"]
        species = self.config["species"]
        sources = self.config["pred_sources"]
        point_ids = self.config["pred_interest_points"]
        features = self.config["feature_names"]

        self.logger.info(
            "Getting prediction data for sources: %s, species: %s, from %s (inclusive) to %s (exclusive)",
            sources,
            species,
            start_date,
            end_date,
        )

        all_features = self.__get_model_features(
            start_date, end_date, features, sources, point_ids
        )
        if self.config["include_prediction_y"]:
            readings = self.__get_sensor_readings(
                start_date, end_date, sources, species
            )
            self.logger.debug("Merging sensor data and model features")
            model_data = pd.merge(
                all_features,
                readings,
                on=["point_id", "measurement_start_utc", "epoch", "source"],
                how="left",
            )

            return model_data

        return all_features

    def get_training_satellite_inputs(self):
        """Get satellite inputs"""
        train_start_date = self.config["train_start_date"]
        train_end_date = self.config["train_end_date"]
        pred_start_date = self.config["pred_start_date"]
        pred_end_date = self.config["pred_end_date"]
        sources = ["satellite"]
        species = self.config["species"]
        point_ids = self.config["train_satellite_interest_points"]
        features = self.config["feature_names"]

        if len(species) > 1 and species[0] != "NO2":
            raise NotImplementedError(
                "Can only request NO2 for Satellite at present. ModelData class needs to handle this"
            )

        self.logger.info(
            "Getting Satellite training data for species: %s, from %s (inclusive) to %s (exclusive)",
            species,
            train_start_date,
            pred_end_date,
        )

        # Get model features between train_start_date and pred_end_date
        all_features = self.__get_model_features(
            train_start_date, pred_end_date, features, sources, point_ids
        )

        # Get satellite readings
        sat_train_df = self.get_satellite_readings_training(
            train_start_date, train_end_date, species=species, output_type="df"
        )
        sat_pred_df = self.get_satellite_readings_pred(
            pred_start_date, pred_end_date, species=species, output_type="df"
        )

        satellite_readings = pd.concat([sat_train_df, sat_pred_df], axis=0)

        with self.dbcnxn.open_session() as session:

            sat_site_map_q = session.query(SatelliteDiscreteSite)

        sat_site_map_df = pd.read_sql(
            sat_site_map_q.statement, sat_site_map_q.session.bind
        )

        # Convert uuid to strings to allow merge
        all_features["point_id"] = all_features["point_id"].astype(str)
        sat_site_map_df["point_id"] = sat_site_map_df["point_id"].astype(str)

        # Get satellite box id for each feature interest point
        all_features = all_features.merge(sat_site_map_df, how="left", on=["point_id"])

        # Get satellite data
        return all_features, satellite_readings

    def update_model_results_df(self, predict_data_dict, y_pred, model_fit_info):
        """
        Update the model results data frame with model predictions.
        """
        # Create new dataframe with predictions
        predict_df = pd.DataFrame(index=predict_data_dict["index"])
        predict_df["predict_mean"] = y_pred[:, 0]
        predict_df["predict_var"] = y_pred[:, 1]
        predict_df["fit_start_time"] = model_fit_info["fit_start_time"]
        predict_df["tag"] = self.config["tag"]

        # Concat the predictions with the predict_df
        self.normalised_pred_data_df = pd.concat(
            [self.normalised_pred_data_df, predict_df], axis=1, ignore_index=False
        )

    def get_df_from_pred_dict(
        self, data_df, data_dict, pred_dict, sources="all", species="all"
    ):
        """
        Return a new dataframe with columns updated from pred_dict.
        """
        if sources == "all":
            sources = pred_dict.keys()
        if species == "all":
            species = self.config["species"]
        # create new dataframe and track indices for different sources + pollutants
        indices = []
        for source in sources:
            for pollutant in pred_dict[source]:
                indices.extend(data_dict["index"][source][pollutant])
        predict_df = pd.DataFrame(index=indices)
        data_df = data_df.loc[indices]
        # iterate through NO2_mean, NO2_var, PM10_mean, PM10_var...
        for pred_type in ["mean", "var"]:
            for pollutant in species:
                # add a column containing pred results for all sources
                column = np.array([])
                for source in sources:
                    column = np.append(column, pred_dict[source][pollutant][pred_type])
                predict_df[pollutant + "_" + pred_type] = column
        # add predict_df as new columns to data_df - they should share an index
        return pd.concat([data_df, predict_df], axis=1, ignore_index=False)

    def update_test_df_with_preds(self, test_pred_dict):
        """
        Update the normalised_pred_data_df with predictions for all pred sources.

        Parameters
        ___

        test_pred_dict : dict
            Dictionary with first level keys for pred_sources (e.g. 'laqn', 'aqe').
            Second level keys are species (e.g. 'NO2', 'PM10').
            Third level keys are either 'mean' or 'var'.
            Values are numpy arrays of predictions for a source and specie.
        """
        self.normalised_pred_data_df = self.get_df_from_pred_dict(
            self.normalised_pred_data_df, self.get_pred_data_arrays(), test_pred_dict,
        )

    def update_training_df_with_preds(self, training_pred_dict):
        """
        Updated the normalised_training_data_df with predictions on the training set.
        """
        self.normalised_training_data_df = self.get_df_from_pred_dict(
            self.normalised_training_data_df,
            self.get_training_data_arrays(),
            training_pred_dict,
        )

    def update_remote_tables(self):
        """Update the model results table with the model results"""

        record_cols = [
            "tag",
            "fit_start_time",
            "point_id",
            "measurement_start_utc",
            "predict_mean",
            "predict_var",
        ]
        df_cols = self.normalised_pred_data_df
        for col in record_cols:
            if col not in df_cols:
                raise AttributeError(
                    """The data frame must contain the following columns: {}.
                       Ensure model results have been passed to ModelData.update_model_results_df()""".format(
                        record_cols
                    )
                )

        upload_records = self.normalised_pred_data_df[record_cols].to_dict("records")

<<<<<<< HEAD
        for idx in range(0, n_records, self.batch_size):

            batch_records = upload_records[idx : idx + self.batch_size]
            self.logger.info(
                "Uploading batch %s of %s", idx // self.batch_size + 1, n_batches
            )

            with self.dbcnxn.open_session() as session:
                self.commit_records(
                    session, batch_records, on_conflict="overwrite", table=ModelResult
                )
=======
        self.logger.info("Inserting %s records into the database", len(upload_records))
        with self.dbcnxn.open_session() as session:
            self.commit_records(session, upload_records, table=ModelResult)
>>>>>>> 0643a343
<|MERGE_RESOLUTION|>--- conflicted
+++ resolved
@@ -993,20 +993,6 @@
 
         upload_records = self.normalised_pred_data_df[record_cols].to_dict("records")
 
-<<<<<<< HEAD
-        for idx in range(0, n_records, self.batch_size):
-
-            batch_records = upload_records[idx : idx + self.batch_size]
-            self.logger.info(
-                "Uploading batch %s of %s", idx // self.batch_size + 1, n_batches
-            )
-
-            with self.dbcnxn.open_session() as session:
-                self.commit_records(
-                    session, batch_records, on_conflict="overwrite", table=ModelResult
-                )
-=======
         self.logger.info("Inserting %s records into the database", len(upload_records))
         with self.dbcnxn.open_session() as session:
-            self.commit_records(session, upload_records, table=ModelResult)
->>>>>>> 0643a343
+            self.commit_records(session, upload_records, table=ModelResult)