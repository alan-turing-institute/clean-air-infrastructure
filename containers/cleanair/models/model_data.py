"""
Vizualise available sensor data for a model fit
"""
import json
import os
import pickle
import pandas as pd
import numpy as np
from dateutil import rrule
from dateutil.relativedelta import relativedelta
from dateutil.parser import isoparse
from ..databases.tables import (
    IntersectionValue,
    IntersectionValueDynamic,
    ModelResult,
    SatelliteForecastReading,
    SatelliteDiscreteSite,
)
from ..databases import DBWriter
from ..mixins import DBQueryMixin
from ..loggers import get_logger


class ModelData(DBWriter, DBQueryMixin):
    """Read data from multiple database tables in order to get data for model fitting"""

    def __init__(self, config=None, config_dir=None, **kwargs):
        """
        Initialise the ModelData object with a config file
        args:
            config: A config dictionary
            config_dir: A directory containing config files (created by ModelData.save_config_state())

            Example config:
                {
                "train_start_date": "2019-11-01T00:00:00",
                "train_end_date": "2019-11-30T00:00:00",
                "pred_start_date": "2019-11-01T00:00:00",
                "pred_end_date": "2019-11-30T00:00:00",

                "train_sources": ["laqn", "aqe"],
                "pred_sources": ["laqn", "aqe"],
                "train_interest_points": ['point_id1', 'point_id2'],
                'train_satellite_interest_points': ['point_id1', 'point_id2']
                "pred_interest_points": ['point_id1', 'point_id2'],
                "species": ["NO2"],
                "features": "all",
                "norm_by": "laqn",

                "model_type": "svgp",
                "tag": "production"
                }
        """

        # Initialise parent classes
        super().__init__(**kwargs)

        # Ensure logging is available
        if not hasattr(self, "logger"):
            self.logger = get_logger(__name__)

        if not (config or config_dir):
            raise ValueError(
                "Either config or config_dir must be supplied as arguments"
            )

        if config:
            # Validate the configuration
            self.__validate_config(config)
            self.config = self.__generate_full_config(config)

            # Get training and prediciton data frames
            self.training_data_df = self.get_training_data_inputs()
            self.normalised_training_data_df = self.__normalise_data(
                self.training_data_df
            )

            self.pred_data_df = self.get_pred_data_inputs()
            self.normalised_pred_data_df = self.__normalise_data(self.pred_data_df)

            # Process satellite data
            if self.config["include_satellite"]:
                (
                    self.training_satellite_data_x,
                    self.training_satellite_data_y,
                ) = self.get_training_satellite_inputs()

                self.training_satellite_data_x = self.training_satellite_data_x.sort_values(
                    ["box_id", "measurement_start_utc", "point_id"]
                )
                self.training_satellite_data_y = self.training_satellite_data_y.sort_values(
                    ["box_id", "measurement_start_utc"]
                )

            if self.config['tag'] == 'validation':
                self.training_dict = self.get_training_dict()
                self.test_dict = self.get_test_dict()

        else:
            self.restore_config_state(config_dir)

    def __validate_config(self, config):

        config_keys = [
            "train_start_date",
            "train_end_date",
            "pred_start_date",
            "pred_end_date",
            "include_satellite",
            "include_prediction_y",
            "train_sources",
            "pred_sources",
            "train_interest_points",
            "train_satellite_interest_points",
            "pred_interest_points",
            "species",
            "features",
            "norm_by",
            "model_type",
            "tag",
        ]

        valid_models = [
            "svgp",
        ]

        self.logger.info("Validating config")

        # Check required config keys present
        if not set(config_keys).issubset(set(config.keys())):
<<<<<<< HEAD
            missing_keys = [key for key in config_keys if key not in config.keys()]
=======
>>>>>>> 1516ad73
            raise AttributeError(
                "Config dictionary does not contain correct keys. Must contain {}".format(
                    config_keys
                )
            )

        # Check requested features are available
        if config["features"] == "all":
            features = self.get_available_static_features(
                output_type="list"
            ) + self.get_available_dynamic_features(
                config["train_start_date"], config["pred_end_date"], output_type="list"
            )
            if not features:
                raise AttributeError(
                    "There are no features in the database. Run feature extraction first"
                )
            self.logger.warning(
                """You have selected 'all' features from the database.
                It is strongly advised that you choose features manually"""
            )
        else:
            self.logger.debug("Checking requested features are availble in database")
            self.__check_features_available(
                config["features"], config["train_start_date"], config["pred_end_date"]
            )

        # Check training sources are available
        train_sources = config["train_sources"]
        self.logger.debug(
            "Checking requested sources for training are availble in database"
        )
        self.__check_sources_available(train_sources)

        # Check prediction sources are available
        pred_sources = config["pred_sources"]
        self.logger.debug(
            "Checking requested sources for prediction are availble in database"
        )
        self.__check_sources_available(pred_sources)

        # Check model type is valid
        if config["model_type"] not in valid_models:
            raise AttributeError(
                "{} is not a valid model type. Use one of the following: {}".format(
                    config["model_type"], valid_models
                )
            )

        # Check interest points are valid
        train_interest_points = config["train_interest_points"]
        if isinstance(train_interest_points, list):
            self.__check_points_available(train_interest_points, train_sources)

        pred_interest_points = config["pred_interest_points"]
        if isinstance(pred_interest_points, list):
            self.__check_points_available(pred_interest_points, pred_sources)

        if config["include_satellite"]:
            satellite_interest_points = config["train_satellite_interest_points"]
            if isinstance(satellite_interest_points, list):
                self.__check_points_available(pred_interest_points, ["satellite"])

        self.logger.info("Validate config complete")

    def __generate_full_config(self, config):
        """Generate a full config file by querying the cleanair
           database to check available interest point sources and features"""

        if config["train_interest_points"] == "all":
            config["train_interest_points"] = self.__get_interest_point_ids(
                config["train_sources"]
            )
        if config["pred_interest_points"] == "all":
            config["pred_interest_points"] = self.__get_interest_point_ids(
                config["pred_sources"]
            )
        if config["include_satellite"] and (
            config["train_satellite_interest_points"] == "all"
        ):
            config["train_satellite_interest_points"] = self.__get_interest_point_ids(
                ["satellite"]
            )
        else:
            config["train_satellite_interest_points"] = []

        if config["features"] == "all":
            feature_names = self.get_available_static_features(
                output_type="list"
            ) + self.get_available_dynamic_features(
                config["train_start_date"], config["pred_end_date"], output_type="list"
            )
            buff_size = [1000, 500, 200, 100, 10]
            config["features"] = [
                "value_{}_{}".format(buff, name)
                for buff in buff_size
                for name in feature_names
            ]
            self.logger.info(
                "Features 'all' replaced with available features: %s",
                config["features"],
            )
            config["feature_names"] = feature_names
        else:
            config["feature_names"] = list(
                {"".join(feature.split("_", 2)[2:]) for feature in config["features"]}
            )

        config["x_names"] = ["epoch", "lat", "lon"] + config["features"]

        return config

    def save_config_state(self, dir_path):
        """Save the full configuration and training/prediction data to disk:

        args:
            dir_path: Directory path in which to save the config files
        """

        # Create a new directory
        if not os.path.exists(dir_path):
            os.mkdir(dir_path)

        # Write the files to the directory
        self.normalised_training_data_df.to_csv(
            os.path.join(dir_path, "normalised_training_data.csv")
        )
        self.normalised_pred_data_df.to_csv(
            os.path.join(dir_path, "normalised_pred_data.csv")
        )

        if self.config["include_satellite"]:

            self.training_satellite_data_x.to_csv(
                os.path.join(dir_path, "normalised_satellite_data_x.csv")
            )
            self.training_satellite_data_y.to_csv(
                os.path.join(dir_path, "normalised_satellite_data_y.csv")
            )

        with open(os.path.join(dir_path, "config.json"), "w") as config_f:
            json.dump(self.config, config_f, sort_keys=True, indent=4)

        self.logger.info("State files saved to %s", dir_path)

    def restore_config_state(self, dir_path):
        "Reload configuration state saved to disk by ModelData.save_config_state()"
        if not os.path.exists(dir_path):
            raise IOError("{} does not exist".format(dir_path))

        with open(os.path.join(dir_path, "config.json"), "r") as config_f:
            self.config = json.load(config_f)

        self.normalised_training_data_df = pd.read_csv(
            os.path.join(os.path.join(dir_path, "normalised_training_data.csv")),
            index_col=0,
        )
        self.normalised_pred_data_df = pd.read_csv(
            os.path.join(os.path.join(dir_path, "normalised_pred_data.csv")),
            index_col=0,
        )

        if self.config["include_satellite"]:
            self.training_satellite_data_x = pd.read_csv(
                os.path.join(os.path.join(dir_path, "normalised_satellite_data_x.csv")),
                index_col=0,
            )
            self.training_satellite_data_y = pd.read_csv(
                os.path.join(os.path.join(dir_path, "normalised_satellite_data_y.csv")),
                index_col=0,
            )

        if self.config['tag'] == 'validation':
            # load train and test dicts from pickle
            with open(os.path.join(dir_path, 'train.pickle'), 'rb') as handle:
                self.training_dict = pickle.load(handle)
            with open(os.path.join(dir_path, 'test.pickle'), 'rb') as handle:
                self.test_dict = pickle.load(handle)

    @property
    def x_names_norm(self):
        """Get the normalised x names"""
        return [x + "_norm" for x in self.config["x_names"]]

    @property
    def norm_stats(self):
        """Get the mean and sd used for data normalisation"""

        norm_mean = self.training_data_df[
            self.training_data_df["source"] == self.config["norm_by"]
        ][self.config["x_names"]].mean(axis=0)

        norm_std = self.training_data_df[
            self.training_data_df["source"] == self.config["norm_by"]
        ][self.config["x_names"]].std(axis=0)

        # Check for zero variance and set to 1 if found
        if norm_std.eq(0).any().any():
            self.logger.warning(
                "No variance in feature: %s. Setting variance to 1.",
                norm_std[norm_std == 0].index,
            )
            norm_std[norm_std == 0] = 1

        return norm_mean, norm_std

    def __normalise_data(self, data_df):
        """Normalise the x columns"""
        norm_mean, norm_std = self.norm_stats

        # Normalise the data
        data_df[self.x_names_norm] = (
            data_df[self.config["x_names"]] - norm_mean
        ) / norm_std
        return data_df


    def __get_model_dicts(self, data_df, sources):
        data_dict = {}

        for src in sources:
            # filter the dataframe by source
            data_src = data_df[data_df['source']==src]

            # get the a data dict for the filtered data
            data_src = self.__get_model_data_arrays(data_src, return_y=True, dropna=False)

            # change Y to be a dict of species
            X = data_src['X'].copy()
            index = data_src['index'].copy()
            Y = {}
            i = 0
            for specie in self.config['species']:
                Y[specie] = data_src['Y'][:, i]
                i += 1

            # setup data_dict for this source
            data_dict[src] = {'index':index, 'X':X, 'Y':Y}

        return data_dict

    def get_training_dict(self):
        """
        Get a training dictionary.
        """
        return self.__get_model_dicts(self.normalised_training_data_df, self.config['train_sources'])

    def get_test_dict(self):
        """
        Get a training dictionary of data indexed in the same way as get_training_dict.
        """
        return self.__get_model_dicts(self.normalised_pred_data_df, self.config['pred_sources'])

    def __get_model_data_arrays(self, data_df, return_y, dropna=True):
        """Return a dictionary of data arrays for model fitting.
        The returned dictionary includes and index to allow model predictions
        to be appended to dataframes (required when dropna is used)"""

        if return_y:
            data_subset = data_df[self.x_names_norm + self.config["species"]]
        else:
            data_subset = data_df[self.x_names_norm]

        if dropna:
            data_subset = data_subset.dropna()  # Must have complete dataset
            n_dropped_rows = data_df.shape[0] - data_subset.shape[0]
            self.logger.warning(
                "Dropped %s rows out of %s from the dataframe",
                n_dropped_rows,
                data_df.shape[0],
            )

        data_dict = {
            "X": data_subset[self.x_names_norm].to_numpy(),
            "index": data_subset[self.x_names_norm].index,
        }

        if return_y:
            data_dict["Y"] = data_subset[self.config["species"]].to_numpy()

        if self.config["include_satellite"]:
            # Check dimensions
            n_sat_box = self.training_satellite_data_x["box_id"].unique().size
            n_hours = self.training_satellite_data_x["epoch"].unique().size
            # Number of interest points in each satellite square
            n_interest_points = 100
            n_x_names = len(self.config["x_names"])

            X_sat = (
                self.training_satellite_data_x[self.config["x_names"]]
                .to_numpy()
                .reshape((n_sat_box * n_hours, n_interest_points, n_x_names))
            )

            X_sat_mask = (
                self.training_satellite_data_x["in_london"]
                .to_numpy()
                .reshape(n_sat_box * n_hours, n_interest_points)
            )
            Y_sat = self.training_satellite_data_y["value"].to_numpy()

            data_dict["X_sat"] = X_sat
            data_dict["Y_sat"] = Y_sat

            data_dict["X_sat_mask"] = X_sat_mask
        return data_dict

    def get_training_data_arrays(self, dropna=True):
        """The the training data arrays.

        args:
            dropna: Drop any rows which contain NaN
        """
        return self.__get_model_data_arrays(
            self.normalised_training_data_df, return_y=True, dropna=dropna
        )

    def get_pred_data_arrays(self, dropna=True):
        """The the pred data arrays.

        args:
            return_y: Return the sensor data if in the database for the prediction dates
            dropna: Drop any rows which contain NaN
        """
        if self.config["include_prediction_y"]:
            return self.__get_model_data_arrays(
                self.normalised_pred_data_df, return_y=True, dropna=dropna
            )

        return self.__get_model_data_arrays(
            self.normalised_pred_data_df, return_y=False, dropna=dropna
        )

    def __check_features_available(self, features, start_date, end_date):
        """Check that all requested features exist in the database"""

        available_features = self.get_available_static_features(
            output_type="list"
        ) + self.get_available_dynamic_features(
            start_date, end_date, output_type="list"
        )
        unavailable_features = []

        for feature in features:
            feature_name_no_buff = "_".join(feature.split("_")[2:])
            if feature_name_no_buff not in available_features:
                unavailable_features.append(feature)

        if unavailable_features:
            raise AttributeError(
                """The following features are not available the cleanair database: {}.
                   If requesting dynamic features they may not be available for the selected dates""".format(
                    unavailable_features
                )
            )

    def __check_sources_available(self, sources):
        """Check that sources are available in the database

        args:
            sources: A list of sources
        """

        available_sources = self.get_available_sources(output_type="list")
        unavailable_sources = []

        for source in sources:
            if source not in available_sources:
                unavailable_sources.append(source)

        if unavailable_sources:
            raise AttributeError(
                "The following sources are not available the cleanair database: {}".format(
                    unavailable_sources
                )
            )

    def __get_interest_point_ids(self, sources):

        return (
            self.get_available_interest_points(sources, output_type="df")["point_id"]
            .astype(str)
            .to_numpy()
            .tolist()
        )

    def __check_points_available(self, interest_points, sources):

        available_interest_points = self.__get_interest_point_ids(sources)
        unavailable_interest_points = []

        for point in interest_points:
            if point not in available_interest_points:
                unavailable_interest_points.append(point)

        if unavailable_interest_points:
            raise AttributeError(
                "The following interest points are not available the cleanair database: {}".format(
                    unavailable_interest_points
                )
            )

    def __select_features(
        self,
        feature_table,
        features,
        sources,
        point_ids,
        start_date=None,
        end_date=None,
    ):  # pylint: disable=too-many-arguments
        """Query features from the database. Returns a pandas dataframe if values returned, else returns None"""

        with self.dbcnxn.open_session() as session:

            feature_query = session.query(feature_table).filter(
                feature_table.feature_name.in_(features)
            )

            if start_date and end_date:
                feature_query = feature_query.filter(
                    feature_table.measurement_start_utc >= start_date,
                    feature_table.measurement_start_utc < end_date,
                )

            interest_point_query = self.get_available_interest_points(
                sources, point_ids
            )

            # Select into into dataframes
            features_df = pd.read_sql(
                feature_query.statement, feature_query.session.bind
            )

            interest_point_df = pd.read_sql(
                interest_point_query.statement, interest_point_query.session.bind
            ).set_index("point_id")

            # Check if returned dataframes are empty
            if interest_point_df.empty:
                raise AttributeError(
                    "No interest points were returned from the database. Check requested interest points are valid"
                )

            if features_df.empty:
                return features_df

            def get_val(x):
                if len(x) == 1:
                    return x
                raise ValueError(
                    """Pandas pivot table trying to return an array of values.
                                    Here it must only return a single value"""
                )

            # Reshape features df (make wide)
            if start_date:
                features_df = pd.pivot_table(
                    features_df,
                    index=["point_id", "measurement_start_utc"],
                    columns="feature_name",
                    aggfunc=get_val,
                ).reset_index()
                features_df.columns = ["point_id", "measurement_start_utc"] + [
                    "_".join(col).strip() for col in features_df.columns.to_numpy()[2:]
                ]
                features_df = features_df.set_index("point_id")
            else:
                features_df = features_df.pivot(
                    index="point_id", columns="feature_name"
                ).reset_index()
                features_df.columns = ["point_id"] + [
                    "_".join(col).strip() for col in features_df.columns.to_numpy()[1:]
                ]
                features_df = features_df.set_index("point_id")

            # Set index types to str
            features_df.index = features_df.index.astype(str)
            interest_point_df.index = interest_point_df.index.astype(str)

            # Inner join the MetaPoint and IntersectionValue(Dynamic) data
            df_joined = interest_point_df.join(features_df, how="left")
            return df_joined.reset_index()

    def __select_dynamic_features(
        self, start_date, end_date, features, sources, point_ids
    ):
        """Read static features from the database.
        """

        return self.__select_features(
            IntersectionValueDynamic, features, sources, point_ids, start_date, end_date
        )

    def __select_static_features(self, features, sources, point_ids):
        """Query the database for static features and join with metapoint data

        args:
            source: A list of sources(e.g. 'laqn', 'aqe') to include. Default will include all sources
            point_ids: A list if interest point ids. Default to all ids"""

        return self.__select_features(IntersectionValue, features, sources, point_ids)

    @staticmethod
    def __expand_time(start_date, end_date, feature_df):
        """
        Returns a new dataframe with static features merged with
        hourly timestamps between start_date(inclusive) and end_date
        """
        start_date = isoparse(start_date).date()
        end_date = isoparse(end_date).date()

        ids = feature_df["point_id"].to_numpy()
        times = rrule.rrule(
            rrule.HOURLY, dtstart=start_date, until=end_date - relativedelta(hours=+1)
        )
        index = pd.MultiIndex.from_product(
            [ids, pd.to_datetime(list(times), utc=False)],
            names=["point_id", "measurement_start_utc"],
        )
        time_df = pd.DataFrame(index=index).reset_index()
        time_df_merged = time_df.merge(feature_df)
        time_df_merged["epoch"] = time_df_merged["measurement_start_utc"].apply(
            lambda x: x.timestamp()
        )
        return time_df_merged

    def __get_sensor_readings(self, start_date, end_date, sources, species):
        """Get sensor readings for the sources between the start_date(inclusive) and end_date"""

        self.logger.debug(
            "Getting sensor readings for sources: %s, species: %s, from %s (inclusive) to %s (exclusive)",
            sources,
            species,
            start_date,
            end_date,
        )

        start_date_ = isoparse(start_date)
        end_date_ = isoparse(end_date)

        sensor_dfs = []
        if "laqn" in sources:
            laqn_sensor_data = self.get_laqn_readings(
                start_date_, end_date_, output_type="df"
            )
            sensor_dfs.append(laqn_sensor_data)
            if laqn_sensor_data.shape[0] == 0:
                raise AttributeError(
                    "No laqn sensor data was retrieved from the database. Check data exists for the requested dates"
                )

        if "aqe" in sources:
            aqe_sensor_data = self.get_aqe_readings(
                start_date_, end_date_, output_type="df"
            )
            sensor_dfs.append(aqe_sensor_data)
            if aqe_sensor_data.shape[0] == 0:
                raise AttributeError(
                    "No laqn sensor data was retrieved from the database. Check data exists for the requested dates"
                )

        sensor_df = pd.concat(sensor_dfs, axis=0)

        sensor_df["point_id"] = sensor_df["point_id"].astype(str)
        sensor_df["epoch"] = sensor_df["measurement_start_utc"].apply(
            lambda x: x.timestamp()
        )
        sensor_df = sensor_df.pivot_table(
            index=["point_id", "source", "measurement_start_utc", "epoch"],
            columns=["species_code"],
            values="value",
        )

        return sensor_df[species].reset_index()

    def __get_model_features(self, start_date, end_date, features, sources, point_ids):
        """
        Query the database for model features, only getting features in self.features
        """
        static_features = self.__select_static_features(features, sources, point_ids)
        static_features_expand = self.__expand_time(
            start_date, end_date, static_features
        )
        dynamic_features = self.__select_dynamic_features(
            start_date, end_date, features, sources, point_ids
        )

        if dynamic_features.empty:
            self.logger.warning(
                """No dynamic features were returned from the database.
                If dynamic features were not requested then ignore."""
            )
            return static_features_expand

        return static_features_expand.merge(
            dynamic_features,
            how="left",
            on=["point_id", "measurement_start_utc", "source", "lon", "lat"],
        )

    def get_training_data_inputs(self):
        """
        Query the database to get inputs for model fitting.
        """

        start_date = self.config["train_start_date"]
        end_date = self.config["train_end_date"]
        sources = self.config["train_sources"]
        species = self.config["species"]
        point_ids = self.config["train_interest_points"]
        features = self.config["feature_names"]

        self.logger.info(
            "Getting training data for sources: %s, species: %s, from %s (inclusive) to %s (exclusive)",
            sources,
            species,
            start_date,
            end_date,
        )

        # Get sensor readings and summary of availible data from start_date (inclusive) to end_date
        all_features = self.__get_model_features(
            start_date, end_date, features, sources, point_ids
        )
        readings = self.__get_sensor_readings(start_date, end_date, sources, species)

        self.logger.debug("Merging sensor data and model features")
        model_data = pd.merge(
            all_features,
            readings,
            on=["point_id", "measurement_start_utc", "epoch", "source"],
            how="left",
        )

        return model_data

    def get_pred_data_inputs(self):
        """Query the database for inputs for model prediction"""

        start_date = self.config["pred_start_date"]
        end_date = self.config["pred_end_date"]
        species = self.config["species"]
        sources = self.config["pred_sources"]
        point_ids = self.config["pred_interest_points"]
        features = self.config["feature_names"]

        self.logger.info(
            "Getting prediction data for sources: %s, species: %s, from %s (inclusive) to %s (exclusive)",
            sources,
            species,
            start_date,
            end_date,
        )

        all_features = self.__get_model_features(
            start_date, end_date, features, sources, point_ids
        )
        if self.config["include_prediction_y"]:
            readings = self.__get_sensor_readings(
                start_date, end_date, sources, species
            )
            self.logger.debug("Merging sensor data and model features")
            model_data = pd.merge(
                all_features,
                readings,
                on=["point_id", "measurement_start_utc", "epoch", "source"],
                how="left",
            )

            return model_data

        return all_features

    def get_training_satellite_inputs(self):
        """Get satellite inputs"""
        start_date = self.config["train_start_date"]
        end_date = self.config["pred_end_date"]
        sources = ["satellite"]
        species = self.config["species"]
        point_ids = self.config["train_satellite_interest_points"]
        features = self.config["feature_names"]

        self.logger.info(
            """Getting Satellite training data for sources:
                            %s, species: %s, from %s (inclusive) to %s (exclusive)""",
            sources,
            species,
            start_date,
            end_date,
        )

        all_features = self.__get_model_features(
            start_date, end_date, features, sources, point_ids
        )

        with self.dbcnxn.open_session() as session:

            sat_site_map_q = session.query(SatelliteDiscreteSite)
            sat_q = session.query(SatelliteForecastReading).filter(
                SatelliteForecastReading.measurement_start_utc >= start_date,
                SatelliteForecastReading.measurement_start_utc < end_date,
            )
        sat_site_map_df = pd.read_sql(
            sat_site_map_q.statement, sat_site_map_q.session.bind
        )

        # Convert uuid to strings to allow merge
        all_features["point_id"] = all_features["point_id"].astype(str)
        sat_site_map_df["point_id"] = sat_site_map_df["point_id"].astype(str)

        # Get satellite box id for each feature interest point
        all_features = all_features.merge(sat_site_map_df, how="left", on=["point_id"])

        # Get satellite data
        satellite_readings = pd.read_sql(sat_q.statement, sat_q.session.bind)
        return all_features, satellite_readings

    def update_model_results_df(self, predict_data_dict, Y_pred, model_fit_info):
        """Update the model results data frame with model predictions"""
        # Create new dataframe with predictions
        predict_df = pd.DataFrame(index=predict_data_dict["index"])
        predict_df["predict_mean"] = Y_pred[:, 0]
        predict_df["predict_var"] = Y_pred[:, 1]
        predict_df["fit_start_time"] = model_fit_info["fit_start_time"]
        predict_df["tag"] = self.config["tag"]

        # Concat the predictions with the predict_df
        self.normalised_pred_data_df = pd.concat(
            [self.normalised_pred_data_df, predict_df], axis=1, ignore_index=False
        )

    def __update_df_with_pred_dict(self, data_df, data_dict, pred_dict, sources):
        """
        Return a new dataframe with columns updated from pred_dict.
        """
        # create new dataframe and track indices for different sources
        indices = []
        for source in sources:
            indices.extend(data_dict[source]['index'])
        predict_df = pd.DataFrame(index=indices)
        print('predict df shape:', predict_df.shape)

        # iterate through NO2_mean, NO2_var, PM10_mean, PM10_var...
        for property in ['mean', 'var']:
            for species in self.config['species']:
                # add a column containing pred results for all sources
                column = np.array([])
                for source in sources:
                    column = np.append(column, pred_dict[source][species][property])
                print(species, property, 'shape:', column.shape)
                predict_df[species + '_' + property] = column

        # add predict_df as new columns to data_df - they should share an index
        return pd.concat([data_df, predict_df], axis=1, ignore_index=False)

    def update_testing_df_with_preds(self, test_pred_dict):
        """
        Update the normalised_pred_data_df with predictions for all pred sources.
        
        Parameters
        ___

        test_pred_dict : dict
            Dictionary with first level keys for pred_sources (e.g. 'laqn', 'aqe').
            Second level keys are species (e.g. 'NO2', 'PM10').
            Third level keys are either 'mean' or 'var'.
            Values are numpy arrays of predictions for a source and specie.
        """
        self.normalised_pred_data_df = self.__update_df_with_pred_dict(self.normalised_pred_data_df, self.test_dict, test_pred_dict, self.config['pred_sources'])

    def update_training_df_with_preds(self, training_pred_dict):
        """
        Updated the normalised_training_data_df with predictions on the training set.
        """
        self.normalised_training_data_df = self.__update_df_with_pred_dict(self.normalised_training_data_df, self.training_dict, training_pred_dict, self.config['train_sources'])

    def update_remote_tables(self):
        """Update the model results table with the model results"""

        record_cols = [
            "tag",
            "fit_start_time",
            "point_id",
            "measurement_start_utc",
            "predict_mean",
            "predict_var",
        ]
        df_cols = self.normalised_pred_data_df
        for col in record_cols:
            if col not in df_cols:
                raise AttributeError(
                    """The data frame must contain the following columns: {}.
                       Ensure model results have been passed to ModelData.update_model_results_df()""".format(
                        record_cols
                    )
                )

        upload_records = self.normalised_pred_data_df[record_cols].to_dict("records")

        self.logger.info("Inserting %s records into the database", len(upload_records))
        with self.dbcnxn.open_session() as session:
            self.commit_records(session, upload_records, table=ModelResult)<|MERGE_RESOLUTION|>--- conflicted
+++ resolved
@@ -128,10 +128,6 @@
 
         # Check required config keys present
         if not set(config_keys).issubset(set(config.keys())):
-<<<<<<< HEAD
-            missing_keys = [key for key in config_keys if key not in config.keys()]
-=======
->>>>>>> 1516ad73
             raise AttributeError(
                 "Config dictionary does not contain correct keys. Must contain {}".format(
                     config_keys
