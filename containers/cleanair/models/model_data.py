"""
Vizualise available sensor data for a model fit
"""
import json
import os
import pickle
import pandas as pd
import numpy as np
from dateutil import rrule
from dateutil.relativedelta import relativedelta
from dateutil.parser import isoparse
from ..databases.tables import (
    IntersectionValue,
    IntersectionValueDynamic,
    ModelResult,
    SatelliteDiscreteSite,
)
from ..databases import DBWriter
from ..mixins import DBQueryMixin
from ..loggers import get_logger


class ModelData(DBWriter, DBQueryMixin):
    """Read data from multiple database tables in order to get data for model fitting"""

    def __init__(self, config=None, config_dir=None, **kwargs):
        """
        Initialise the ModelData object with a config file
        args:
            config: A config dictionary
            config_dir: A directory containing config files (created by ModelData.save_config_state())

            Example config:
                {
                "train_start_date": "2019-11-01T00:00:00",
                "train_end_date": "2019-11-30T00:00:00",
                "pred_start_date": "2019-11-01T00:00:00",
                "pred_end_date": "2019-11-30T00:00:00",

                "train_sources": ["laqn", "aqe"],
                "pred_sources": ["laqn", "aqe"],
                "train_interest_points": ['point_id1', 'point_id2'],
                'train_satellite_interest_points': ['point_id1', 'point_id2']
                "pred_interest_points": ['point_id1', 'point_id2'],
                "species": ["NO2"],
                "features": "all",
                "norm_by": "laqn",

                "model_type": "svgp",
                "tag": "production"
                }
        """

        # Initialise parent classes
        super().__init__(**kwargs)

        # Ensure logging is available
        if not hasattr(self, "logger"):
            self.logger = get_logger(__name__)

        if not (config or config_dir):
            raise ValueError(
                "Either config or config_dir must be supplied as arguments"
            )

        if config:
            # Validate the configuration
            self.__validate_config(config)
            self.config = self.__generate_full_config(config)

            # Process satellite data
            if self.config["include_satellite"]:
                (
                    self.training_satellite_data_x,
                    self.training_satellite_data_y,
                ) = self.get_training_satellite_inputs()

                self.training_satellite_data_x = self.training_satellite_data_x.sort_values(
                    ["box_id", "measurement_start_utc", "point_id"]
                )
<<<<<<< HEAD
                self.training_satellite_data_x = self.__normalise_data(self.training_satellite_data_x)
=======
                self.training_satellite_data_x = self.__normalise_data(
                    self.training_satellite_data_x
                )
>>>>>>> 572e470f
                self.training_satellite_data_y = self.training_satellite_data_y.sort_values(
                    ["box_id", "measurement_start_utc"]
                )

<<<<<<< HEAD
            if self.config['tag'] == 'validation':
                self.training_dict = self.get_training_dict()
                self.test_dict = self.get_test_dict()
=======
            if self.config["tag"] == "validation":
                self.config["include_prediction_y"] = True
                self.training_dict = self.get_training_data_arrays()
                self.test_dict = self.get_pred_data_arrays()
            # Get training and prediciton data frames
            self.training_data_df = self.get_training_data_inputs()
            self.normalised_training_data_df = self.__normalise_data(
                self.training_data_df
            )

            self.pred_data_df = self.get_pred_data_inputs()
            self.normalised_pred_data_df = self.__normalise_data(self.pred_data_df)
>>>>>>> 572e470f

        else:
            self.restore_config_state(config_dir)

    def __validate_config(self, config):

        config_keys = [
            "train_start_date",
            "train_end_date",
            "pred_start_date",
            "pred_end_date",
            "include_satellite",
            "include_prediction_y",
            "train_sources",
            "pred_sources",
            "train_interest_points",
            "train_satellite_interest_points",
            "pred_interest_points",
            "species",
            "features",
            "norm_by",
            "model_type",
            "tag",
        ]

        valid_models = [
<<<<<<< HEAD
            "svgp",
            "mr_gprn",
=======
            "svgp_tf1"
>>>>>>> 572e470f
        ]

        self.logger.info("Validating config")

        # Check required config keys present
        if not set(config_keys).issubset(set(config.keys())):
            raise AttributeError(
                "Config dictionary does not contain correct keys. Must contain {}".format(
                    config_keys
                )
            )

        # Check requested features are available
        if config["features"] == "all":
            features = self.get_available_static_features(
                output_type="list"
            ) + self.get_available_dynamic_features(
                config["train_start_date"], config["pred_end_date"], output_type="list"
            )
            if not features:
                raise AttributeError(
                    "There are no features in the database. Run feature extraction first"
                )
            self.logger.warning(
                """You have selected 'all' features from the database.
                It is strongly advised that you choose features manually"""
            )
        else:
            self.logger.debug("Checking requested features are availble in database")
            self.__check_features_available(
                config["features"], config["train_start_date"], config["pred_end_date"]
            )

        # Check training sources are available
        train_sources = config["train_sources"]
        self.logger.debug(
            "Checking requested sources for training are availble in database"
        )
        self.__check_sources_available(train_sources)

        # Check prediction sources are available
        pred_sources = config["pred_sources"]
        self.logger.debug(
            "Checking requested sources for prediction are availble in database"
        )
        self.__check_sources_available(pred_sources)

        # Check model type is valid
        if config["model_type"] not in valid_models:
            raise AttributeError(
                "{} is not a valid model type. Use one of the following: {}".format(
                    config["model_type"], valid_models
                )
            )

        # Check interest points are valid
        train_interest_points = config["train_interest_points"]
        if isinstance(train_interest_points, list):
            self.__check_points_available(train_interest_points, train_sources)

        pred_interest_points = config["pred_interest_points"]
        if isinstance(pred_interest_points, list):
            self.__check_points_available(pred_interest_points, pred_sources)

        if config["include_satellite"]:
            satellite_interest_points = config["train_satellite_interest_points"]
            if isinstance(satellite_interest_points, list):
                self.__check_points_available(pred_interest_points, ["satellite"])

        self.logger.info("Validate config complete")

    def __generate_full_config(self, config):
        """Generate a full config file by querying the cleanair
           database to check available interest point sources and features"""

        if config["train_interest_points"] == "all":
            config["train_interest_points"] = self.__get_interest_point_ids(
                config["train_sources"]
            )
        if config["pred_interest_points"] == "all":
            config["pred_interest_points"] = self.__get_interest_point_ids(
                config["pred_sources"]
            )
        if config["include_satellite"] and (
            config["train_satellite_interest_points"] == "all"
        ):
            config["train_satellite_interest_points"] = self.__get_interest_point_ids(
                ["satellite"]
            )
        else:
            config["train_satellite_interest_points"] = []

        if config["features"] == "all":
            feature_names = self.get_available_static_features(
                output_type="list"
            ) + self.get_available_dynamic_features(
                config["train_start_date"], config["pred_end_date"], output_type="list"
            )
            buff_size = [1000, 500, 200, 100, 10]
            config["features"] = [
                "value_{}_{}".format(buff, name)
                for buff in buff_size
                for name in feature_names
            ]
            self.logger.info(
                "Features 'all' replaced with available features: %s",
                config["features"],
            )
            config["feature_names"] = feature_names
        else:
            config["feature_names"] = list(
                {"".join(feature.split("_", 2)[2:]) for feature in config["features"]}
            )

        config["x_names"] = ["epoch", "lat", "lon"] + config["features"]

        return config

    def save_config_state(self, dir_path):
        """Save the full configuration and training/prediction data to disk:

        args:
            dir_path: Directory path in which to save the config files
        """

        # Create a new directory
        if not os.path.exists(dir_path):
            os.mkdir(dir_path)

        # Write the files to the directory
        self.normalised_training_data_df.to_csv(
            os.path.join(dir_path, "normalised_training_data.csv")
        )
        self.normalised_pred_data_df.to_csv(
            os.path.join(dir_path, "normalised_pred_data.csv")
        )

        if self.config["include_satellite"]:

            self.training_satellite_data_x.to_csv(
                os.path.join(dir_path, "normalised_satellite_data_x.csv")
            )
            self.training_satellite_data_y.to_csv(
                os.path.join(dir_path, "normalised_satellite_data_y.csv")
            )

        with open(os.path.join(dir_path, "config.json"), "w") as config_f:
            json.dump(self.config, config_f, sort_keys=True, indent=4)

        self.logger.info("State files saved to %s", dir_path)

    def restore_config_state(self, dir_path):
        "Reload configuration state saved to disk by ModelData.save_config_state()"
        if not os.path.exists(dir_path):
            raise IOError("{} does not exist".format(dir_path))

        with open(os.path.join(dir_path, "config.json"), "r") as config_f:
            self.config = json.load(config_f)

        self.normalised_training_data_df = pd.read_csv(
            os.path.join(os.path.join(dir_path, "normalised_training_data.csv")),
            index_col=0,
        )
        self.normalised_pred_data_df = pd.read_csv(
            os.path.join(os.path.join(dir_path, "normalised_pred_data.csv")),
            index_col=0,
        )

        if self.config["include_satellite"]:
            self.training_satellite_data_x = pd.read_csv(
                os.path.join(os.path.join(dir_path, "normalised_satellite_data_x.csv")),
                index_col=0,
            )
            self.training_satellite_data_y = pd.read_csv(
                os.path.join(os.path.join(dir_path, "normalised_satellite_data_y.csv")),
                index_col=0,
            )

<<<<<<< HEAD
        if self.config['tag'] == 'validation':
            # load train and test dicts from pickle
            with open(os.path.join(dir_path, 'train.pickle'), 'rb') as handle:
                self.training_dict = pickle.load(handle)
            with open(os.path.join(dir_path, 'test.pickle'), 'rb') as handle:
=======
        if self.config["tag"] == "validation":
            # load train and test dicts from pickle
            with open(os.path.join(dir_path, "train.pickle"), "rb") as handle:
                self.training_dict = pickle.load(handle)
            with open(os.path.join(dir_path, "test.pickle"), "rb") as handle:
>>>>>>> 572e470f
                self.test_dict = pickle.load(handle)

    @property
    def x_names_norm(self):
        """Get the normalised x names"""
        return [x + "_norm" for x in self.config["x_names"]]

    @property
    def norm_stats(self):
        """Get the mean and sd used for data normalisation"""

        norm_mean = self.training_data_df[
            self.training_data_df["source"] == self.config["norm_by"]
        ][self.config["x_names"]].mean(axis=0)

        norm_std = self.training_data_df[
            self.training_data_df["source"] == self.config["norm_by"]
        ][self.config["x_names"]].std(axis=0)

        # Check for zero variance and set to 1 if found
        if norm_std.eq(0).any().any():
            self.logger.warning(
                "No variance in feature: %s. Setting variance to 1.",
                norm_std[norm_std == 0].index,
            )
            norm_std[norm_std == 0] = 1

        return norm_mean, norm_std

    def __normalise_data(self, data_df):
        """Normalise the x columns"""
        norm_mean, norm_std = self.norm_stats

        # Normalise the data
        data_df[self.x_names_norm] = (
            data_df[self.config["x_names"]] - norm_mean
        ) / norm_std
        return data_df

<<<<<<< HEAD

    def __get_model_dicts(self, data_df, sources, return_sat=False):
        data_dict = {}

        sat_dict = None
        for src in sources:
            # filter the dataframe by source
            data_src = data_df[data_df['source']==src]

            # get the a data dict for the filtered data
            data_src = self.__get_model_data_arrays(data_src, return_y=True, dropna=False)

            # change Y to be a dict of species
            X = data_src['X'].copy()
            index = data_src['index'].copy()
            Y = {}
            i = 0
            for specie in self.config['species']:
                Y[specie] = data_src['Y'][:, i]
                i += 1

            # setup data_dict for this source
            data_dict[src] = {'index':index, 'X':X, 'Y':Y}

            if return_sat and sat_dict is None:
                #currenly __get_model_data_arrays reurns X_sat for all sources
                sat_dict = {}
                sat_dict['X'] = data_src['X_sat'].copy()
                sat_dict['Y'] = data_src['Y_sat'].copy()
                sat_dict['mask'] = data_src['X_sat_mask'].copy()
                data_dict['satellite'] = sat_dict

        return data_dict

    def get_training_dict(self):
        """
        Get a training dictionary.
        """
        return self.__get_model_dicts(self.normalised_training_data_df, self.config['train_sources'], return_sat=self.config['include_satellite'])

    def get_test_dict(self):
        """
        Get a training dictionary of data indexed in the same way as get_training_dict.
        """
        return self.__get_model_dicts(self.normalised_pred_data_df, self.config['pred_sources'])

    def __get_model_data_arrays(self, data_df, return_y, dropna=True):
        """Return a dictionary of data arrays for model fitting.
        The returned dictionary includes and index to allow model predictions
        to be appended to dataframes (required when dropna is used)"""
=======
    def __get_model_data_arrays(self, data_df, sources, species, return_y=True, dropna=True):
        """
        Return a dictionary structure of data arrays for model fitting.

        Parameters
        ___

        data_df : DataFrame
            All of the data in one dataframe.

        sources : list
            A list of interest point sources, e.g. 'laqn', 'satellite'.

        species : list
            Pollutants to get data for, e.g. 'no2', 'o3'.

        return_y : bool, optional
            If true, the returned dictionary will have a 'Y' key/value.

        dropna : bool, optional
            If true, any rows in data_df that contain NaN will be dropped.

        Returns
        ___

        data_dict : dict
            A dictionary structure will all the requested data inside.
            See examples for details.

        Examples
        ___

        >>> data_df = model_data.normalised_training_data_df
        >>> sources = ['laqn']
        >>> species = ['NO2', 'PM10']
        >>> print(model_data.__get_model_data_arrays(data_df, sources, species)
            {
                'X': {
                    'laqn': x_laqn
                },
                'Y': {
                    'laqn': {
                        'NO2': y_laqn_no2,
                        'PM10': y_laqn_pm10
                    }
                },
                'index': {
                    'laqn': {
                        'NO2': laqn_no2_index,
                        'PM10: laqn_pm10_index
                    }
                }
            }

        Notes
        ___
>>>>>>> 572e470f

        The returned dictionary includes index to allow model predictions
        to be appended to dataframes (required when dropna is used).

        At the moment, `laqn_no2_index` and `laqn_pm10_index` will be the same.
        But in the future if we want to drop some rows for specific pollutants
        then these indices may be different.
        """
        data_dict = dict(
            X=dict(),
            index=dict(),
        )
        if return_y:
            data_dict['Y'] = dict()
            data_subset = data_df[self.x_names_norm + self.config["species"]]
        else:
            data_subset = data_df[self.x_names_norm]
        # ToDo: this should be generalised to drop a subset of sources
        if dropna:
            data_subset = data_subset.dropna()  # Must have complete dataset
            n_dropped_rows = data_df.shape[0] - data_subset.shape[0]
            self.logger.warning(
                "Dropped %s rows out of %s from the dataframe",
                n_dropped_rows,
                data_df.shape[0],
            )
        # iterate through sources
        for src in sources:
            # special case for satellite data
            if src == 'satellite':
                if len(species) > 1:
                    raise NotImplementedError('Can only get satellite data for NO2')

                # Check dimensions
                n_sat_box = self.training_satellite_data_x["box_id"].unique().size
                n_hours = self.training_satellite_data_x["epoch"].unique().size
                # Number of interest points in each satellite square
                n_interest_points = 100
                n_x_names = len(self.config["x_names"])

                X_sat = (
                    self.training_satellite_data_x[self.x_names_norm]
                    .to_numpy()
                    .reshape((n_sat_box * n_hours, n_interest_points, n_x_names))
                )

<<<<<<< HEAD
        data_dict = {
            "X": data_subset[self.x_names_norm].to_numpy(),
            "index": data_subset[self.x_names_norm].index,
        }

        if return_y:
            data_dict["Y"] = data_subset[self.config["species"]].to_numpy()

        if self.config["include_satellite"]:
            # Check dimensions
            n_sat_box = self.training_satellite_data_x["box_id"].unique().size
            n_hours = self.training_satellite_data_x["epoch"].unique().size
            # Number of interest points in each satellite square
            n_interest_points = 100
            n_x_names = len(self.config["x_names"])

            X_sat = (
                self.training_satellite_data_x[self.x_names_norm]
                .to_numpy()
                .reshape((n_sat_box * n_hours, n_interest_points, n_x_names))
            )

            X_sat_mask = (
                self.training_satellite_data_x["in_london"]
                .to_numpy()
                .reshape(n_sat_box * n_hours, n_interest_points)
            )
            Y_sat = self.training_satellite_data_y["value"].to_numpy()

            print(self.training_satellite_data_x)
            print(self.training_satellite_data_y)

            data_dict["X_sat"] = X_sat
            data_dict["Y_sat"] = Y_sat
=======
                X_sat_mask = (
                    self.training_satellite_data_x["in_london"]
                    .to_numpy()
                    .reshape(n_sat_box * n_hours, n_interest_points)
                )
                Y_sat = self.training_satellite_data_y["value"].to_numpy()

                data_dict['X']['satellite'] = X_sat
                if return_y:
                    data_dict['Y']['satellite']['NO2'] = Y_sat
                # ToDo: can we set mask to be index? or vice verse?
                data_dict['mask']['satellite'] = X_sat_mask
>>>>>>> 572e470f

            # case for laqn, aqe, grid
            else:
                src_mask = data_df[data_df['source'] == src].index
                x_src = data_subset.loc[src_mask.intersection(data_subset.index)]
                data_dict['X'][src] = x_src[self.x_names_norm].to_numpy()
                if return_y:
                    # get a numpy array for the pollutant of shape (n,1)
                    data_dict['Y'][src] = {
                        pollutant: np.reshape(
                            x_src[pollutant].to_numpy(), (
                                len(x_src), 1
                            )
                        ) for pollutant in species
                    }
                # store index
                data_dict['index'][src] = {
                    pollutant: x_src.index.copy()
                    for pollutant in species
                }
        return data_dict

    def get_training_data_arrays(self, sources='all', species='all', return_y=True, dropna=False):
        """The the training data arrays.

        args:
            dropna: Drop any rows which contain NaN
        """
        # get all sources and species as default
        if sources == 'all':
            sources = self.config['train_sources']
        if species == 'all':
            species = self.config['species']
        # get the data dictionaries
        return self.__get_model_data_arrays(
            self.normalised_training_data_df, sources, species,
            return_y=return_y, dropna=dropna
        )

    def get_pred_data_arrays(self, sources='all', species='all', return_y=False, dropna=False):
        """The the pred data arrays.

        args:
            return_y: Return the sensor data if in the database for the prediction dates
            dropna: Drop any rows which contain NaN
        """
        # get all sources and species as default
        if sources == 'all':
            sources = self.config['pred_sources']
        if species == 'all':
            species = self.config['species']
        # return the y column as well
        if self.config["include_prediction_y"] or return_y:
            return self.__get_model_data_arrays(
                self.normalised_pred_data_df, sources, species,
                return_y=True, dropna=dropna
            )
        # return dicts without y
        return self.__get_model_data_arrays(
            self.normalised_pred_data_df, sources, species,
            return_y=False, dropna=dropna
        )

    def __check_features_available(self, features, start_date, end_date):
        """Check that all requested features exist in the database"""

        available_features = self.get_available_static_features(
            output_type="list"
        ) + self.get_available_dynamic_features(
            start_date, end_date, output_type="list"
        )
        unavailable_features = []

        for feature in features:
            feature_name_no_buff = "_".join(feature.split("_")[2:])
            if feature_name_no_buff not in available_features:
                unavailable_features.append(feature)

        if unavailable_features:
            raise AttributeError(
                """The following features are not available the cleanair database: {}.
                   If requesting dynamic features they may not be available for the selected dates""".format(
                    unavailable_features
                )
            )

    def __check_sources_available(self, sources):
        """Check that sources are available in the database

        args:
            sources: A list of sources
        """

        available_sources = self.get_available_sources(output_type="list")
        unavailable_sources = []

        for source in sources:
            if source not in available_sources:
                unavailable_sources.append(source)

        if unavailable_sources:
            raise AttributeError(
                "The following sources are not available the cleanair database: {}".format(
                    unavailable_sources
                )
            )

    def __get_interest_point_ids(self, sources):

        return (
            self.get_available_interest_points(sources, output_type="df")["point_id"]
            .astype(str)
            .to_numpy()
            .tolist()
        )

    def __check_points_available(self, interest_points, sources):

        available_interest_points = self.__get_interest_point_ids(sources)
        unavailable_interest_points = []

        for point in interest_points:
            if point not in available_interest_points:
                unavailable_interest_points.append(point)

        if unavailable_interest_points:
            raise AttributeError(
                "The following interest points are not available the cleanair database: {}".format(
                    unavailable_interest_points
                )
            )

    def __select_features(
        self,
        feature_table,
        features,
        sources,
        point_ids,
        start_date=None,
        end_date=None,
    ):  # pylint: disable=too-many-arguments
        """Query features from the database. Returns a pandas dataframe if values returned, else returns None"""

        with self.dbcnxn.open_session() as session:

            feature_query = session.query(feature_table).filter(
                feature_table.feature_name.in_(features)
            )

            if start_date and end_date:
                feature_query = feature_query.filter(
                    feature_table.measurement_start_utc >= start_date,
                    feature_table.measurement_start_utc < end_date,
                )

            interest_point_query = self.get_available_interest_points(
                sources, point_ids
            )

            # Select into into dataframes
            features_df = pd.read_sql(
                feature_query.statement, feature_query.session.bind
            )

            interest_point_df = pd.read_sql(
                interest_point_query.statement, interest_point_query.session.bind
            ).set_index("point_id")

            # Check if returned dataframes are empty
            if interest_point_df.empty:
                raise AttributeError(
                    "No interest points were returned from the database. Check requested interest points are valid"
                )

            if features_df.empty:
                return features_df

            def get_val(x):
                if len(x) == 1:
                    return x
                raise ValueError(
                    """Pandas pivot table trying to return an array of values.
                                    Here it must only return a single value"""
                )

            # Reshape features df (make wide)
            if start_date:
                features_df = pd.pivot_table(
                    features_df,
                    index=["point_id", "measurement_start_utc"],
                    columns="feature_name",
                    aggfunc=get_val,
                ).reset_index()
                features_df.columns = ["point_id", "measurement_start_utc"] + [
                    "_".join(col).strip() for col in features_df.columns.to_numpy()[2:]
                ]
                features_df = features_df.set_index("point_id")
            else:
                features_df = features_df.pivot(
                    index="point_id", columns="feature_name"
                ).reset_index()
                features_df.columns = ["point_id"] + [
                    "_".join(col).strip() for col in features_df.columns.to_numpy()[1:]
                ]
                features_df = features_df.set_index("point_id")

            # Set index types to str
            features_df.index = features_df.index.astype(str)
            interest_point_df.index = interest_point_df.index.astype(str)

            # Inner join the MetaPoint and IntersectionValue(Dynamic) data
            df_joined = interest_point_df.join(features_df, how="left")
            return df_joined.reset_index()

    def __select_dynamic_features(
        self, start_date, end_date, features, sources, point_ids
    ):
        """Read static features from the database.
        """

        return self.__select_features(
            IntersectionValueDynamic, features, sources, point_ids, start_date, end_date
        )

    def __select_static_features(self, features, sources, point_ids):
        """Query the database for static features and join with metapoint data

        args:
            source: A list of sources(e.g. 'laqn', 'aqe') to include. Default will include all sources
            point_ids: A list if interest point ids. Default to all ids"""

        return self.__select_features(IntersectionValue, features, sources, point_ids)

    @staticmethod
    def __expand_time(start_date, end_date, feature_df):
        """
        Returns a new dataframe with static features merged with
        hourly timestamps between start_date(inclusive) and end_date
        """
        start_date = isoparse(start_date).date()
        end_date = isoparse(end_date).date()

        ids = feature_df["point_id"].to_numpy()
        times = rrule.rrule(
            rrule.HOURLY, dtstart=start_date, until=end_date - relativedelta(hours=+1)
        )
        index = pd.MultiIndex.from_product(
            [ids, pd.to_datetime(list(times), utc=False)],
            names=["point_id", "measurement_start_utc"],
        )
        time_df = pd.DataFrame(index=index).reset_index()

        time_df_merged = time_df.merge(feature_df)

        time_df_merged["epoch"] = time_df_merged["measurement_start_utc"].apply(
            lambda x: x.timestamp()
        )
        return time_df_merged

    def __get_sensor_readings(self, start_date, end_date, sources, species):
        """Get sensor readings for the sources between the start_date(inclusive) and end_date"""

        self.logger.debug(
            "Getting sensor readings for sources: %s, species: %s, from %s (inclusive) to %s (exclusive)",
            sources,
            species,
            start_date,
            end_date,
        )

        start_date_ = isoparse(start_date)
        end_date_ = isoparse(end_date)

        sensor_dfs = []
        if "laqn" in sources:
            laqn_sensor_data = self.get_laqn_readings(
                start_date_, end_date_, output_type="df"
            )
            sensor_dfs.append(laqn_sensor_data)
            if laqn_sensor_data.shape[0] == 0:
                raise AttributeError(
                    "No laqn sensor data was retrieved from the database. Check data exists for the requested dates"
                )

        if "aqe" in sources:
            aqe_sensor_data = self.get_aqe_readings(
                start_date_, end_date_, output_type="df"
            )
            sensor_dfs.append(aqe_sensor_data)
            if aqe_sensor_data.shape[0] == 0:
                raise AttributeError(
                    "No laqn sensor data was retrieved from the database. Check data exists for the requested dates"
                )

        sensor_df = pd.concat(sensor_dfs, axis=0)

        sensor_df["point_id"] = sensor_df["point_id"].astype(str)
        sensor_df["epoch"] = sensor_df["measurement_start_utc"].apply(
            lambda x: x.timestamp()
        )
        sensor_df = sensor_df.pivot_table(
            index=["point_id", "source", "measurement_start_utc", "epoch"],
            columns=["species_code"],
            values="value",
        )

        return sensor_df[species].reset_index()

    def __get_model_features(self, start_date, end_date, features, sources, point_ids):
        """
        Query the database for model features, only getting features in self.features
        """
        static_features = self.__select_static_features(features, sources, point_ids)
        static_features_expand = self.__expand_time(
            start_date, end_date, static_features
        )
        dynamic_features = self.__select_dynamic_features(
            start_date, end_date, features, sources, point_ids
        )

        if dynamic_features.empty:
            self.logger.warning(
                """No dynamic features were returned from the database.
                If dynamic features were not requested then ignore."""
            )
            return static_features_expand

        return static_features_expand.merge(
            dynamic_features,
            how="left",
            on=["point_id", "measurement_start_utc", "source", "lon", "lat"],
        )

    def get_training_data_inputs(self):
        """
        Query the database to get inputs for model fitting.
        """

        start_date = self.config["train_start_date"]
        end_date = self.config["train_end_date"]
        sources = self.config["train_sources"]
        species = self.config["species"]
        point_ids = self.config["train_interest_points"]
        features = self.config["feature_names"]

        self.logger.info(
            "Getting training data for sources: %s, species: %s, from %s (inclusive) to %s (exclusive)",
            sources,
            species,
            start_date,
            end_date,
        )

        # Get sensor readings and summary of availible data from start_date (inclusive) to end_date
        all_features = self.__get_model_features(
            start_date, end_date, features, sources, point_ids
        )
        readings = self.__get_sensor_readings(start_date, end_date, sources, species)

        self.logger.debug("Merging sensor data and model features")
        model_data = pd.merge(
            all_features,
            readings,
            on=["point_id", "measurement_start_utc", "epoch", "source"],
            how="left",
        )

        return model_data

    def get_pred_data_inputs(self):
        """Query the database for inputs for model prediction"""

        start_date = self.config["pred_start_date"]
        end_date = self.config["pred_end_date"]
        species = self.config["species"]
        sources = self.config["pred_sources"]
        point_ids = self.config["pred_interest_points"]
        features = self.config["feature_names"]

        self.logger.info(
            "Getting prediction data for sources: %s, species: %s, from %s (inclusive) to %s (exclusive)",
            sources,
            species,
            start_date,
            end_date,
        )

        all_features = self.__get_model_features(
            start_date, end_date, features, sources, point_ids
        )
        if self.config["include_prediction_y"]:
            readings = self.__get_sensor_readings(
                start_date, end_date, sources, species
            )
            self.logger.debug("Merging sensor data and model features")
            model_data = pd.merge(
                all_features,
                readings,
                on=["point_id", "measurement_start_utc", "epoch", "source"],
                how="left",
            )

            return model_data

        return all_features

    def get_training_satellite_inputs(self):
        """Get satellite inputs"""
        train_start_date = self.config["train_start_date"]
        train_end_date = self.config["train_end_date"]
        pred_start_date = self.config["pred_start_date"]
        pred_end_date = self.config["pred_end_date"]
        sources = ["satellite"]
        species = self.config["species"]
        point_ids = self.config["train_satellite_interest_points"]
        features = self.config["feature_names"]

        if len(species) > 1 and species[0] != "NO2":
            raise NotImplementedError(
                "Can only request NO2 for Satellite at present. ModelData class needs to handle this"
            )

        self.logger.info(
            "Getting Satellite training data for species: %s, from %s (inclusive) to %s (exclusive)",
            species,
            train_start_date,
            pred_end_date,
        )

        # Get model features between train_start_date and pred_end_date
        all_features = self.__get_model_features(
            train_start_date, pred_end_date, features, sources, point_ids
        )

        # Get satellite readings
        sat_train_df = self.get_satellite_readings_training(
            train_start_date, train_end_date, species=species, output_type="df"
        )
        sat_pred_df = self.get_satellite_readings_pred(
            pred_start_date, pred_end_date, species=species, output_type="df"
        )

        satellite_readings = pd.concat([sat_train_df, sat_pred_df], axis=0)

        with self.dbcnxn.open_session() as session:

            sat_site_map_q = session.query(SatelliteDiscreteSite)

        sat_site_map_df = pd.read_sql(
            sat_site_map_q.statement, sat_site_map_q.session.bind
        )

        # Convert uuid to strings to allow merge
        all_features["point_id"] = all_features["point_id"].astype(str)
        sat_site_map_df["point_id"] = sat_site_map_df["point_id"].astype(str)

        # Get satellite box id for each feature interest point
        all_features = all_features.merge(sat_site_map_df, how="left", on=["point_id"])

        # Get satellite data
        return all_features, satellite_readings

    def update_model_results_df(self, predict_data_dict, y_pred, model_fit_info):
        """
        Update the model results data frame with model predictions.
        """
        # Create new dataframe with predictions
        predict_df = pd.DataFrame(index=predict_data_dict["index"])
        predict_df["predict_mean"] = y_pred[:, 0]
        predict_df["predict_var"] = y_pred[:, 1]
        predict_df["fit_start_time"] = model_fit_info["fit_start_time"]
        predict_df["tag"] = self.config["tag"]

        # Concat the predictions with the predict_df
        self.normalised_pred_data_df = pd.concat(
            [self.normalised_pred_data_df, predict_df], axis=1, ignore_index=False
        )

<<<<<<< HEAD
    def __update_df_with_pred_dict(self, data_df, data_dict, pred_dict, sources):
        """
        Return a new dataframe with columns updated from pred_dict.
        """
        # create new dataframe and track indices for different sources
        indices = []
        for source in sources:
            indices.extend(data_dict[source]['index'])
        predict_df = pd.DataFrame(index=indices)
        print('predict df shape:', predict_df.shape)

        # iterate through NO2_mean, NO2_var, PM10_mean, PM10_var...
        for property in ['mean', 'var']:
            for species in self.config['species']:
                # add a column containing pred results for all sources
                column = np.array([])
                for source in sources:
                    column = np.append(column, pred_dict[source][species][property])
                print(species, property, 'shape:', column.shape)
                predict_df[species + '_' + property] = column
=======
    def get_df_from_pred_dict(self, data_df, data_dict, pred_dict, sources='all', species='all'):
        """
        Return a new dataframe with columns updated from pred_dict.
        """
        if sources == 'all':
            sources = pred_dict.keys()
        if species == 'all':
            species = self.config['species']
        # create new dataframe and track indices for different sources + pollutants
        indices = []
        for source in sources:
            for pollutant in pred_dict[source]:
                indices.extend(data_dict['index'][source][pollutant])
        predict_df = pd.DataFrame(index=indices)
        data_df = data_df.loc[indices]

        # iterate through NO2_mean, NO2_var, PM10_mean, PM10_var...
        for pred_type in ["mean", "var"]:
            for pollutant in species:
                # add a column containing pred results for all sources
                column = np.array([])
                for source in sources:
                    column = np.append(column, pred_dict[source][pollutant][pred_type])
                predict_df[pollutant + "_" + pred_type] = column
>>>>>>> 572e470f

        # add predict_df as new columns to data_df - they should share an index
        return pd.concat([data_df, predict_df], axis=1, ignore_index=False)

<<<<<<< HEAD
    def update_testing_df_with_preds(self, test_pred_dict):
        """
        Update the normalised_pred_data_df with predictions for all pred sources.
        
=======
    def update_test_df_with_preds(self, test_pred_dict):
        """
        Update the normalised_pred_data_df with predictions for all pred sources.

>>>>>>> 572e470f
        Parameters
        ___

        test_pred_dict : dict
            Dictionary with first level keys for pred_sources (e.g. 'laqn', 'aqe').
            Second level keys are species (e.g. 'NO2', 'PM10').
            Third level keys are either 'mean' or 'var'.
            Values are numpy arrays of predictions for a source and specie.
        """
<<<<<<< HEAD
        self.normalised_pred_data_df = self.__update_df_with_pred_dict(self.normalised_pred_data_df, self.test_dict, test_pred_dict, self.config['pred_sources'])
=======
        self.normalised_pred_data_df = self.get_df_from_pred_dict(
            self.normalised_pred_data_df,
            self.get_pred_data_arrays(),
            test_pred_dict,
        )
>>>>>>> 572e470f

    def update_training_df_with_preds(self, training_pred_dict):
        """
        Updated the normalised_training_data_df with predictions on the training set.
        """
<<<<<<< HEAD
        self.normalised_training_data_df = self.__update_df_with_pred_dict(self.normalised_training_data_df, self.training_dict, training_pred_dict, self.config['train_sources'])
=======
        self.normalised_training_data_df = self.get_df_from_pred_dict(
            self.normalised_training_data_df,
            self.get_training_data_arrays(),
            training_pred_dict,
        )
>>>>>>> 572e470f

    def update_remote_tables(self):
        """Update the model results table with the model results"""

        record_cols = [
            "tag",
            "fit_start_time",
            "point_id",
            "measurement_start_utc",
            "predict_mean",
            "predict_var",
        ]
        df_cols = self.normalised_pred_data_df
        for col in record_cols:
            if col not in df_cols:
                raise AttributeError(
                    """The data frame must contain the following columns: {}.
                       Ensure model results have been passed to ModelData.update_model_results_df()""".format(
                        record_cols
                    )
                )

        upload_records = self.normalised_pred_data_df[record_cols].to_dict("records")

        self.logger.info("Inserting %s records into the database", len(upload_records))
        with self.dbcnxn.open_session() as session:
            self.commit_records(session, upload_records, table=ModelResult)<|MERGE_RESOLUTION|>--- conflicted
+++ resolved
@@ -78,22 +78,13 @@
                 self.training_satellite_data_x = self.training_satellite_data_x.sort_values(
                     ["box_id", "measurement_start_utc", "point_id"]
                 )
-<<<<<<< HEAD
-                self.training_satellite_data_x = self.__normalise_data(self.training_satellite_data_x)
-=======
                 self.training_satellite_data_x = self.__normalise_data(
                     self.training_satellite_data_x
                 )
->>>>>>> 572e470f
                 self.training_satellite_data_y = self.training_satellite_data_y.sort_values(
                     ["box_id", "measurement_start_utc"]
                 )
 
-<<<<<<< HEAD
-            if self.config['tag'] == 'validation':
-                self.training_dict = self.get_training_dict()
-                self.test_dict = self.get_test_dict()
-=======
             if self.config["tag"] == "validation":
                 self.config["include_prediction_y"] = True
                 self.training_dict = self.get_training_data_arrays()
@@ -106,7 +97,6 @@
 
             self.pred_data_df = self.get_pred_data_inputs()
             self.normalised_pred_data_df = self.__normalise_data(self.pred_data_df)
->>>>>>> 572e470f
 
         else:
             self.restore_config_state(config_dir)
@@ -133,12 +123,9 @@
         ]
 
         valid_models = [
-<<<<<<< HEAD
-            "svgp",
             "mr_gprn",
-=======
+            "mr_dgp"
             "svgp_tf1"
->>>>>>> 572e470f
         ]
 
         self.logger.info("Validating config")
@@ -317,19 +304,11 @@
                 index_col=0,
             )
 
-<<<<<<< HEAD
-        if self.config['tag'] == 'validation':
-            # load train and test dicts from pickle
-            with open(os.path.join(dir_path, 'train.pickle'), 'rb') as handle:
-                self.training_dict = pickle.load(handle)
-            with open(os.path.join(dir_path, 'test.pickle'), 'rb') as handle:
-=======
         if self.config["tag"] == "validation":
             # load train and test dicts from pickle
             with open(os.path.join(dir_path, "train.pickle"), "rb") as handle:
                 self.training_dict = pickle.load(handle)
             with open(os.path.join(dir_path, "test.pickle"), "rb") as handle:
->>>>>>> 572e470f
                 self.test_dict = pickle.load(handle)
 
     @property
@@ -369,58 +348,6 @@
         ) / norm_std
         return data_df
 
-<<<<<<< HEAD
-
-    def __get_model_dicts(self, data_df, sources, return_sat=False):
-        data_dict = {}
-
-        sat_dict = None
-        for src in sources:
-            # filter the dataframe by source
-            data_src = data_df[data_df['source']==src]
-
-            # get the a data dict for the filtered data
-            data_src = self.__get_model_data_arrays(data_src, return_y=True, dropna=False)
-
-            # change Y to be a dict of species
-            X = data_src['X'].copy()
-            index = data_src['index'].copy()
-            Y = {}
-            i = 0
-            for specie in self.config['species']:
-                Y[specie] = data_src['Y'][:, i]
-                i += 1
-
-            # setup data_dict for this source
-            data_dict[src] = {'index':index, 'X':X, 'Y':Y}
-
-            if return_sat and sat_dict is None:
-                #currenly __get_model_data_arrays reurns X_sat for all sources
-                sat_dict = {}
-                sat_dict['X'] = data_src['X_sat'].copy()
-                sat_dict['Y'] = data_src['Y_sat'].copy()
-                sat_dict['mask'] = data_src['X_sat_mask'].copy()
-                data_dict['satellite'] = sat_dict
-
-        return data_dict
-
-    def get_training_dict(self):
-        """
-        Get a training dictionary.
-        """
-        return self.__get_model_dicts(self.normalised_training_data_df, self.config['train_sources'], return_sat=self.config['include_satellite'])
-
-    def get_test_dict(self):
-        """
-        Get a training dictionary of data indexed in the same way as get_training_dict.
-        """
-        return self.__get_model_dicts(self.normalised_pred_data_df, self.config['pred_sources'])
-
-    def __get_model_data_arrays(self, data_df, return_y, dropna=True):
-        """Return a dictionary of data arrays for model fitting.
-        The returned dictionary includes and index to allow model predictions
-        to be appended to dataframes (required when dropna is used)"""
-=======
     def __get_model_data_arrays(self, data_df, sources, species, return_y=True, dropna=True):
         """
         Return a dictionary structure of data arrays for model fitting.
@@ -477,7 +404,6 @@
 
         Notes
         ___
->>>>>>> 572e470f
 
         The returned dictionary includes index to allow model predictions
         to be appended to dataframes (required when dropna is used).
@@ -524,42 +450,6 @@
                     .reshape((n_sat_box * n_hours, n_interest_points, n_x_names))
                 )
 
-<<<<<<< HEAD
-        data_dict = {
-            "X": data_subset[self.x_names_norm].to_numpy(),
-            "index": data_subset[self.x_names_norm].index,
-        }
-
-        if return_y:
-            data_dict["Y"] = data_subset[self.config["species"]].to_numpy()
-
-        if self.config["include_satellite"]:
-            # Check dimensions
-            n_sat_box = self.training_satellite_data_x["box_id"].unique().size
-            n_hours = self.training_satellite_data_x["epoch"].unique().size
-            # Number of interest points in each satellite square
-            n_interest_points = 100
-            n_x_names = len(self.config["x_names"])
-
-            X_sat = (
-                self.training_satellite_data_x[self.x_names_norm]
-                .to_numpy()
-                .reshape((n_sat_box * n_hours, n_interest_points, n_x_names))
-            )
-
-            X_sat_mask = (
-                self.training_satellite_data_x["in_london"]
-                .to_numpy()
-                .reshape(n_sat_box * n_hours, n_interest_points)
-            )
-            Y_sat = self.training_satellite_data_y["value"].to_numpy()
-
-            print(self.training_satellite_data_x)
-            print(self.training_satellite_data_y)
-
-            data_dict["X_sat"] = X_sat
-            data_dict["Y_sat"] = Y_sat
-=======
                 X_sat_mask = (
                     self.training_satellite_data_x["in_london"]
                     .to_numpy()
@@ -572,7 +462,6 @@
                     data_dict['Y']['satellite']['NO2'] = Y_sat
                 # ToDo: can we set mask to be index? or vice verse?
                 data_dict['mask']['satellite'] = X_sat_mask
->>>>>>> 572e470f
 
             # case for laqn, aqe, grid
             else:
@@ -1051,28 +940,6 @@
             [self.normalised_pred_data_df, predict_df], axis=1, ignore_index=False
         )
 
-<<<<<<< HEAD
-    def __update_df_with_pred_dict(self, data_df, data_dict, pred_dict, sources):
-        """
-        Return a new dataframe with columns updated from pred_dict.
-        """
-        # create new dataframe and track indices for different sources
-        indices = []
-        for source in sources:
-            indices.extend(data_dict[source]['index'])
-        predict_df = pd.DataFrame(index=indices)
-        print('predict df shape:', predict_df.shape)
-
-        # iterate through NO2_mean, NO2_var, PM10_mean, PM10_var...
-        for property in ['mean', 'var']:
-            for species in self.config['species']:
-                # add a column containing pred results for all sources
-                column = np.array([])
-                for source in sources:
-                    column = np.append(column, pred_dict[source][species][property])
-                print(species, property, 'shape:', column.shape)
-                predict_df[species + '_' + property] = column
-=======
     def get_df_from_pred_dict(self, data_df, data_dict, pred_dict, sources='all', species='all'):
         """
         Return a new dataframe with columns updated from pred_dict.
@@ -1097,22 +964,14 @@
                 for source in sources:
                     column = np.append(column, pred_dict[source][pollutant][pred_type])
                 predict_df[pollutant + "_" + pred_type] = column
->>>>>>> 572e470f
 
         # add predict_df as new columns to data_df - they should share an index
         return pd.concat([data_df, predict_df], axis=1, ignore_index=False)
 
-<<<<<<< HEAD
-    def update_testing_df_with_preds(self, test_pred_dict):
+    def update_test_df_with_preds(self, test_pred_dict):
         """
         Update the normalised_pred_data_df with predictions for all pred sources.
-        
-=======
-    def update_test_df_with_preds(self, test_pred_dict):
-        """
-        Update the normalised_pred_data_df with predictions for all pred sources.
-
->>>>>>> 572e470f
+
         Parameters
         ___
 
@@ -1122,29 +981,21 @@
             Third level keys are either 'mean' or 'var'.
             Values are numpy arrays of predictions for a source and specie.
         """
-<<<<<<< HEAD
-        self.normalised_pred_data_df = self.__update_df_with_pred_dict(self.normalised_pred_data_df, self.test_dict, test_pred_dict, self.config['pred_sources'])
-=======
         self.normalised_pred_data_df = self.get_df_from_pred_dict(
             self.normalised_pred_data_df,
             self.get_pred_data_arrays(),
             test_pred_dict,
         )
->>>>>>> 572e470f
 
     def update_training_df_with_preds(self, training_pred_dict):
         """
         Updated the normalised_training_data_df with predictions on the training set.
         """
-<<<<<<< HEAD
-        self.normalised_training_data_df = self.__update_df_with_pred_dict(self.normalised_training_data_df, self.training_dict, training_pred_dict, self.config['train_sources'])
-=======
         self.normalised_training_data_df = self.get_df_from_pred_dict(
             self.normalised_training_data_df,
             self.get_training_data_arrays(),
             training_pred_dict,
         )
->>>>>>> 572e470f
 
     def update_remote_tables(self):
         """Update the model results table with the model results"""
