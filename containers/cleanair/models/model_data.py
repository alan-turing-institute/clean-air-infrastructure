--- conflicted
+++ resolved
@@ -9,15 +9,9 @@
 from dateutil import rrule
 from dateutil.relativedelta import relativedelta
 from ..databases.tables import (
-<<<<<<< HEAD
-    IntersectionValue,
-    IntersectionValueDynamic,
-    ResultTable,
-=======
     StaticFeature,
     DynamicFeature,
-    ModelResult,
->>>>>>> f9ecd1e9
+    ResultTable,
     SatelliteDiscreteSite,
 )
 from ..databases import DBWriter
@@ -975,14 +969,4 @@
         upload_records = df_cols[record_cols].to_dict("records")
         self.logger.info("Inserting %s records into the result table.", len(upload_records))
         with self.dbcnxn.open_session() as session:
-<<<<<<< HEAD
-            self.commit_records(session, upload_records, table=ResultTable)
-
-    def read_results_table(self):
-        """Read results from the DB and update the dataframe."""
-        raise NotImplementedError("Coming soon")
-=======
-            self.commit_records(
-                session, upload_records, table=ModelResult, on_conflict="overwrite"
-            )
->>>>>>> f9ecd1e9
+            self.commit_records(session, upload_records, table=ResultTable, on_conflict="ignore")