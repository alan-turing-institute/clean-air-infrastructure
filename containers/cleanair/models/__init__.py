--- conflicted
+++ resolved
@@ -6,10 +6,6 @@
 
 __all__ = [
     "ModelData",
-<<<<<<< HEAD
-    "SVGP",
-=======
->>>>>>> f5551e41
     "SVGP_TF1",
     "Model"
 ]