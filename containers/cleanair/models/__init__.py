--- conflicted
+++ resolved
@@ -7,8 +7,7 @@
     MODEL_DATA_FLAG = False
 
 from .model import Model
-<<<<<<< HEAD
-from .svgp import SVGP_TF1
+from .svgp import SVGP
 from .mr_dgp_model import MR_DGP_MODEL
 from .mr_gprn_model import MR_GPRN_MODEL
 from .mr_dgp import MR_DGP
@@ -17,16 +16,11 @@
     "MR_DGP_MODEL",
     "MR_GPRN_MODEL",
     'MR_DGP',
-    "SVGP_TF1",
+    "SVGP",
     "Model",
 ]
 
 if MODEL_DATA_FLAG:
     ALL_ARR = ["ModelData"] + ALL_ARR
 
-__all__ = ALL_ARR
-=======
-from .svgp import SVGP
-
-__all__ = ["ModelData", "SVGP", "Model"]
->>>>>>> 79109e9e
+__all__ = ALL_ARR