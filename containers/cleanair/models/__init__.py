--- conflicted
+++ resolved
@@ -1,17 +1,12 @@
 """Model fitting classes"""
+from .model import Model
 from .model_data import ModelData
-<<<<<<< HEAD
-from .model_fitting import SVGP
 from .model_traffic import TrafficForecast
+from .svgp import SVGP
 
 __all__ = [
+    "Model",
     "ModelData",
     "SVGP",
     "TrafficForecast",
-]
-=======
-from .model import Model
-from .svgp import SVGP
-
-__all__ = ["ModelData", "SVGP", "Model"]
->>>>>>> 0643a343
+]