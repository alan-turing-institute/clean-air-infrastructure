"""Model fitting classes"""
<<<<<<< HEAD
try:
    from .model_data import ModelData
    MODEL_DATA_FLAG = True
except Exception as ex:
    MODEL_DATA_FLAG = False

from .model_fitting import SVGP
from .model import Model
from .model_svgp import SVGP_TF1


ALL_ARR = [
    "SVGP",
    "SVGP_TF1"
]

if MODEL_DATA_FLAG:
    ALL_ARR = ["ModelData"] + ALL_ARR

__all__ = ALL_ARR
=======
from .model_data import ModelData
from .model import Model
from .svgp import SVGP_TF1

__all__ = [
    "ModelData",
    "SVGP_TF1",
    "Model"
]
>>>>>>> 572e470f
<|MERGE_RESOLUTION|>--- conflicted
+++ resolved
@@ -1,33 +1,20 @@
 """Model fitting classes"""
-<<<<<<< HEAD
+
 try:
     from .model_data import ModelData
     MODEL_DATA_FLAG = True
 except Exception as ex:
     MODEL_DATA_FLAG = False
 
-from .model_fitting import SVGP
 from .model import Model
-from .model_svgp import SVGP_TF1
-
+from .svgp import SVGP_TF1
 
 ALL_ARR = [
-    "SVGP",
-    "SVGP_TF1"
+    "SVGP_TF1",
+    "Model",
 ]
 
 if MODEL_DATA_FLAG:
     ALL_ARR = ["ModelData"] + ALL_ARR
 
-__all__ = ALL_ARR
-=======
-from .model_data import ModelData
-from .model import Model
-from .svgp import SVGP_TF1
-
-__all__ = [
-    "ModelData",
-    "SVGP_TF1",
-    "Model"
-]
->>>>>>> 572e470f
+__all__ = ALL_ARR