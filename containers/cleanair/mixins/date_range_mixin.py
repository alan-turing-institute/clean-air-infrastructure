"""
Mixin for classes that need to keep track of date ranges
"""
import datetime
from ..loggers import get_logger, green


class DateRangeMixin:
    """Manage data ranges"""

    def __init__(self, end, ndays, **kwargs):
        # Pass unused arguments onwards
        super().__init__(**kwargs)

        # Ensure logging is available
        if not hasattr(self, "logger"):
            self.logger = get_logger(__name__)

        # Set the date range
        if end == "today":
            self.end_date = datetime.datetime.today().date()
        elif end == "yesterday":
            self.end_date = (
                datetime.datetime.today() - datetime.timedelta(days=1)
            ).date()
        else:
            self.end_date = datetime.datetime.strptime(end, r"%Y-%m-%d").date()
        self.start_date = self.end_date - datetime.timedelta(days=(ndays - 1))

        # Set the time range
        self.start_datetime, self.end_datetime = self.get_datetimes(
            self.start_date, self.end_date
        )

        # Log an introductory message
        self.logger.info("Requesting data between the following time points:")
        self.logger.info(
            "... %s and %s", green(self.start_datetime), green(self.end_datetime)
        )

    @staticmethod
<<<<<<< HEAD
    def get_datetimes(start_date, end_date, unit='daily'):
        """Get min and max datetimes between start_date and end_date"""

        if unit == 'daily':
            start_datetime = datetime.datetime.combine(
                start_date, datetime.datetime.min.time()
            )
            end_datetime = datetime.datetime.combine(end_date, datetime.datetime.max.time())

        elif unit == 'hourly':
            start_datetime = datetime.datetime.combine(start_date, datetime.time(start_date.hour, 0, 0, 0))
            end_datetime = datetime.datetime.combine(end_date, datetime.time(start_date.hour, 59, 59, 999999))
=======
    def get_datetimes(start_date, end_date, unit="daily"):
        """Get min and max datetimes between start_date and end_date"""

        if unit == "daily":
            start_datetime = datetime.datetime.combine(
                start_date, datetime.datetime.min.time()
            )
            end_datetime = datetime.datetime.combine(
                end_date, datetime.datetime.max.time()
            )

        elif unit == "hourly":
            start_datetime = datetime.datetime.combine(
                start_date, datetime.time(start_date.hour, 0, 0, 0)
            )
            end_datetime = datetime.datetime.combine(
                end_date, datetime.time(start_date.hour, 59, 59, 999999)
            )
>>>>>>> e056a534

        else:
            raise ValueError("Argument unit must be either 'daily' or 'hourly'")
        return start_datetime, end_datetime<|MERGE_RESOLUTION|>--- conflicted
+++ resolved
@@ -39,20 +39,6 @@
         )
 
     @staticmethod
-<<<<<<< HEAD
-    def get_datetimes(start_date, end_date, unit='daily'):
-        """Get min and max datetimes between start_date and end_date"""
-
-        if unit == 'daily':
-            start_datetime = datetime.datetime.combine(
-                start_date, datetime.datetime.min.time()
-            )
-            end_datetime = datetime.datetime.combine(end_date, datetime.datetime.max.time())
-
-        elif unit == 'hourly':
-            start_datetime = datetime.datetime.combine(start_date, datetime.time(start_date.hour, 0, 0, 0))
-            end_datetime = datetime.datetime.combine(end_date, datetime.time(start_date.hour, 59, 59, 999999))
-=======
     def get_datetimes(start_date, end_date, unit="daily"):
         """Get min and max datetimes between start_date and end_date"""
 
@@ -71,7 +57,6 @@
             end_datetime = datetime.datetime.combine(
                 end_date, datetime.time(start_date.hour, 59, 59, 999999)
             )
->>>>>>> e056a534
 
         else:
             raise ValueError("Argument unit must be either 'daily' or 'hourly'")
