--- conflicted
+++ resolved
@@ -1,23 +1,15 @@
 """Types for the cleanair package."""
 
 from .enum_types import (
-<<<<<<< HEAD
+    ClusterId,
+    Tag,
     Species,
     Source,
     FeatureNames,
     DynamicFeatureNames,
     FeatureBufferSize,
-    ScootProcessType,
-=======
-    ClusterId,
-    Tag,
-    Species,
-    Source,
-    FeatureNames,
-    FeatureBufferSize,
     KernelType,
     ModelName,
->>>>>>> d3bd383f
 )
 from .dataset_types import (
     DataConfig,
