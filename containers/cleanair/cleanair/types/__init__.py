--- conflicted
+++ resolved
@@ -5,10 +5,7 @@
     Source,
     FeatureNames,
     FeatureBufferSize,
-<<<<<<< HEAD
     ModelName,
-=======
->>>>>>> 4d568aed
 )
 from .dataset_types import (
     DataConfig,
@@ -40,12 +37,9 @@
     "IndexDict",
     "IndexedDatasetDict",
     "InterestPointDict",
-<<<<<<< HEAD
     "KernelParams",
     "MRDGPParams",
     "ParamsDict",
-=======
->>>>>>> 4d568aed
     "NDArrayTuple",
     "SVGPParams",
     "TargetDict",
