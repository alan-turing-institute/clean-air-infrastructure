--- conflicted
+++ resolved
@@ -1,22 +1,15 @@
 """Types for the cleanair package."""
 
 from .copernicus_types import Species
-<<<<<<< HEAD
-from .dataset_types import DataConfig
+from .dataset_types import DataConfig, FeaturesDict, TargetDict
 from .model_types import ModelParams
-
-__all__ = ["DataConfig", "ModelParams", "Species"]
-=======
-from .dataset_types import DataConfig, FeaturesDict, TargetDict
-from .model_types import ParamsSVGP
 from .sources import Source
 
 __all__ = [
     "DataConfig",
     "FeaturesDict",
+    "ModelParams",
     "TargetDict",
     "Source",
-    "ParamsSVGP",
     "Species",
-]
->>>>>>> ea3dfa9d
+]