--- conflicted
+++ resolved
@@ -12,11 +12,8 @@
     dgp_vary_static_features = "dgp_vary_static_features"
     dgp_vary_inducing_and_maxiter = "dgp_vary_inducing_and_maxiter"
     dgp_small_inducing_and_maxiter = "dgp_small_inducing_and_maxiter"
-<<<<<<< HEAD
     svgp_test = "svgp_test"
-=======
     svgp_small_inducing_and_maxiter = "svgp_small_inducing_and_maxiter"
->>>>>>> b8afa52b
 
 
 class ExperimentConfig(BaseModel):
