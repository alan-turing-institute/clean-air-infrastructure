"""Name and types for experiments"""

from enum import Enum
from typing import List
from pydantic import BaseModel


class ExperimentName(str, Enum):
    """Valid names of experiments"""

    svgp_vary_static_features = "svgp_vary_static_features"
    dgp_vary_static_features = "dgp_vary_static_features"
    dgp_vary_inducing_and_maxiter = "dgp_vary_inducing_and_maxiter"
    dgp_small_inducing_and_maxiter = "dgp_small_inducing_and_maxiter"
<<<<<<< HEAD
    svgp_test = "svgp_test"
    svgp_small_inducing_and_maxiter = "svgp_small_inducing_and_maxiter"
=======
    svgp_small_inducing_and_maxiter = "svgp_small_inducing_and_maxiter"

    svgp_vary_standard = "svgp_vary_standard"
    dgp_vary_standard = "dgp_vary_standard"
    cached_instance = "cached_instance"
>>>>>>> 206fa053


class ExperimentConfig(BaseModel):
    """Settings for an experiment"""

    name: ExperimentName
    instance_id_list: List[str]<|MERGE_RESOLUTION|>--- conflicted
+++ resolved
@@ -12,16 +12,12 @@
     dgp_vary_static_features = "dgp_vary_static_features"
     dgp_vary_inducing_and_maxiter = "dgp_vary_inducing_and_maxiter"
     dgp_small_inducing_and_maxiter = "dgp_small_inducing_and_maxiter"
-<<<<<<< HEAD
     svgp_test = "svgp_test"
-    svgp_small_inducing_and_maxiter = "svgp_small_inducing_and_maxiter"
-=======
     svgp_small_inducing_and_maxiter = "svgp_small_inducing_and_maxiter"
 
     svgp_vary_standard = "svgp_vary_standard"
     dgp_vary_standard = "dgp_vary_standard"
     cached_instance = "cached_instance"
->>>>>>> 206fa053
 
 
 class ExperimentConfig(BaseModel):
