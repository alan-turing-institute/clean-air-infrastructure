--- conflicted
+++ resolved
@@ -8,14 +8,12 @@
 from .. import utils
 
 # pylint: disable=invalid-name
-DataConfig = Dict[str, Union[str, bool, List[str]]]
 FeaturesDict = Dict[Source, NDArray[Float64]]
 IndexDict = Dict[Source, NDArray[Int]]
 TargetDict = Dict[Source, Dict[Species, NDArray[Float64]]]
 NDArrayTuple = Tuple[NDArray[Float64], NDArray[Float64]]
 DatasetDict = Dict[str, Union[FeaturesDict, TargetDict]]
 IndexedDatasetDict = Tuple[FeaturesDict, TargetDict, IndexDict]
-
 InterestPointDict = Dict[Source, Union[str, List[str]]]
 
 
@@ -56,8 +54,4 @@
 
     def data_id(self):
         "Return a hashed data id"
-<<<<<<< HEAD
-        return utils.hashing.hash_dict(self.json(sort_keys=True))
-=======
-        return hash_dict(self.dict())
->>>>>>> 4ac6391d
+        return utils.hashing.hash_dict(self.json(sort_keys=True))