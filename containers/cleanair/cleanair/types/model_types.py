--- conflicted
+++ resolved
@@ -1,18 +1,5 @@
 """Types for models and parameters."""
 
-<<<<<<< HEAD
-from typing import Dict, Union
-from ..utils import hash_fn
-
-ModelParams = Dict[str, Union[float, bool, int, Dict, None]]
-
-class ParamIdMixin:
-    """Add function for creating a param id."""
-
-    def param_id(self):
-        """Return a hashed param id."""
-        return hash_fn(self.json(sort_keys=True))
-=======
 from typing import Dict, List, Optional, Union
 from pydantic import BaseModel
 from .enum_types import KernelType
@@ -53,5 +40,4 @@
     dgp_sat: BaseModelParams
     mixing_weight: Dict[str, Union[str, None]]
     num_prediction_samples: int
-    num_samples_between_layers: int
->>>>>>> 57d15a82
+    num_samples_between_layers: int