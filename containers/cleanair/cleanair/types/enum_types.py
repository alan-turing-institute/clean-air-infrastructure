"""Cleanair enum types"""
from enum import Enum, unique


@unique
<<<<<<< HEAD
class ScootProcessType(str, Enum):
    "Scoot processor type"
    forecast = "forecast"
    real = "real"
=======
class ClusterId(str, Enum):
    """Ids for clusters."""

    laptop = "laptop"
    pearl = "pearl"
    kubernetes = "kubernetes"
    orac = "orac"
    nc6 = "nc6"


@unique
class Tag(str, Enum):
    """Valid options for tags."""

    production = "production"
    test = "test"
    validation = "validation"
>>>>>>> d3bd383f


@unique
class FeatureNames(str, Enum):
    "Features"
    min_canyon_ratio = "min_canyon_ratio"
    avg_canyon_ratio = "avg_canyon_ratio"
    max_canyon_ratio = "max_canyon_ratio"
    min_canyon_narrowest = "min_canyon_narrowest"
    avg_canyon_narrowest = "avg_canyon_narrowest"
    max_canyon_narrowest = "max_canyon_narrowest"

    total_road_length = "total_road_length"
    total_a_road_primary_length = "total_a_road_primary_length"
    total_a_road_length = "total_a_road_length"
    total_b_road_length = "total_b_road_length"
    total_length = "total_length"

    building_height = "building_height"
    flat = "flat"
    grass = "grass"
    hospitals = "hospitals"
    museums = "museums"
    park = "park"
    water = "water"


@unique
class DynamicFeatureNames(str, Enum):
    "Valid dynamic feature names"
    max_n_vehicles = "max_n_vehicles"
    avg_n_vehicles = "avg_n_vehicles"
    max_occupancy_percentage = "max_occupancy_percentage"
    avg_occupancy_percentage = "avg_occupancy_percentage"
    max_congestion_percentage = "max_congestion_percentage"
    avg_congestion_percentage = "avg_congestion_percentage"
    max_saturation_percentage = "max_saturation_percentage"
    avg_saturation_percentage = "avg_saturation_percentage"


@unique
class FeatureBufferSize(str, Enum):
    "Buffer sizes"
    one_thousand = 1000
    five_hundred = 500
    two_hundred = 200
    one_hundred = 100
    ten = 10


@unique
class KernelType(str, Enum):
    """Valid kernels."""

    matern12 = "matern12"
    matern32 = "matern32"
    matern52 = "matern52"
    rbf = "rbf"
    mr_linear = "mr_linear"
    mr_se = "mr_se"


@unique
class ModelName(str, Enum):
    """Valid model names for air quality models."""

    mrdgp = "mrdgp"
    svgp = "svgp"


@unique
class Source(str, Enum):
    """Different types of source for metapoints."""

    aqe = "aqe"
    hexgrid = "hexgrid"
    laqn = "laqn"
    grid_100 = "grid_100"
    scoot = "scoot"
    satellite = "satellite"


@unique
class Species(str, Enum):
    """Valid species for API"""

    # pylint: disable=invalid-name
    NO2 = "NO2"
    PM25 = "PM25"
    PM10 = "PM10"
    O3 = "O3"  # species to get data for<|MERGE_RESOLUTION|>--- conflicted
+++ resolved
@@ -3,12 +3,12 @@
 
 
 @unique
-<<<<<<< HEAD
 class ScootProcessType(str, Enum):
     "Scoot processor type"
     forecast = "forecast"
     real = "real"
-=======
+
+
 class ClusterId(str, Enum):
     """Ids for clusters."""
 
@@ -26,7 +26,6 @@
     production = "production"
     test = "test"
     validation = "validation"
->>>>>>> d3bd383f
 
 
 @unique
