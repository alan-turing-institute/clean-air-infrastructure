--- conflicted
+++ resolved
@@ -95,20 +95,7 @@
     NO2 = "NO2"
     PM25 = "PM25"
     PM10 = "PM10"
-<<<<<<< HEAD
     O3 = "O3"  # species to get data for
-
-    @classmethod
-    def has_key(cls, key: str) -> bool:
-        """Returns true if the key is the same as one of the species.
-
-        Args:
-            key: The key to check.
-
-        Returns:
-            True if key is a species, false otherwise.
-        """
-        return key in cls.__members__.keys()
 
 
 @unique
@@ -147,7 +134,4 @@
     haringey = "Haringey"
     newham = "Newham"
     barking_and_bagenham = "Barking and Dagenham"
-    city_of_london = "City of London"
-=======
-    O3 = "O3"  # species to get data for
->>>>>>> 1ceb802e
+    city_of_london = "City of London"