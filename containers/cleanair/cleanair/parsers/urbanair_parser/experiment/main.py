"""Setup, run and update experiments"""
import json
import logging
from typing import Callable, List, Optional
from pathlib import Path
import typer
from ....databases.queries import AirQualityInstanceQuery
from ....experiment import (
    ExperimentMixin,
    RunnableAirQualityExperiment,
    SetupAirQualityExperiment,
    UpdateAirQualityExperiment,
    generate_air_quality_experiment,
)
from ....types.enum_types import ClusterId
from ....metrics import AirQualityMetrics
from ....mixins import InstanceMixin
from ....models import ModelData
from ..shared_args import ExperimentDir
from ..state import state
from ....types import ExperimentName
<<<<<<< HEAD
from .local import app as local_app
=======
from ....utils import FileManager
>>>>>>> 93cb4cc7

app = typer.Typer(help="Experiment CLI")

# Add local experiment cli to main experiment cli
app.add_typer(local_app, name="local")


@app.command()
def size(experiment_name: ExperimentName, experiment_root: Path = ExperimentDir) -> int:
    """Number of instances in experiment is the size"""
    logging.disable(logging.CRITICAL)  # turn off logging
    size_experiment = ExperimentMixin(experiment_name, experiment_root)
    experiment_config = size_experiment.read_experiment_config_from_json()
    size_experiment.add_instances_from_file(experiment_config.instance_id_list)
    print(size_experiment.get_num_instances())


@app.command()
def setup(
    experiment_name: ExperimentName,
    cluster_id: ClusterId = ClusterId.nc6,
    experiment_root: Path = ExperimentDir,
    use_cache: Optional[bool] = False,
    instance_root: Optional[Path] = None,
) -> None:
    """Setup an experiment: load data + setup model parameters"""
    secretfile: str = state["secretfile"]

    # get the function that will generate instances
    experiment_generator_function: Callable[
        [str, ClusterId], List[InstanceMixin]
    ] = getattr(generate_air_quality_experiment, experiment_name.value)
    # generate the instances
    instance_list = experiment_generator_function(secretfile, cluster_id=cluster_id)

    # create an experiment from generated instances
    setup_experiment = SetupAirQualityExperiment(
        experiment_name, experiment_root, secretfile=secretfile
    )
    for instance in instance_list:
        setup_experiment.add_instance(instance)
    # download the data
    if use_cache:
        setup_experiment.load_datasets_from_cache(instance_root)
    else:
        setup_experiment.load_datasets()
    # save the data and model params to file
    for instance in instance_list:
        setup_experiment.write_instance_to_file(instance.instance_id)
    setup_experiment.write_experiment_config_to_json()


@app.command()
def setup_cached_instance(cached_root: Path):
    """Setups an instance with all sources and all features."""

    setup(ExperimentName.cached_instance, cached_root)


@app.command()
def run(experiment_name: ExperimentName, experiment_root: Path = ExperimentDir) -> None:
    """Run an experiment: fit models and predict"""
    # setup experiment
    runnable_experiment = RunnableAirQualityExperiment(experiment_name, experiment_root)

    # load instances from file
    experiment_config = runnable_experiment.read_experiment_config_from_json()
    runnable_experiment.add_instances_from_file(experiment_config.instance_id_list)

    # load datasets from file
    runnable_experiment.load_datasets()
    # run the experiment: train, predict and save results
    runnable_experiment.run_experiment()


@app.command()
def batch(
    experiment_name: ExperimentName,
    batch_start: int,
    batch_size: int,
    experiment_root: Path = ExperimentDir,
) -> None:
    """Run a batch of experiments"""
    # get the list of instances
    runnable_experiment = RunnableAirQualityExperiment(experiment_name, experiment_root)
    # only load instances from batch_start to (batch_size + batch_size)
    experiment_config = runnable_experiment.read_experiment_config_from_json()
    num_instances = len(experiment_config.instance_id_list)

    # raise error if invalid batch start
    if batch_start >= num_instances:
        raise ValueError(
            f"Number of instances in experiment is {num_instances}. You passed batch start of {batch_start}"
        )

    end_of_batch_index = min(batch_start + batch_size, num_instances)
    instance_id_batch = experiment_config.instance_id_list[
        batch_start:end_of_batch_index
    ]
    runnable_experiment.add_instances_from_file(instance_id_batch)

    # run experiment with subset of instances
    # load datasets from file
    runnable_experiment.load_datasets()
    # run the experiment: train, predict and save results
    runnable_experiment.run_experiment()


@app.command()
def update(
    experiment_name: ExperimentName, experiment_root: Path = ExperimentDir
) -> None:
    """Update experiment results to database"""
    secretfile: str = state["secretfile"]
    update_experiment = UpdateAirQualityExperiment(
        experiment_name, experiment_root, secretfile=secretfile
    )
    experiment_config = update_experiment.read_experiment_config_from_json()
    update_experiment.add_instances_from_file(experiment_config.instance_id_list)
    update_experiment.update_remote_tables()
    update_experiment.update_result_tables()


@app.command()
def recent(limit: int) -> None:
    """Get the most recent instances"""
    secretfile: str = state["secretfile"]
    query = AirQualityInstanceQuery(secretfile)
    tabular = query.most_recent_instances(limit, output_type="tabulate")
    print(tabular)


@app.command()
def metrics(
    experiment_name: ExperimentName, experiment_root: Path = ExperimentDir
) -> None:
    """Update the metrics for the experiment"""
    secretfile: str = state["secretfile"]
    metrics_experiment = UpdateAirQualityExperiment(
        experiment_name, experiment_root, secretfile=secretfile
    )
    experiment_config = metrics_experiment.read_experiment_config_from_json()
    metrics_experiment.add_instances_from_file(experiment_config.instance_id_list)
    model_data = ModelData(secretfile=secretfile)

    for instance_id in metrics_experiment.get_instance_ids():
        instance_metrics = AirQualityMetrics(
            instance_id, secretfile=secretfile, connection=model_data.dbcnxn.connection
        )
        observation_df = instance_metrics.load_observation_df(model_data)
        result_df = instance_metrics.load_result_df()
        instance_metrics.evaluate_spatial_metrics(observation_df, result_df)
        instance_metrics.evaluate_temporal_metrics(observation_df, result_df)
        instance_metrics.update_remote_tables()


@app.command()
def upload(
    experiment_name: ExperimentName, experiment_root: Path = ExperimentDir
) -> None:
    """Uploads the instances to the experiment archive"""
    with open(
        experiment_root / Path(experiment_name.value) / "experiment_config.json", "r"
    ) as experiment_config_file:
        instances = json.loads(experiment_config_file.read())["instance_id_list"]

    for instance in instances:
        FileManager(
            experiment_root / Path(experiment_name.value) / Path(instance)
        ).upload()


@app.command()
def download(
    instance_id: str,
    experiment_name: ExperimentName,
    experiment_root: Path = ExperimentDir,
) -> None:
    """Downloads an instance from the experiment archive"""
    download_root = experiment_root / experiment_name.value
    experiment_root.mkdir(exist_ok=True, parents=False)
    download_root.mkdir(exist_ok=True, parents=False)
    FileManager(
        download_root / instance_id, blob_id=instance_id,
    )
    logging.info("Saving instance to %s", download_root / instance_id)<|MERGE_RESOLUTION|>--- conflicted
+++ resolved
@@ -19,11 +19,8 @@
 from ..shared_args import ExperimentDir
 from ..state import state
 from ....types import ExperimentName
-<<<<<<< HEAD
 from .local import app as local_app
-=======
 from ....utils import FileManager
->>>>>>> 93cb4cc7
 
 app = typer.Typer(help="Experiment CLI")
 
