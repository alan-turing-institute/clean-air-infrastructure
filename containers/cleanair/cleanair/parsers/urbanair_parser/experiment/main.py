"""Setup, run and update experiments"""
import json
import logging
from typing import Callable, List, Optional
from pathlib import Path
import typer
<<<<<<< HEAD
from ....databases.queries import AirQualityInstanceQuery
=======
from cleanair.utils import FileManager

>>>>>>> 04e6681f
from ....experiment import (
    ExperimentMixin,
    RunnableAirQualityExperiment,
    SetupAirQualityExperiment,
    UpdateAirQualityExperiment,
    generate_air_quality_experiment,
)
from ....metrics import AirQualityMetrics
from ....mixins import InstanceMixin
from ....models import ModelData
from ..shared_args import ExperimentDir
from ..state import state
from ....types import ExperimentName

app = typer.Typer(help="Experiment CLI")


@app.command()
def size(experiment_name: ExperimentName, experiment_root: Path = ExperimentDir) -> int:
    """Number of instances in experiment is the size"""
    logging.disable(logging.CRITICAL)  # turn off logging
    size_experiment = ExperimentMixin(experiment_name, experiment_root)
    experiment_config = size_experiment.read_experiment_config_from_json()
    size_experiment.add_instances_from_file(experiment_config.instance_id_list)
    print(size_experiment.get_num_instances())


@app.command()
def setup(
    experiment_name: ExperimentName,
    experiment_root: Path = ExperimentDir,
    use_cache: Optional[bool] = False,
    instance_root: Optional[Path] = None,
) -> None:
    """Setup an experiment: load data + setup model parameters"""
    secretfile: str = state["secretfile"]

    # get the function that will generate instances
    experiment_generator_function: Callable[[str], List[InstanceMixin]] = getattr(
        generate_air_quality_experiment, experiment_name.value
    )
    # generate the instances
    instance_list = experiment_generator_function(secretfile)

    # create an experiment from generated instances
    setup_experiment = SetupAirQualityExperiment(
        experiment_name, experiment_root, secretfile=secretfile
    )
    for instance in instance_list:
        setup_experiment.add_instance(instance)
    # download the data
    if use_cache:
        setup_experiment.load_datasets_from_cache(instance_root)
    else:
        setup_experiment.load_datasets()
    # save the data and model params to file
    for instance in instance_list:
        setup_experiment.write_instance_to_file(instance.instance_id)
    setup_experiment.write_experiment_config_to_json()


@app.command()
def setup_cached_instance(cached_root: Path):
    """Setups an instance with all sources and all features."""

    setup(ExperimentName.cached_instance, cached_root)


@app.command()
def run(experiment_name: ExperimentName, experiment_root: Path = ExperimentDir) -> None:
    """Run an experiment: fit models and predict"""
    # setup experiment
    runnable_experiment = RunnableAirQualityExperiment(experiment_name, experiment_root)

    # load instances from file
    experiment_config = runnable_experiment.read_experiment_config_from_json()
    runnable_experiment.add_instances_from_file(experiment_config.instance_id_list)

    # load datasets from file
    runnable_experiment.load_datasets()
    # run the experiment: train, predict and save results
    runnable_experiment.run_experiment()


@app.command()
def batch(
    experiment_name: ExperimentName,
    batch_start: int,
    batch_size: int,
    experiment_root: Path = ExperimentDir,
) -> None:
    """Run a batch of experiments"""
    # get the list of instances
    runnable_experiment = RunnableAirQualityExperiment(experiment_name, experiment_root)
    # only load instances from batch_start to (batch_size + batch_size)
    experiment_config = runnable_experiment.read_experiment_config_from_json()
    num_instances = len(experiment_config.instance_id_list)

    # raise error if invalid batch start
    if batch_start >= num_instances:
        raise ValueError(
            f"Number of instances in experiment is {num_instances}. You passed batch start of {batch_start}"
        )

    end_of_batch_index = min(batch_start + batch_size, num_instances)
    instance_id_batch = experiment_config.instance_id_list[
        batch_start:end_of_batch_index
    ]
    runnable_experiment.add_instances_from_file(instance_id_batch)

    # run experiment with subset of instances
    # load datasets from file
    runnable_experiment.load_datasets()
    # run the experiment: train, predict and save results
    runnable_experiment.run_experiment()


@app.command()
def update(
    experiment_name: ExperimentName, experiment_root: Path = ExperimentDir
) -> None:
    """Update experiment results to database"""
    secretfile: str = state["secretfile"]
    update_experiment = UpdateAirQualityExperiment(
        experiment_name, experiment_root, secretfile=secretfile
    )
    experiment_config = update_experiment.read_experiment_config_from_json()
    update_experiment.add_instances_from_file(experiment_config.instance_id_list)
    update_experiment.update_remote_tables()
    update_experiment.update_result_tables()

@app.command()
def recent(limit: int) -> None:
    """Get the most recent instances"""
    secretfile: str = state["secretfile"]
    query = AirQualityInstanceQuery(secretfile)
    tabular = query.most_recent_instances(limit, output_type="tabulate")
    print(tabular)

@app.command()
def metrics(
    experiment_name: ExperimentName, experiment_root: Path = ExperimentDir
) -> None:
    """Update the metrics for the experiment"""
    secretfile: str = state["secretfile"]
    metrics_experiment = UpdateAirQualityExperiment(
        experiment_name, experiment_root, secretfile=secretfile
    )
    experiment_config = metrics_experiment.read_experiment_config_from_json()
    metrics_experiment.add_instances_from_file(experiment_config.instance_id_list)
    model_data = ModelData(secretfile=secretfile)

    for instance_id in metrics_experiment.get_instance_ids():
        instance_metrics = AirQualityMetrics(
            instance_id, secretfile=secretfile, connection=model_data.dbcnxn.connection
        )
        observation_df = instance_metrics.load_observation_df(model_data)
        result_df = instance_metrics.load_result_df()
        instance_metrics.evaluate_spatial_metrics(observation_df, result_df)
        instance_metrics.evaluate_temporal_metrics(observation_df, result_df)
        instance_metrics.update_remote_tables()


@app.command()
def upload(
    experiment_name: ExperimentName, experiment_root: Path = ExperimentDir
) -> None:
    """Uploads the instances to the experiment archive"""
    with open(
        experiment_root / Path(experiment_name.value) / "experiment_config.json", "r"
    ) as experiment_config_file:
        instances = json.loads(experiment_config_file.read())["instance_id_list"]

    for instance in instances:
        FileManager(
            experiment_root / Path(experiment_name.value) / Path(instance)
        ).upload()


@app.command()
def download(
    instance_id: str,
    experiment_name: ExperimentName,
    experiment_root: Path = ExperimentDir,
) -> None:
    """Downloads an instance from the experiment archive"""

    FileManager(
        experiment_root / Path(experiment_name.value) / Path(instance_id),
        blob_id=instance_id,
    )<|MERGE_RESOLUTION|>--- conflicted
+++ resolved
@@ -4,12 +4,7 @@
 from typing import Callable, List, Optional
 from pathlib import Path
 import typer
-<<<<<<< HEAD
 from ....databases.queries import AirQualityInstanceQuery
-=======
-from cleanair.utils import FileManager
-
->>>>>>> 04e6681f
 from ....experiment import (
     ExperimentMixin,
     RunnableAirQualityExperiment,
@@ -23,6 +18,7 @@
 from ..shared_args import ExperimentDir
 from ..state import state
 from ....types import ExperimentName
+from ....utils import FileManager
 
 app = typer.Typer(help="Experiment CLI")
 
@@ -141,6 +137,7 @@
     update_experiment.update_remote_tables()
     update_experiment.update_result_tables()
 
+
 @app.command()
 def recent(limit: int) -> None:
     """Get the most recent instances"""
@@ -148,6 +145,7 @@
     query = AirQualityInstanceQuery(secretfile)
     tabular = query.most_recent_instances(limit, output_type="tabulate")
     print(tabular)
+
 
 @app.command()
 def metrics(
