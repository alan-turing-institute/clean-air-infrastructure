"""AQE input CLI"""
from datetime import datetime, timedelta
import typer
<<<<<<< HEAD
from ....processors import ScootPerDetectorForecaster
from ..shared_args import From, UpTo, NDays, NDays_callback, NHours, ScootDetectors
=======
from cleanair.processors import ScootPerDetectorForecaster
from ..shared_args import (
    UpTo,
    NDays,
    NDays_callback,
    UpTo_callback,
    NHours,
    ScootDetectors,
)
>>>>>>> 0ba1b921
from ..state import state
from ....timestamps import as_datetime

app = typer.Typer()


@app.command()
def check(upto: str = UpTo, nhours: int = NHours, ndays: int = NDays) -> None:
    """Check what SCOOT forecasts are in the database"""
    typer.echo("Not yet implemented")
    typer.echo(f"Options provided: upto: {upto}; nhours {nhours}; ndays {ndays}")


@app.command()
def forecast(
    trainupto: str = typer.Option(
        "today", callback=UpTo_callback, help="Up to what datetime to train the model",
    ),
    traindays: int = typer.Option(
        14,
        callback=NDays_callback,
        help="Number of days to train on",
        show_default=True,
    ),
    trainhours: int = typer.Option(
        0, help="Number of hours to train on. Added to traindays", show_default=True
    ),
    preddays: int = typer.Option(
        2,
        callback=NDays_callback,
        help="Number of days to predict for",
        show_default=True,
    ),
    predhours: int = typer.Option(
        0, help="Number of hours to predict on. Added to preddays", show_default=True
    ),
    detectors: str = ScootDetectors,
) -> None:
    """Use SCOOT readings to generate forecasts into the future"""

    typer.echo("Forecasting SCOOT readings")

    # Train using data from the (trainhours + traindays) hours before trainupto
    # Forecast over the training range plus an additional (preddays + predhours) hours
    training_end_time = min(
        datetime.now().replace(second=0, microsecond=0, minute=0),
        as_datetime(trainupto),
    )
    forecast_start_time = training_end_time - timedelta(hours=trainhours + traindays)
    forecast_length_hrs = preddays + predhours + traindays + trainhours

    # Fit SCOOT readings using Prophet and forecast into the future
    scoot_forecaster = ScootPerDetectorForecaster(
        nhours=traindays + trainhours,  # note that this is auto-converted to hours
        end=training_end_time,
        forecast_start_time=forecast_start_time,
        forecast_length_hrs=forecast_length_hrs,
        detector_ids=detectors if detectors else None,
        secretfile=state["secretfile"],
    )
    scoot_forecaster.update_remote_tables()<|MERGE_RESOLUTION|>--- conflicted
+++ resolved
@@ -1,11 +1,7 @@
 """AQE input CLI"""
 from datetime import datetime, timedelta
 import typer
-<<<<<<< HEAD
 from ....processors import ScootPerDetectorForecaster
-from ..shared_args import From, UpTo, NDays, NDays_callback, NHours, ScootDetectors
-=======
-from cleanair.processors import ScootPerDetectorForecaster
 from ..shared_args import (
     UpTo,
     NDays,
@@ -14,7 +10,6 @@
     NHours,
     ScootDetectors,
 )
->>>>>>> 0ba1b921
 from ..state import state
 from ....timestamps import as_datetime
 
