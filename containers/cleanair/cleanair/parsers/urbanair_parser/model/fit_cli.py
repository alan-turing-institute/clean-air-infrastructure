--- conflicted
+++ resolved
@@ -6,11 +6,7 @@
 from ..shared_args import InputDir
 from ..shared_args.model_options import Refresh
 from ....models import SVGP, ModelMixin, MRDGP, ModelDataExtractor
-<<<<<<< HEAD
-from ....types import Source
-=======
 from ....types import ModelName, Source
->>>>>>> 628d76ca
 from ....utils import FileManager, tf1
 
 app = typer.Typer(help="SVGP model fitting")
@@ -57,35 +53,6 @@
     fit_model(model, file_manager)
 
 
-@app.command()
-def mrdgp(
-    input_dir: Path = InputDir, refresh: int = Refresh, restore: bool = Restore,
-) -> None:
-    """Fit a Multi-resolution Deep Gaussian Process."""
-    # Load the model parameters from a json file
-    file_manager = FileManager(input_dir)
-    model_params = file_manager.load_model_params("mrdgp")
-
-    # Get the directory for storing the model
-    model_dir = file_manager.input_dir / FileManager.MODEL
-
-    experiment_config = dict(
-        name="MR_DGP",
-        restore=restore,  # TODO this is passed into the model - remove
-        model_state_fp=model_dir,
-        save_model_state=True,
-        train=True,
-    )
-    # Create the Deep GP model
-    model = MRDGP(
-        experiment_config=experiment_config,
-        model_params=model_params.dict(),
-        refresh=refresh,
-        restore=restore,
-    )
-    fit_model(model, file_manager)
-
-
 def fit_model(model: ModelMixin, file_manager: FileManager,) -> ModelMixin:
     """Train a model."""
 
