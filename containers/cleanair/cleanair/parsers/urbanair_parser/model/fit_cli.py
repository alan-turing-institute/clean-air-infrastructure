--- conflicted
+++ resolved
@@ -5,11 +5,7 @@
 import typer
 from ..shared_args import InputDir
 from ..shared_args.model_options import Refresh
-<<<<<<< HEAD
 from ....models import SVGP, ModelMixin, MRDGP, ModelDataExtractor
-=======
-from ....models import SVGP, ModelMixin, ModelDataExtractor
->>>>>>> 1d503c7c
 from ....types import ModelName, Source
 from ....utils import FileManager, tf1
 
@@ -23,11 +19,10 @@
     """Fit a Sparse Variational Gaussian Process."""
     file_manager = FileManager(input_dir)
     model_params = file_manager.load_model_params(ModelName.svgp)
-<<<<<<< HEAD
     model = SVGP(model_params, refresh=refresh)
     model = fit_model(model, file_manager)
     file_manager.save_model(
-        model.model, tf1.save_gpflow1_model_to_file, model_name=ModelName.svgp
+        model.model, tf1.save_gpflow1_model_to_file, ModelName.svgp
     )
 
 
@@ -40,28 +35,12 @@
     file_manager = FileManager(input_dir)
     model_params = file_manager.load_model_params(ModelName.mrdgp)
 
-    # Get the directory for storing the model
-    # model_dir = file_manager.input_dir / FileManager.MODEL
-
-    # experiment_config = dict(
-    #     name="MR_DGP",
-    #     restore=restore,
-    #     model_state_fp=model_dir,
-    #     save_model_state=True,
-    #     train=True,
-    # )
     # Create the Deep GP model
-    model = MRDGP(
-        model_params=model_params,
-        refresh=refresh,
-=======
-    model = SVGP(model_params, refresh=refresh, restore=restore)
+    model = MRDGP(model_params, refresh=refresh)
     model = fit_model(model, file_manager)
     file_manager.save_model(
-        model.model, tf1.save_gpflow1_model_to_file, model_name=ModelName.svgp
->>>>>>> 1d503c7c
+        model.model, tf1.save_gpflow1_model_to_file, ModelName.mrdgp
     )
-    fit_model(model, file_manager)
 
 
 def fit_model(model: ModelMixin, file_manager: FileManager,) -> ModelMixin:
