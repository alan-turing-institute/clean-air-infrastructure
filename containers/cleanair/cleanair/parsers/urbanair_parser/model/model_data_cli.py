"""Commands for a Sparse Variational GP to model air quality."""
from typing import Dict, List, Tuple, Union, Optional
import pickle
import shutil
import json
from pathlib import Path
import typer
import pandas as pd
from ..state import (
    state,
    MODEL_CACHE,
    MODEL_CONFIG,
    MODEL_CONFIG_FULL,
    MODEL_TRAINING_PICKLE,
    MODEL_PREDICTION_PICKLE,
    MODEL_TRAINING_INDEX_PICKLE,
    MODEL_PREDICTION_INDEX_PICKLE,
)
from ..shared_args import (
    NDays_callback,
    ValidSources,
    UpTo_callback,
)

from ....models import ModelData, ModelConfig
from ....types import (
    Species,
    Source,
    BaseConfig,
    FullConfig,
    FeatureNames,
    FeatureBufferSize,
)
from ....loggers import red, green

app = typer.Typer(help="Get data for model fitting")


def load_model_config(
    input_dir: Path = None, full: bool = False
) -> Union[BaseConfig, FullConfig]:
    """Load an existing configuration file"""

    if full:
        config = MODEL_CONFIG_FULL
    else:
        config = MODEL_CONFIG

    if input_dir:
        config = input_dir.joinpath(config.parts[-1])

    if config.exists():
        with config.open("r") as config_f:
            if full:
                return FullConfig(**json.load(config_f))

            return BaseConfig(**json.load(config_f))

    if not full:
        typer.echo(f"{red(f'A model config does not exist. Run generate-config')}")
    else:
        typer.echo(
            f"{red(f'A full model config does not exist. Run generate-full-config')}"
        )
    raise typer.Abort()


def delete_model_cache(overwrite: bool):
    """Delete everything from the MODEL_CACHE"""

    if not overwrite:
        if MODEL_CONFIG.exists():
            run = typer.prompt(
                f"{red('Overwrite cache? WARNING: This will delete the entire cache contents')} y/n"
            )

            if run != "y":
                raise typer.Abort()

    cache_content = [
        MODEL_CONFIG,
        MODEL_CONFIG_FULL,
        MODEL_TRAINING_PICKLE,
        MODEL_PREDICTION_PICKLE,
        MODEL_TRAINING_INDEX_PICKLE,
        MODEL_PREDICTION_INDEX_PICKLE,
    ]

    for cache_file in cache_content:
        if cache_file.exists():
            cache_file.unlink()


def get_training_arrays(input_dir: Optional[Path] = None):
    """Get data arrays for tensorflow models"""

    state["logger"].info(f"Getting data arrays")

    full_config = load_model_config(input_dir, full=True)
    model_data = ModelData(secretfile=state["secretfile"])

    if not input_dir:
        training_pickle = MODEL_TRAINING_PICKLE
    else:
        if not input_dir.is_dir():
            state["logger"].warning(f"{input_dir} is not a directory")
            raise typer.Abort()

        training_pickle = input_dir.joinpath(*MODEL_TRAINING_PICKLE.parts[-2:])

    if not training_pickle.exists():
        state["logger"].warning(f"{training_pickle} does not exist")
        raise typer.Abort()

    training_data_df_norm = load_training_data(input_dir)

    X_dict, Y_dict, index_dict = model_data.get_data_arrays(
        full_config, training_data_df_norm, prediction=False,
    )

    return X_dict, Y_dict, index_dict


# pylint: disable=too-many-arguments
@app.command()
def generate_config(
    trainupto: str = typer.Option(
        "today", callback=UpTo_callback, help="Up to what datetime to train the model",
    ),
    traindays: int = typer.Option(
        2, callback=NDays_callback, help="Number of days to train on", show_default=True
    ),
    trainhours: int = typer.Option(
        0, help="Number of hours to train on. Added to traindays", show_default=True
    ),
    preddays: int = typer.Option(
        2,
        callback=NDays_callback,
        help="Number of days to predict for",
        show_default=True,
    ),
    predhours: int = typer.Option(
        0, help="Number of hours to predict on. Added to preddays", show_default=True
    ),
    train_source: List[Source] = typer.Option(
        [ValidSources.laqn.value],
        show_default=True,
        help="Interest point sources train on",
    ),
    pred_source: List[Source] = typer.Option(
        [ValidSources.laqn.value, ValidSources.hexgrid.value],
        show_default=True,
        help="Interest point sources to predict on",
    ),
    species: List[Species] = typer.Option(
        [Species.NO2.value],
        help="Pollutants to train and predict on",
        show_default=True,
    ),
    features: List[FeatureNames] = typer.Option(
        [
            FeatureNames.total_road_length.value,
            FeatureNames.total_a_road_length.value,
            FeatureNames.total_a_road_primary_length.value,
            FeatureNames.total_b_road_length.value,
            FeatureNames.grass.value,
            FeatureNames.building_height.value,
            FeatureNames.water.value,
            FeatureNames.park.value,
            FeatureNames.max_canyon_narrowest.value,
            FeatureNames.max_canyon_ratio.value,
        ],
        help="Features to predict on",
    ),
    feature_buffer: List[FeatureBufferSize] = typer.Option(
        ["1000", "500"], help="Size of buffer for features", show_default=True
    ),
    norm_by: Source = typer.Option(
        Source.laqn.value, help="Source to normalize data by", show_default=True
    ),
    overwrite: bool = typer.Option(
        False, "--overwrite", help="Always overwrite cache. Don't prompt"
    ),
) -> None:
    """Generate a model fitting configuration file"""

    state["logger"].info("Generate a model config")

    # Delete cache
    delete_model_cache(overwrite)

    # create a dictionary of data settings
    data_config = ModelConfig.generate_data_config(
        trainupto,
        trainhours=trainhours + traindays,
        predhours=predhours + preddays,
        train_sources=train_source,
        pred_sources=pred_source,
        species=species,
        norm_by=norm_by,
        model_type="svgp",
        features=features,
        buffer_sizes=feature_buffer,
    )

    with MODEL_CONFIG.open("w") as config_f:
        config_f.write(data_config.json(indent=4))


@app.command()
def echo_config(
    full: bool = typer.Option(False, help="Full version of config")
) -> None:
    """Echo the cached config file"""

    config = load_model_config(full)
    print(config.json(indent=4))


@app.command()
def generate_full_config() -> None:
    """Perform validation checks on a config file and generates a full configuration file.

    Overwrites any existing full configuration file"""

    state["logger"].info("Validate the cached config file")
    config = load_model_config()
    model_config = ModelConfig(secretfile=state["secretfile"])
    model_config.validate_config(config)  # TODO fix this method

    # # Generate a full configuration file
    full_config = model_config.generate_full_config(config)

    state["logger"].info(green("Creating full config file"))

    with MODEL_CONFIG_FULL.open("w") as full_config_f:
        full_config_f.write(full_config.json(indent=4))


@app.command()
def download(
    training_data: bool = typer.Option(
        False, "--training-data", help="Download training data",
    ),
    prediction_data: bool = typer.Option(
        False, "--prediction-data", help="Download prediction data",
    ),
):
    """Download data from the database

    Downloads data as requested in the full configuration file"""

    if not (training_data or prediction_data):
        state["logger"].error(
            "Must set one or more of '--training-data' or '--prediction-data'"
        )
        raise typer.Abort()

    full_config = load_model_config(full=True)
    model_data = ModelData(secretfile=state["secretfile"])

    if training_data:
        # Get training data
        state["logger"].info("Downloading training_data")
        training_data_df = model_data.download_training_config_data(full_config)
        training_data_df_norm = model_data.normalize_data(full_config, training_data_df)

        state["logger"].info("Writing training data to cache")
        with MODEL_TRAINING_PICKLE.open("wb") as training_pickle_f:
            pickle.dump(training_data_df_norm, training_pickle_f)

    if prediction_data:
        state["logger"].info("Downloading prediction data")
        # Get prediction data
        prediction_data_df = model_data.download_prediction_config_data(full_config)
        prediction_data_df_norm = model_data.normalize_data(
            full_config, prediction_data_df
        )

        state["logger"].info("Writing prediction data to cache")
        with MODEL_PREDICTION_PICKLE.open("wb") as prediction_pickle_f:
            pickle.dump(prediction_data_df_norm, prediction_pickle_f)


<<<<<<< HEAD
@app.command()
def get_training_arrays(input_dir: Optional[Path] = None):
    """Get data arrays for tensorflow models"""

    state["logger"].info(f"Getting data arrays")

    full_config = load_model_config(input_dir, full=True)
    model_data = ModelData(secretfile=state["secretfile"])

    if not input_dir:
        training_pickle = MODEL_TRAINING_PICKLE
    else:
        if not input_dir.is_dir():
            state["logger"].warning(f"{input_dir} is not a directory")
            raise typer.Abort()

        training_pickle = input_dir.joinpath(*MODEL_TRAINING_PICKLE.parts[-2:])

    if not training_pickle.exists():
        state["logger"].warning(f"{training_pickle} does not exist")
        raise typer.Abort()

    training_data_df_norm = load_training_data(input_dir)

    X_dict, Y_dict, index_dict = model_data.get_data_arrays(
        full_config, training_data_df_norm, prediction=False,
    )

    return X_dict, Y_dict, index_dict


@app.command()
def get_test_arrays(
    input_dir: Optional[Path] = None, return_y=False
) -> Tuple[Dict, Dict, Dict]:
    """Get test arrays"""
    state["logger"].info(f"Getting data arrays")

    full_config = load_model_config(input_dir, full=True)
    model_data = ModelData(secretfile=state["secretfile"])

    if not input_dir:
        prediction_pickle = MODEL_PREDICTION_PICKLE
    else:
        if not input_dir.is_dir():
            state["logger"].warning(f"{input_dir} is not a directory")
            raise typer.Abort()

        prediction_pickle = input_dir.joinpath(*MODEL_PREDICTION_PICKLE.parts[-2:])

    if not prediction_pickle.exists():
        state["logger"].warning(f"{prediction_pickle} does not exist")
        raise typer.Abort()

    prediction_data_df_norm = load_test_data(input_dir)

    return model_data.get_data_arrays(
        full_config, prediction_data_df_norm, prediction=not return_y,
    )

    # if MODEL_PREDICTION_PICKLE.exists():
    #     state["logger"].info(f"Getting prediction data arrays")

    #     with MODEL_PREDICTION_PICKLE.open("rb") as prediction_pickle_f:
    #         prediction_data_df_norm = pickle.load(prediction_pickle_f)

    #     X_dict, Y_dict, index_dict = model_data.get_data_arrays(
    #         full_config, prediction_data_df_norm, prediction=True,
    #     )

    #     with MODEL_PREDICTION_X_PICKLE.open("wb") as X_pickle_f:
    #         pickle.dump(X_dict, X_pickle_f)

    #     with MODEL_PREDICTION_Y_PICKLE.open("wb") as Y_pickle_f:
    #         pickle.dump(Y_dict, Y_pickle_f)

    #     with MODEL_PREDICTION_INDEX_PICKLE.open("wb") as index_pickle_f:
    #         pickle.dump(index_dict, index_pickle_f)

=======
def load_training_data(input_dir: Optional[Path] = None):
    """Load training data from either the CACHE or input_dir"""
>>>>>>> c0b7ef67

def __load_data_pickle(
    data_pickle_path: Path, input_dir: Optional[Path]
) -> Dict[Source, pd.DataFrame]:
    """Load either training or test data from a pickled file."""
    if not input_dir:
        data_fp = data_pickle_path
    else:
        if not input_dir.is_dir():
            state["logger"].warning(f"{input_dir} is not a directory")
            raise typer.Abort()

        data_fp = input_dir.joinpath(*data_pickle_path.parts[-2:])

    if not data_fp.exists():
        state["logger"].warning("Data not found. Download and resave cache")
        raise typer.Abort()

    with data_fp.open("rb") as pickle_f:
        return pickle.load(pickle_f)


def load_training_data(input_dir: Optional[Path] = None) -> Dict[Source, pd.DataFrame]:
    """Load training data from either the CACHE or input_dir"""
    return __load_data_pickle(MODEL_TRAINING_PICKLE, input_dir=input_dir)


def load_test_data(input_dir: Optional[Path] = None) -> Dict[Source, pd.DataFrame]:
    """Load test data from either the CACHE or input_dir"""
    return __load_data_pickle(MODEL_PREDICTION_PICKLE, input_dir=input_dir)


@app.command()
def save_cache(
    output_dir: Path,
    output_training: bool = typer.Option(
        True,
        "--output-training",
        help="Assert training data is copied from cache",
        show_default=True,
    ),
    output_prediction: bool = typer.Option(
        False,
        "--output-prediction",
        help="Assert prediction data is copied from cache",
        show_default=True,
    ),
    output_csv: bool = typer.Option(
        False, "--output-csv", help="Output dataframes as csv", show_default=True
    ),
):
    """Copy all CACHE to OUTPUT-DIR

    Will create OUTPUT-DIR and any missing parent directories"""

    if output_dir.exists():
        state["logger"].warning(
            f"'{output_dir}' already exists. 'OUTPUT-DIR' must not already exist"
        )
        raise typer.Abort()

    if output_training and (not MODEL_TRAINING_PICKLE.exists()):
        state["logger"].warning("Model training data not in cache. Download first")
        raise typer.Abort()
    if output_prediction and (not MODEL_PREDICTION_PICKLE.exists()):
        state["logger"].warning("Model prediction data not in cache. Download first")
        raise typer.Abort()

    # Copy directory
    state["logger"].info(f"Copying cache to {output_dir}")
    shutil.copytree(MODEL_CACHE, output_dir)

    if output_csv:

        data_frame_dir = output_dir / "dataframes"

        if not data_frame_dir.exists():
            data_frame_dir.mkdir()

        if MODEL_TRAINING_PICKLE.exists():
            state["logger"].info(f"Writing training data csv to {output_dir}")

            with MODEL_TRAINING_PICKLE.open("rb") as training_pickle_f:
                training_data_df_norm = pickle.load(training_pickle_f)

            for key in training_data_df_norm:
                csv_file_path = data_frame_dir / (key.value + "_training.csv")
                training_data_df_norm[key].to_csv(csv_file_path)

        if MODEL_PREDICTION_PICKLE.exists():
            state["logger"].info(f"Writing prediction data csv to {output_dir}")

            with MODEL_PREDICTION_PICKLE.open("rb") as prediction_pickle_f:
                prediction_data_df_norm = pickle.load(prediction_pickle_f)

            for key in prediction_data_df_norm:
                csv_file_path = data_frame_dir / (key.value + "_prediction.csv")
                prediction_data_df_norm[key].to_csv(csv_file_path)


@app.command()
def delete_cache(
    overwrite: bool = typer.Option(
        False, "--overwrite", help="Always overwrite cache. Don't prompt"
    )
):

    """Delete the model data cache"""
    delete_model_cache(overwrite)<|MERGE_RESOLUTION|>--- conflicted
+++ resolved
@@ -282,7 +282,6 @@
             pickle.dump(prediction_data_df_norm, prediction_pickle_f)
 
 
-<<<<<<< HEAD
 @app.command()
 def get_training_arrays(input_dir: Optional[Path] = None):
     """Get data arrays for tensorflow models"""
@@ -362,10 +361,6 @@
     #     with MODEL_PREDICTION_INDEX_PICKLE.open("wb") as index_pickle_f:
     #         pickle.dump(index_dict, index_pickle_f)
 
-=======
-def load_training_data(input_dir: Optional[Path] = None):
-    """Load training data from either the CACHE or input_dir"""
->>>>>>> c0b7ef67
 
 def __load_data_pickle(
     data_pickle_path: Path, input_dir: Optional[Path]
