--- conflicted
+++ resolved
@@ -1,11 +1,7 @@
 """Parser for model fitting."""
 
 import typer
-<<<<<<< HEAD
-from . import fit_cli, model_data_cli, setup_cli
-=======
 from . import fit_cli, model_data_cli, setup_cli, update_cli
->>>>>>> 09619c26
 
 app = typer.Typer(help="Model fitting and data preperation")
 app.add_typer(model_data_cli.app, name="data")
