"""Parser for model fitting."""

import typer
<<<<<<< HEAD
from . import model_data_cli, setup_cli, save_blob, load_blob
=======
from . import fit_cli, model_data_cli, setup_cli, update_cli
>>>>>>> 17eb8077

app = typer.Typer(help="Model fitting and data preperation")
app.add_typer(model_data_cli.app, name="data")
app.add_typer(fit_cli.app, name="fit")
app.add_typer(setup_cli.app, name="setup")
<<<<<<< HEAD
app.add_typer(save_blob.app, name="save")
app.add_typer(load_blob.app, name="load")
=======
app.add_typer(update_cli.app, name="update")
>>>>>>> 17eb8077

if __name__ == "__main__":
    app()<|MERGE_RESOLUTION|>--- conflicted
+++ resolved
@@ -1,22 +1,15 @@
 """Parser for model fitting."""
 
 import typer
-<<<<<<< HEAD
-from . import model_data_cli, setup_cli, save_blob, load_blob
-=======
-from . import fit_cli, model_data_cli, setup_cli, update_cli
->>>>>>> 17eb8077
+from . import fit_cli, load_blob, model_data_cli, save_blob, setup_cli, update_cli
 
 app = typer.Typer(help="Model fitting and data preperation")
 app.add_typer(model_data_cli.app, name="data")
 app.add_typer(fit_cli.app, name="fit")
 app.add_typer(setup_cli.app, name="setup")
-<<<<<<< HEAD
 app.add_typer(save_blob.app, name="save")
 app.add_typer(load_blob.app, name="load")
-=======
 app.add_typer(update_cli.app, name="update")
->>>>>>> 17eb8077
 
 if __name__ == "__main__":
     app()