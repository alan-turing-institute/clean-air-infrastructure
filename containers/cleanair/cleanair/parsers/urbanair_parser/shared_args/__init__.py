--- conflicted
+++ resolved
@@ -27,19 +27,8 @@
 )
 
 __all__ = [
-<<<<<<< HEAD
-    "ClusterId",
-    "Tag",
-    "UpTo",
-    "UpTo_callback",
-    "NHours",
-    "NDays",
-    "NDays_callback",
-=======
     "AWSId",
     "AWSKey",
-    "ClusterIdOption",
->>>>>>> a1edb2df
     "CopernicusKey",
     "From",
     "InputDir",
@@ -47,16 +36,13 @@
     "NDays_callback",
     "NDays",
     "NHours",
+    "MaxIter",
     "ScootDetectors",
     "Sources",
     "Species",
-<<<<<<< HEAD
-    "MaxIter",
     "ClusterIdOption",
-=======
     "UpTo_callback",
     "UpTo",
->>>>>>> a1edb2df
     "TagOption",
     "ValidFeatureSources",
     "ValidInsertMethods",
