"""Shared arguments"""
<<<<<<< HEAD

from .instance_options import ClusterId, Tag
from .model_options import MaxIter
=======
from .instance_options import (
    ClusterIdOption,
    TagOption,
)
>>>>>>> 57d15a82
from .shared_args import (
    UpTo,
    UpTo_callback,
    NHours,
    NDays,
    NDays_callback,
    CopernicusKey,
    Web,
    InputDir,
    InsertMethod,
    AWSId,
    AWSKey,
    ValidInsertMethods,
    ValidFeatureSources,
    Sources,
    ValidSources,
    Species,
)

__all__ = [
    "ClusterId",
    "Tag",
    "UpTo",
    "UpTo_callback",
    "NHours",
    "NDays",
    "NDays_callback",
    "CopernicusKey",
    "Web",
    "InputDir",
    "InsertMethod",
    "ValidInsertMethods",
    "ValidFeatureSources",
    "Sources",
    "ValidSources",
    "Species",
<<<<<<< HEAD
    "MaxIter",
=======
    "ClusterIdOption",
    "TagOption",
>>>>>>> 57d15a82
]<|MERGE_RESOLUTION|>--- conflicted
+++ resolved
@@ -1,14 +1,10 @@
 """Shared arguments"""
-<<<<<<< HEAD
 
-from .instance_options import ClusterId, Tag
 from .model_options import MaxIter
-=======
 from .instance_options import (
     ClusterIdOption,
     TagOption,
 )
->>>>>>> 57d15a82
 from .shared_args import (
     UpTo,
     UpTo_callback,
@@ -45,10 +41,7 @@
     "Sources",
     "ValidSources",
     "Species",
-<<<<<<< HEAD
     "MaxIter",
-=======
     "ClusterIdOption",
     "TagOption",
->>>>>>> 57d15a82
 ]