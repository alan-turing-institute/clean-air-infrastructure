"""Options for modelling."""

import typer
from ....types import KernelType

# pylint: disable=C0103

Ard = typer.Option(True, help="Set ARD.")
Jitter = typer.Option(1e-5, help="Amount of jitter to add.", show_default=True)
Lengthscales = typer.Option(
    1.0, help="Initialising lengthscales of the kernel.", show_default=True
)
LikelihoodVariance = typer.Option(
    0.1,
    help="Noise variance for the likelihood.",
    show_default=True,
)
<<<<<<< HEAD
KernelTypeOption = typer.Option(
=======
KernelOption = typer.Option(
>>>>>>> 0ba1b921
    KernelType.matern32, help="Type of kernel.", show_default=True
)
KernelVariance = typer.Option(
    1.0, help="Initialising variance of the kernel.", show_default=True
)
MinibatchSize = typer.Option(
    100, help="Size of each batch for prediction.", show_default=True
)
NumInducingPoints = typer.Option(
    1000, help="Number of inducing points.", show_default=True
)
MaxIter = typer.Option(
    10000,
    help="Num iterations of training model",
    show_default=True,
)
Refresh = typer.Option(
    default=10, help="Frequency of printing ELBO.", show_default=True
)<|MERGE_RESOLUTION|>--- conflicted
+++ resolved
@@ -15,11 +15,7 @@
     help="Noise variance for the likelihood.",
     show_default=True,
 )
-<<<<<<< HEAD
-KernelTypeOption = typer.Option(
-=======
 KernelOption = typer.Option(
->>>>>>> 0ba1b921
     KernelType.matern32, help="Type of kernel.", show_default=True
 )
 KernelVariance = typer.Option(
