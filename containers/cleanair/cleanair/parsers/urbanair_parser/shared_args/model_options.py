"""Options for modelling."""

import typer
from ....types import KernelName

# pylint: disable=C0103

Ard = typer.Option(True, help="Set ARD.")
Jitter = typer.Option(1e-5, help="Amount of jitter to add.", show_default=True)
Lengthscales = typer.Option(
    1.0, help="Initialising lengthscales of the kernel.", show_default=True
)
LikelihoodVariance = typer.Option(
    0.1, help="Noise variance for the likelihood.", show_default=True,
)
<<<<<<< HEAD
KernelType = typer.Option(KernelName.matern32, help="Type of kernel.", show_default=True)
=======
KernelType = typer.Option(
    KernelName.matern32, help="Type of kernel.", show_default=True
)
>>>>>>> 09619c26
KernelVariance = typer.Option(
    1.0, help="Initialising variance of the kernel.", show_default=True
)
MinibatchSize = typer.Option(
    100, help="Size of each batch for prediction.", show_default=True
)
NumInducingPoints = typer.Option(
    1000, help="Number of inducing points.", show_default=True
)
<<<<<<< HEAD
MaxIter = typer.Option(10000, help="Num iterations of training model", show_default=True,)
=======
MaxIter = typer.Option(
    10000, help="Num iterations of training model", show_default=True,
)
>>>>>>> 09619c26
Refresh = typer.Option(
    default=10, help="Frequency of printing ELBO.", show_default=True
)<|MERGE_RESOLUTION|>--- conflicted
+++ resolved
@@ -13,13 +13,9 @@
 LikelihoodVariance = typer.Option(
     0.1, help="Noise variance for the likelihood.", show_default=True,
 )
-<<<<<<< HEAD
-KernelType = typer.Option(KernelName.matern32, help="Type of kernel.", show_default=True)
-=======
 KernelType = typer.Option(
     KernelName.matern32, help="Type of kernel.", show_default=True
 )
->>>>>>> 09619c26
 KernelVariance = typer.Option(
     1.0, help="Initialising variance of the kernel.", show_default=True
 )
@@ -29,13 +25,9 @@
 NumInducingPoints = typer.Option(
     1000, help="Number of inducing points.", show_default=True
 )
-<<<<<<< HEAD
-MaxIter = typer.Option(10000, help="Num iterations of training model", show_default=True,)
-=======
 MaxIter = typer.Option(
     10000, help="Num iterations of training model", show_default=True,
 )
->>>>>>> 09619c26
 Refresh = typer.Option(
     default=10, help="Frequency of printing ELBO.", show_default=True
 )