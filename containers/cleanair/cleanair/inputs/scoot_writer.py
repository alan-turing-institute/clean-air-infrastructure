"""
Retrieve and process data from the SCOOT traffic detector network
"""
<<<<<<< HEAD
from typing import List, Optional, Any
=======

from typing import List, Tuple, Any
>>>>>>> e33f6414
import datetime
from datetime import timedelta
import os
import time
from dateutil import rrule
from dateutil.parser import isoparse
import boto3
import botocore
import pandas as pd
import pytz
from sqlalchemy import func, Table, text, and_, cast, Integer, Float
from ..databases import DBWriter, DBReader
from ..databases.tables import ScootReading
from ..decorators import db_query
from ..loggers import get_logger, green, duration, duration_from_seconds
from ..mixins import DateRangeMixin, ScootQueryMixin
from ..timestamps import datetime_from_unix, unix_from_str, utcstr_from_datetime

# pylint: disable=C0121

ONE_HOUR_INTERVAL = text("interval '1 hour'")
ONE_DAY_INTERVAL = text("interval '1 day'")


class ScootReader(DateRangeMixin, ScootQueryMixin, DBReader):
    """Read scoot data"""

    def __init__(self, detector_ids=None, **kwargs):

        # Initialise parent classes
        super().__init__(**kwargs)

        # Ensure logging is available
        if not hasattr(self, "logger"):
            self.logger = get_logger(__name__)

        self.detector_ids = detector_ids

    @db_query()
    def gen_date_range(self, start_date: str, end_date: Optional[str] = None) -> Any:
        "Generate a data range and cross join with species"
        with self.dbcnxn.open_session() as session:

            # Generate expected time series
            if end_date:
                reference_end_date_minus_1h = (
                    isoparse(end_date) - datetime.timedelta(hours=1)
                ).isoformat()

                expected_date_times = session.query(
                    func.generate_series(
                        start_date, reference_end_date_minus_1h, ONE_HOUR_INTERVAL,
                    ).label("measurement_start_utc")
                )
            else:
                expected_date_times = session.query(
                    func.generate_series(
                        start_date,
                        func.current_date() - ONE_HOUR_INTERVAL,
                        ONE_HOUR_INTERVAL,
                    ).label("measurement_start_utc")
                )

            return expected_date_times

    @db_query()
    def gen_expected_readings(
        self,
        start_date: str,
        end_date: Optional[str] = None,
        detector_ids: Optional[List[str]] = None,
    ):
        """Generate expected scoot readings between start_date and end_date"""

        detectors_sq = self.scoot_detectors(
            detectors=detector_ids, output_type="subquery"
        )
        daterange_sq = self.gen_date_range(start_date, end_date, output_type="subquery")

        with self.dbcnxn.open_session() as session:

            output = session.query(detectors_sq, daterange_sq)

        if detector_ids:
            return output.filter(detectors_sq.c.detector_id.in_(detector_ids))
        return output

    @db_query()
    def get_reading_status(
        self,
        start_date: str,
        end_date: Optional[str] = None,
        detector_ids: Optional[List[str]] = None,
        only_unprocessed: bool = True,
    ) -> Any:
        "Check whether expected scoot data is in database"
        expected_readings = self.gen_expected_readings(
            start_date, end_date, detector_ids, output_type="subquery"
        )

        actual_readings = self.scoot_readings(
            start=start_date,
            upto=end_date,
            detectors=detector_ids,
            output_type="subquery",
        )

        with self.dbcnxn.open_session() as session:

            output = session.query(
                expected_readings.c.detector_id,
                expected_readings.c.measurement_start_utc,
                actual_readings.c.measurement_start_utc.is_(None).label("unprocessed"),
                actual_readings.c.n_vehicles_in_interval.is_(None).label("missing"),
            ).join(
                actual_readings,
                and_(
                    expected_readings.c.detector_id == actual_readings.c.detector_id,
                    expected_readings.c.measurement_start_utc
                    == actual_readings.c.measurement_start_utc,
                ),
                isouter=True,
            )

            if only_unprocessed:
                return output.filter(actual_readings.c.measurement_start_utc.is_(None))

            return output

    @db_query()
    def get_percentage_readings(
        self,
        start_date: str,
        end_date: Optional[str] = None,
        detector_ids: Optional[List[str]] = None,
        group_daily: bool = False,
        missing: bool = False,
    ) -> Any:
        "Get the percentage of expected readings that exist in the database per sensor"
        reading_status_sq = self.get_reading_status(
            start_date,
            end_date,
            detector_ids,
            only_unprocessed=False,
            output_type="subquery",
        )

        missing_row = (
            reading_status_sq.c.missing if missing else reading_status_sq.c.unprocessed
        )

        with self.dbcnxn.open_session() as session:

            if group_daily:

                return (
                    session.query(
                        reading_status_sq.c.detector_id,
                        func.date_trunc(
                            "day", reading_status_sq.c.measurement_start_utc
                        ).label("day"),
                        (
                            cast(
                                func.sum(cast((missing_row == False), Integer,)), Float,
                            )
                            / cast(func.count(missing_row), Float)
                        ).label("percent_complete"),
                    )
                    .group_by(
                        reading_status_sq.c.detector_id,
                        func.date_trunc(
                            "day", reading_status_sq.c.measurement_start_utc
                        ),
                    )
                    .order_by(
                        reading_status_sq.c.detector_id,
                        func.date_trunc(
                            "day", reading_status_sq.c.measurement_start_utc
                        ),
                    )
                )

            return session.query(
                reading_status_sq.c.detector_id,
                (
                    cast(func.sum(cast(missing_row == False, Integer)), Float,)
                    / cast(func.count(missing_row), Float)
                ).label("percent_complete"),
            ).group_by(reading_status_sq.c.detector_id)

    @db_query()
    def get_percentage_quantiles(self, missing: bool = False,) -> Any:
        "Get percentage of sensors that have x% of expected readings"
        percentage_by_sensor_day_sq = self.get_percentage_readings(
            self.start_date.isoformat(),
            self.end_date.isoformat(),
            group_daily=True,
            detector_ids=self.detector_ids,
            missing=missing,
            output_type="subquery",
        )

        def cum_quant(lower, upper):
            "Calculate the percentage in (lower, upper] and label the column [upper]"
            return (
                cast(
                    func.sum(
                        cast(
                            and_(
                                percentage_by_sensor_day_sq.c.percent_complete > lower,
                                percentage_by_sensor_day_sq.c.percent_complete <= upper,
                            ),
                            Integer,
                        )
                    ),
                    Float,
                )
                / cast(
                    func.count(percentage_by_sensor_day_sq.c.percent_complete), Float
                )
                * 100
            ).label(f"{upper}")

        with self.dbcnxn.open_session() as session:

            return (
                session.query(
                    percentage_by_sensor_day_sq.c.day,
                    cum_quant(-1, 0.0),
                    cum_quant(0.0, 0.25),
                    cum_quant(0.25, 0.5),
                    cum_quant(0.5, 0.75),
                    cum_quant(0.75, 0.9),
                    cum_quant(0.9, 1),
                    func.count(percentage_by_sensor_day_sq.c.percent_complete).label(
                        "n_sensors"
                    ),
                )
                .group_by(percentage_by_sensor_day_sq.c.day)
                .order_by(percentage_by_sensor_day_sq.c.day)
            )


class ScootWriter(DateRangeMixin, DBWriter):
    """
    Class to get data from the SCOOT traffic detector network via the S3 bucket maintained by TfL:
    (https://s3.console.aws.amazon.com/s3/buckets/surface.data.tfl.gov.uk)
    """

    def __init__(
        self, aws_key_id: str, aws_key: str, detector_ids: List[str] = None, **kwargs
    ) -> None:
        # Initialise parent classes
        super().__init__(**kwargs)

        # Ensure logging is available
        if not hasattr(self, "logger"):
            self.logger = get_logger(__name__)

        self.detector_ids = detector_ids

        # Set up AWS access keys
        self.access_key_id = aws_key_id
        self.access_key = aws_key

        # Set up the known column names
        self.csv_columns = [
            "timestamp",
            "detector_id",
            "detector_fault",
            "n_vehicles_in_interval",
            "occupancy_percentage",
            "congestion_percentage",
            "saturation_percentage",
            "flow_raw_count",
            "occupancy_raw_count",
            "congestion_raw_count",
            "saturation_raw_count",
            "region",
        ]

    def request_site_entries(self) -> List[str]:
        """Get list of known detectors"""
        with self.dbcnxn.open_session() as session:
            scoot_detector = Table(
                "scoot_detector",
                ScootReading.metadata,
                schema="interest_points",
                autoload=True,
                autoload_with=self.dbcnxn.engine,
            )
            detectors = sorted(
                [s[0] for s in session.query(scoot_detector.c.detector_n).distinct()]
            )
        return detectors

    @db_query()
    def get_existing_scoot_data(self) -> Any:
        """Get all the SCOOT readings already in the database for the given time range and set of detector IDs"""
        with self.dbcnxn.open_session() as session:
            q_scoot_readings = (
                session.query(
                    func.date_trunc("hour", ScootReading.measurement_start_utc).label(
                        "hour"
                    ),
                    ScootReading.detector_id,
                    func.count(ScootReading.measurement_start_utc).label("n_entries"),
                )
                .group_by(
                    ScootReading.detector_id,
                    func.date_trunc("hour", ScootReading.measurement_start_utc),
                )
                .filter(
                    ScootReading.measurement_start_utc >= self.start_datetime,
                    ScootReading.measurement_start_utc <= self.end_datetime,
                )
            )
        return q_scoot_readings

    @staticmethod
    def get_remote_filenames(
        start_datetime_utc: datetime.datetime, end_datetime_utc: datetime.datetime
    ) -> List[Tuple[str, str]]:
        """Get all possible remote file details for the period in question"""

        # Convert datetime from UTC to local time
        start_datetime = start_datetime_utc.replace(
            tzinfo=datetime.timezone.utc
        ).astimezone(tz=pytz.timezone("Europe/London"))
        end_datetime = end_datetime_utc.replace(
            tzinfo=datetime.timezone.utc
        ).astimezone(tz=pytz.timezone("Europe/London"))

        # List all the relevant CSV files for the time range under consideration
        file_list = []
        for date in rrule.rrule(
            rrule.HOURLY,
            dtstart=start_datetime,
            until=end_datetime - datetime.timedelta(hours=1),
        ):
            # NB. We must explicitly exclude end_datetime
            if date >= end_datetime:
                continue
            year, month, day, hour = (
                str(date.year),
                str(date.month).zfill(2),
                str(date.day).zfill(2),
                str(date.hour).zfill(2),
            )
            for timestring in [hour + str(m).zfill(2) for m in range(60)]:
                csv_name = "{y}{m}{d}-{timestring}.csv".format(
                    y=year, m=month, d=day, timestring=timestring
                )
                file_list.append(
                    (
                        "Control/TIMSScoot/{y}/{m}/{d}".format(y=year, m=month, d=day),
                        csv_name,
                    )
                )
        return file_list

    def request_remote_data(
        self,
        start_datetime_utc: datetime.datetime,
        end_datetime_utc: datetime.datetime,
        detector_ids: List[str],
    ) -> List[pd.DataFrame]:
        """
        Request all readings between {start_date} and {end_date}.
        Remove readings with unknown detector ID or detector faults.
        """
        start_aws = time.time()

        # Get an AWS client
        client = boto3.client(
            "s3",
            aws_access_key_id=self.access_key_id,
            aws_secret_access_key=self.access_key,
        )

        # Parse each CSV file into a dataframe and add these to a list
        n_failed, n_succeeded = 0, 0
        processed_readings = []
        for filepath, filename in self.get_remote_filenames(
            start_datetime_utc, end_datetime_utc
        ):
            try:
                self.logger.debug("Requesting scoot file %s", filename)
                client.download_file(
                    "surface.data.tfl.gov.uk",
                    "{path}/{file}".format(path=filepath, file=filename),
                    filename,
                )
                # Read the CSV files into a dataframe
                scoot_df = pd.read_csv(
                    filename,
                    names=self.csv_columns,
                    skipinitialspace=True,
                    converters={
                        "timestamp": lambda x: unix_from_str(
                            x, timezone="Europe/London"
                        ),
                        "n_vehicles_in_interval": lambda x: float(x) / 60,
                        "detector_fault": lambda x: x.strip() == "Y",
                        "region": lambda x: x.strip(),
                    },
                )
                # Remove any sites that we do not currently plan to process
                scoot_df = scoot_df[scoot_df["detector_id"].isin(detector_ids)]
                # Remove any readings with detector faults
                scoot_df = scoot_df[~scoot_df["detector_fault"]]
                # Append to list of readings
                processed_readings.append(scoot_df)
                n_succeeded += 1
            except (
                botocore.exceptions.ClientError,
                botocore.exceptions.EndpointConnectionError,
            ) as error:
                self.logger.error("Failed to retrieve %s. Error: %s", filename, error)
                n_failed += 1
            finally:
                if os.path.isfile(filename):
                    os.remove(filename)
                self.logger.debug("Loaded readings from %s", green(filename))

        # Log success/failure
        if n_failed > 3:
            raise Exception(
                "{} expected files could not be downloaded".format(n_failed)
            )
        self.logger.info(
            "Successfully retrieved %s SCOOT files", green(f"{n_succeeded}/60")
        )

        # Combine the readings into a single data frame
        df_combined = pd.concat(processed_readings, ignore_index=True)
        self.logger.info(
            "Filtered %s relevant per-minute detector readings in %s",
            green(df_combined.shape[0]),
            green(duration(start_aws, time.time())),
        )
        return df_combined

    def combine_by_detector_id(self, input_df: pd.DataFrame) -> pd.DataFrame:
        """Aggregate measurements by detector ID across several readings"""
        # Group by detector_id: each column has its own combination rule
        try:
            # Scale all summed variables to correct for possible missing values from detector faults
            return input_df.groupby(["detector_id"]).agg(
                {
                    "detector_id": "first",
                    "n_vehicles_in_interval": lambda x: sum(x) * (60.0 / len(x)),
                    "occupancy_percentage": "mean",
                    "congestion_percentage": "mean",
                    "saturation_percentage": "mean",
                    "flow_raw_count": lambda x: sum(x) * (60.0 / len(x)),
                    "occupancy_raw_count": lambda x: sum(x) * (60.0 / len(x)),
                    "congestion_raw_count": lambda x: sum(x) * (60.0 / len(x)),
                    "saturation_raw_count": lambda x: sum(x) * (60.0 / len(x)),
                    "region": "first",
                }
            )
        except pd.core.base.DataError:
            self.logger.warning(
                "Data aggregation failed - returning an empty dataframe"
            )
            return pd.DataFrame(columns=input_df.columns)

    def aggregate_scoot_data(self, df_readings: pd.DataFrame) -> pd.DataFrame:
        """
        Aggregate scoot data by detector ID into hourly chunks
        """
        # Get the minimum and maximum time in the dataset
        try:
            time_min = datetime_from_unix(df_readings["timestamp"].min())
            time_max = datetime_from_unix(df_readings["timestamp"].max())
        except ValueError:
            return

        # Slice processed data into hourly chunks and aggregate these by detector ID
        for start_time in rrule.rrule(
            rrule.HOURLY,
            dtstart=time_min.replace(minute=0, second=0, microsecond=0),
            until=time_max,
        ):
            end_time = start_time + datetime.timedelta(hours=1)

            # Construct hourly data
            self.logger.info(
                "Processing data from %s to %s", green(start_time), green(end_time)
            )
            df_hourly = df_readings.loc[
                (df_readings["timestamp"] > start_time.timestamp())
                & (df_readings["timestamp"] <= end_time.timestamp())
            ].copy()

            # Drop unused columns and aggregate
            self.logger.info(
                "Aggregating %s readings by site", green(df_hourly.shape[0])
            )
            df_hourly.drop(["detector_fault", "timestamp"], axis=1, inplace=True)
            df_aggregated = self.combine_by_detector_id(df_hourly)

            # Add timestamps
            df_aggregated["measurement_start_utc"] = utcstr_from_datetime(start_time)
            df_aggregated["measurement_end_utc"] = utcstr_from_datetime(end_time)

            yield df_aggregated

    def update_remote_tables(self) -> None:
        """Update the database with new SCOOT traffic data."""
        self.logger.info(
            "Retrieving new %s readings from %s to %s...",
            green("SCOOT"),
            green(self.start_datetime),
            green(self.end_datetime),
        )
        start_update = time.time()
        n_records_inserted = 0

        # Use all known detectors if no list is provided
        if not self.detector_ids:
            self.detector_ids = self.request_site_entries()
        self.logger.info(
            "Requesting readings from %s for %s detector(s)",
            green("TfL AWS S3 storage"),
            green(len(self.detector_ids)),
        )

        # Processing will take approximately one second for each minute of data to process
        self.logger.info(
            "Processing will take approximately %s...",
            green(
                duration_from_seconds(
                    (self.end_datetime - self.start_datetime).total_seconds() / 60.0
                )
            ),
        )

        # Get a per-hour summary of records in this range that are already in the database
        db_records = self.get_existing_scoot_data(output_type="df")

        # Process one hour at a time
        start_hour = self.start_datetime.replace(microsecond=0, second=0, minute=0)
        for start_datetime_utc in rrule.rrule(
            rrule.HOURLY,
            dtstart=start_hour,
            until=self.end_datetime - timedelta(hours=1),
        ):
            end_datetime_utc = start_datetime_utc + datetime.timedelta(hours=1)

            # Filter out any detectors that have already been processed
            processed_detectors = db_records[db_records["hour"] == start_datetime_utc][
                "detector_id"
            ].tolist()
            unprocessed_detectors = [
                d for d in self.detector_ids if d not in processed_detectors
            ]
            if unprocessed_detectors:
                self.logger.info(
                    "Processing S3 data from %s to %s for %s detector(s).",
                    green(start_datetime_utc),
                    green(end_datetime_utc),
                    green(len(unprocessed_detectors)),
                )
            else:
                # If all detectors have been processed then skip this hour
                self.logger.info(
                    "No S3 data is needed from %s to %s. %s detector(s) have already been processed.",
                    green(start_datetime_utc),
                    green(end_datetime_utc),
                    green(len(processed_detectors)),
                )
                continue

            # Load all valid remote data into a single dataframe
            df_readings = self.request_remote_data(
                start_datetime_utc, end_datetime_utc, unprocessed_detectors
            )

            if df_readings.shape[0] < 1:
                self.logger.warning(
                    "Skipping hour %s to %s as it has no unprocessed data",
                    green(start_datetime_utc),
                    green(end_datetime_utc),
                )
                continue

            # Aggregate the data and add readings to database
            for df_aggregated in self.aggregate_scoot_data(df_readings):

                expected_readings = pd.DataFrame(
                    [
                        {
                            "detector_id": i,
                            "measurement_start_utc": utcstr_from_datetime(
                                start_datetime_utc.replace(tzinfo=datetime.timezone.utc)
                            ),
                            "measurement_end_utc": utcstr_from_datetime(
                                end_datetime_utc.replace(tzinfo=datetime.timezone.utc)
                            ),
                        }
                        for i in unprocessed_detectors
                    ]
                )

                # Left join processed data onto expected data. Missing data will be null
                expected_merged = pd.merge(
                    expected_readings,
                    df_aggregated.reset_index(drop=True),
                    on=["detector_id", "measurement_start_utc", "measurement_end_utc"],
                    how="left",
                )

                n_readings = expected_merged.shape[0]
                n_null = pd.isnull(expected_merged["n_vehicles_in_interval"]).sum()

                self.logger.info(
                    """Requested data for %s sensors. %s out of %s have data.
                    Missing data for %s sensors will insert as null""",
                    len(unprocessed_detectors),
                    n_readings - n_null,
                    n_readings,
                    n_null,
                )

                site_records = expected_merged.to_dict("records")

                # Drop NAN values from dictionary. They will insert to DB as Null
                site_record_drop_null = [
                    {
                        key: (value if not pd.isna(value) else None)
                        for (key, value) in record.items()
                    }
                    for record in site_records
                ]

                self.logger.info(
                    "Inserting records for %s detectors into database",
                    green(len(site_record_drop_null)),
                )

                start_session = time.time()

                # Commit the records to the database
                self.commit_records(
                    site_record_drop_null, on_conflict="overwrite", table=ScootReading,
                )
                n_records_inserted += len(site_record_drop_null)

                self.logger.info(
                    "Insertion took %s", green(duration(start_session, time.time())),
                )

        # Summarise updates
        self.logger.info(
            "Committed %s records to table %s in %s",
            green(n_records_inserted),
            green(ScootReading.__tablename__),
            green(duration(start_update, time.time())),
        )<|MERGE_RESOLUTION|>--- conflicted
+++ resolved
@@ -1,12 +1,7 @@
 """
 Retrieve and process data from the SCOOT traffic detector network
 """
-<<<<<<< HEAD
-from typing import List, Optional, Any
-=======
-
-from typing import List, Tuple, Any
->>>>>>> e33f6414
+from typing import List, Optional, Tuple, Any
 import datetime
 from datetime import timedelta
 import os
