--- conflicted
+++ resolved
@@ -1,7 +1,8 @@
 """
 Retrieve and process data from the SCOOT traffic detector network
 """
-from typing import List, Optional, Tuple, Any
+
+from typing import List, Tuple, Any, Optional
 import datetime
 from datetime import timedelta
 import os
@@ -12,11 +13,7 @@
 import botocore
 import pandas as pd
 import pytz
-<<<<<<< HEAD
-from sqlalchemy import func, Table, text, and_, cast, Integer, Float
-=======
 from sqlalchemy import Table, func, text, cast, and_, Integer, Float
->>>>>>> 02ed882e
 from ..databases import DBWriter, DBReader
 from ..databases.tables import ScootReading
 from ..decorators import db_query
@@ -33,11 +30,7 @@
 class ScootReader(DateRangeMixin, ScootQueryMixin, DBReader):
     """Read scoot data"""
 
-<<<<<<< HEAD
-    def __init__(self, detector_ids=None, **kwargs):
-=======
     def __init__(self, detector_ids: Optional[List[str]] = None, **kwargs: Any) -> None:
->>>>>>> 02ed882e
 
         # Initialise parent classes
         super().__init__(**kwargs)
@@ -49,11 +42,7 @@
         self.detector_ids = detector_ids
 
     @db_query()
-<<<<<<< HEAD
-    def gen_date_range(self, start_date: str, end_date: Optional[str] = None) -> Any:
-=======
     def __gen_date_range(self, start_date: str, end_date: Optional[str] = None) -> Any:
->>>>>>> 02ed882e
         "Generate a data range and cross join with species"
 
         with self.dbcnxn.open_session() as session:
@@ -81,32 +70,20 @@
             return expected_date_times
 
     @db_query()
-<<<<<<< HEAD
-    def gen_expected_readings(
-=======
     def __gen_expected_readings(
->>>>>>> 02ed882e
         self,
         start_date: str,
         end_date: Optional[str] = None,
         detector_ids: Optional[List[str]] = None,
-<<<<<<< HEAD
-    ):
-=======
     ) -> Any:
->>>>>>> 02ed882e
         """Generate expected scoot readings between start_date and end_date"""
 
         detectors_sq = self.scoot_detectors(
             detectors=detector_ids, output_type="subquery"
         )
-<<<<<<< HEAD
-        daterange_sq = self.gen_date_range(start_date, end_date, output_type="subquery")
-=======
         daterange_sq = self.__gen_date_range(
             start_date, end_date, output_type="subquery"
         )
->>>>>>> 02ed882e
 
         with self.dbcnxn.open_session() as session:
 
@@ -117,11 +94,7 @@
         return output
 
     @db_query()
-<<<<<<< HEAD
-    def get_reading_status(
-=======
     def __get_reading_status(
->>>>>>> 02ed882e
         self,
         start_date: str,
         end_date: Optional[str] = None,
@@ -130,11 +103,7 @@
     ) -> Any:
 
         "Check whether expected scoot data is in database"
-<<<<<<< HEAD
-        expected_readings = self.gen_expected_readings(
-=======
         expected_readings = self.__gen_expected_readings(
->>>>>>> 02ed882e
             start_date, end_date, detector_ids, output_type="subquery"
         )
 
@@ -173,27 +142,15 @@
             return output
 
     @db_query()
-<<<<<<< HEAD
-    def get_percentage_readings(
-=======
     def __get_percentage_readings(
->>>>>>> 02ed882e
         self,
         start_date: str,
         end_date: Optional[str] = None,
         detector_ids: Optional[List[str]] = None,
-<<<<<<< HEAD
-        group_daily: bool = False,
-        missing: bool = False,
-    ) -> Any:
-        "Get the percentage of expected readings that exist in the database per sensor"
-        reading_status_sq = self.get_reading_status(
-=======
         missing: bool = False,
     ) -> Any:
         "Get the percentage of expected readings that exist in the database per sensor"
         reading_status_sq = self.__get_reading_status(
->>>>>>> 02ed882e
             start_date,
             end_date,
             detector_ids,
@@ -207,38 +164,6 @@
 
         with self.dbcnxn.open_session() as session:
 
-<<<<<<< HEAD
-            if group_daily:
-
-                return (
-                    session.query(
-                        reading_status_sq.c.detector_id,
-                        func.date_trunc(
-                            "day", reading_status_sq.c.expected_measurement_start_utc
-                        ).label("day"),
-                        (
-                            cast(
-                                func.sum(cast((missing_row == False), Integer,)), Float,
-                            )
-                            / cast(func.count(missing_row), Float)
-                        ).label("percent_complete"),
-                    )
-                    .group_by(
-                        reading_status_sq.c.detector_id,
-                        func.date_trunc(
-                            "day", reading_status_sq.c.expected_measurement_start_utc
-                        ),
-                    )
-                    .order_by(
-                        reading_status_sq.c.detector_id,
-                        func.date_trunc(
-                            "day", reading_status_sq.c.expected_measurement_start_utc
-                        ),
-                    )
-                )
-
-=======
->>>>>>> 02ed882e
             return session.query(
                 reading_status_sq.c.detector_id,
                 reading_status_sq.c.expected_measurement_start_utc.label("day"),
@@ -252,31 +177,18 @@
             )
 
     @db_query()
-<<<<<<< HEAD
-    def get_percentage_quantiles(self, missing: bool = False, daily=True) -> Any:
-        "Get percentage of sensors that have x% of expected readings"
-        percentage_by_sensor_day_sq = self.get_percentage_readings(
-            self.start_date.isoformat(),
-            self.end_date.isoformat(),
-            group_daily=daily,
-=======
     def get_percentage_quantiles(self, missing: bool = False) -> Any:
         "Get percentage of sensors that have x% of expected readings"
 
         percentage_by_sensor_day_sq = self.__get_percentage_readings(
             self.start_datetime.isoformat(),
             self.end_datetime.isoformat(),
->>>>>>> 02ed882e
             detector_ids=self.detector_ids,
             missing=missing,
             output_type="subquery",
         )
 
-<<<<<<< HEAD
-        def cum_quant(lower, upper):
-=======
         def cum_quant(lower: float, upper: float) -> Any:
->>>>>>> 02ed882e
             "Calculate the percentage in (lower, upper] and label the column [upper]"
             return (
                 cast(
