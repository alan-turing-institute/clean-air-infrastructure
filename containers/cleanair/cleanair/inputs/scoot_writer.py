"""
Retrieve and process data from the SCOOT traffic detector network
"""
<<<<<<< HEAD
from typing import List, Optional, Tuple, Any
=======

from typing import List, Tuple, Any, Optional
>>>>>>> 0ba1b921
import datetime
from datetime import timedelta
import os
import time
from dateutil import rrule
from dateutil.parser import isoparse
import boto3
import botocore
import pandas as pd
import pytz
<<<<<<< HEAD
from sqlalchemy import func, Table, text, and_, cast, Integer, Float
from ..databases import DBWriter, DBReader
=======
from sqlalchemy import Table
from ..databases import DBWriter
>>>>>>> 0ba1b921
from ..databases.tables import ScootReading
from ..decorators import db_query
from ..loggers import get_logger, green, duration, duration_from_seconds
from ..mixins import DateRangeMixin, ScootQueryMixin
<<<<<<< HEAD
from ..timestamps import datetime_from_unix, unix_from_str, utcstr_from_datetime
=======
from ..timestamps import unix_from_str, utcstr_from_datetime
>>>>>>> 0ba1b921

# pylint: disable=C0121

<<<<<<< HEAD
ONE_HOUR_INTERVAL = text("interval '1 hour'")
ONE_DAY_INTERVAL = text("interval '1 day'")


class ScootReader(DateRangeMixin, ScootQueryMixin, DBReader):
    """Read scoot data"""

    def __init__(self, detector_ids=None, **kwargs):

        # Initialise parent classes
        super().__init__(**kwargs)

        # Ensure logging is available
        if not hasattr(self, "logger"):
            self.logger = get_logger(__name__)

        self.detector_ids = detector_ids

    @db_query()
    def gen_date_range(self, start_date: str, end_date: Optional[str] = None) -> Any:
        "Generate a data range and cross join with species"

        with self.dbcnxn.open_session() as session:

            # Generate expected time series
            if end_date:
                reference_end_date_minus_1h = (
                    isoparse(end_date) - datetime.timedelta(hours=1)
                ).isoformat()

                expected_date_times = session.query(
                    func.generate_series(
                        start_date, reference_end_date_minus_1h, ONE_HOUR_INTERVAL,
                    ).label("measurement_start_utc")
                )
            else:
                expected_date_times = session.query(
                    func.generate_series(
                        start_date,
                        func.current_date() - ONE_HOUR_INTERVAL,
                        ONE_HOUR_INTERVAL,
                    ).label("measurement_start_utc")
                )

            return expected_date_times

    @db_query()
    def gen_expected_readings(
        self,
        start_date: str,
        end_date: Optional[str] = None,
        detector_ids: Optional[List[str]] = None,
    ):
        """Generate expected scoot readings between start_date and end_date"""

        detectors_sq = self.scoot_detectors(
            detectors=detector_ids, output_type="subquery"
        )
        daterange_sq = self.gen_date_range(start_date, end_date, output_type="subquery")

        with self.dbcnxn.open_session() as session:

            output = session.query(detectors_sq, daterange_sq)

        if detector_ids:
            return output.filter(detectors_sq.c.detector_id.in_(detector_ids))
        return output

    @db_query()
    def get_reading_status(
        self,
        start_date: str,
        end_date: Optional[str] = None,
        detector_ids: Optional[List[str]] = None,
        only_unprocessed: bool = True,
    ) -> Any:

        "Check whether expected scoot data is in database"
        expected_readings = self.gen_expected_readings(
            start_date, end_date, detector_ids, output_type="subquery"
        )

        actual_readings = self.scoot_readings(
            start=start_date,
            upto=end_date,
            detectors=detector_ids,
            drop_null=False,
            output_type="subquery",
        )

        with self.dbcnxn.open_session() as session:

            output = session.query(
                expected_readings.c.detector_id,
                expected_readings.c.measurement_start_utc.label(
                    "expected_measurement_start_utc"
                ),
                actual_readings.c.measurement_start_utc,
                actual_readings.c.n_vehicles_in_interval,
                actual_readings.c.measurement_start_utc.is_(None).label("unprocessed"),
                actual_readings.c.n_vehicles_in_interval.is_(None).label("missing"),
            ).join(
                actual_readings,
                and_(
                    expected_readings.c.detector_id == actual_readings.c.detector_id,
                    expected_readings.c.measurement_start_utc
                    == actual_readings.c.measurement_start_utc,
                ),
                isouter=True,
            )

            if only_unprocessed:
                return output.filter(actual_readings.c.measurement_start_utc.is_(None))

            return output

    @db_query()
    def get_percentage_readings(
        self,
        start_date: str,
        end_date: Optional[str] = None,
        detector_ids: Optional[List[str]] = None,
        group_daily: bool = False,
        missing: bool = False,
    ) -> Any:
        "Get the percentage of expected readings that exist in the database per sensor"
        reading_status_sq = self.get_reading_status(
            start_date,
            end_date,
            detector_ids,
            only_unprocessed=False,
            output_type="subquery",
        )

        missing_row = (
            reading_status_sq.c.missing if missing else reading_status_sq.c.unprocessed
        )

        with self.dbcnxn.open_session() as session:

            if group_daily:

                return (
                    session.query(
                        reading_status_sq.c.detector_id,
                        func.date_trunc(
                            "day", reading_status_sq.c.expected_measurement_start_utc
                        ).label("day"),
                        (
                            cast(
                                func.sum(cast((missing_row == False), Integer,)), Float,
                            )
                            / cast(func.count(missing_row), Float)
                        ).label("percent_complete"),
                    )
                    .group_by(
                        reading_status_sq.c.detector_id,
                        func.date_trunc(
                            "day", reading_status_sq.c.expected_measurement_start_utc
                        ),
                    )
                    .order_by(
                        reading_status_sq.c.detector_id,
                        func.date_trunc(
                            "day", reading_status_sq.c.expected_measurement_start_utc
                        ),
                    )
                )

            return session.query(
                reading_status_sq.c.detector_id,
                reading_status_sq.c.expected_measurement_start_utc.label("day"),
                (
                    cast(func.sum(cast(missing_row == False, Integer)), Float,)
                    / cast(func.count(missing_row), Float)
                ).label("percent_complete"),
            ).group_by(
                reading_status_sq.c.detector_id,
                reading_status_sq.c.expected_measurement_start_utc,
            )

    @db_query()
    def get_percentage_quantiles(self, missing: bool = False, daily=True) -> Any:
        "Get percentage of sensors that have x% of expected readings"
        percentage_by_sensor_day_sq = self.get_percentage_readings(
            self.start_date.isoformat(),
            self.end_date.isoformat(),
            group_daily=daily,
            detector_ids=self.detector_ids,
            missing=missing,
            output_type="subquery",
        )

        def cum_quant(lower, upper):
            "Calculate the percentage in (lower, upper] and label the column [upper]"
            return (
                cast(
                    func.sum(
                        cast(
                            and_(
                                percentage_by_sensor_day_sq.c.percent_complete > lower,
                                percentage_by_sensor_day_sq.c.percent_complete <= upper,
                            ),
                            Integer,
                        )
                    ),
                    Float,
                )
                / cast(
                    func.count(percentage_by_sensor_day_sq.c.percent_complete), Float
                )
                * 100
            ).label(f"{upper}")

        with self.dbcnxn.open_session() as session:

            return (
                session.query(
                    percentage_by_sensor_day_sq.c.day,
                    cum_quant(-1, 0.0),
                    cum_quant(0.0, 0.25),
                    cum_quant(0.25, 0.5),
                    cum_quant(0.5, 0.75),
                    cum_quant(0.75, 0.9),
                    cum_quant(0.9, 1),
                    func.count(percentage_by_sensor_day_sq.c.percent_complete).label(
                        "n_sensors"
                    ),
                )
                .group_by(percentage_by_sensor_day_sq.c.day)
                .order_by(percentage_by_sensor_day_sq.c.day)
            )


class ScootWriter(DateRangeMixin, DBWriter):
=======
class ScootWriter(DateRangeMixin, DBWriter, ScootQueryMixin):
>>>>>>> 0ba1b921
    """
    Class to get data from the SCOOT traffic detector network via the S3 bucket maintained by TfL:
    (https://s3.console.aws.amazon.com/s3/buckets/surface.data.tfl.gov.uk)
    """

    def __init__(
<<<<<<< HEAD
        self, aws_key_id: str, aws_key: str, detector_ids: List[str] = None, **kwargs
=======
        self,
        aws_key_id: str,
        aws_key: str,
        detector_ids: Optional[List[str]] = None,
        **kwargs: Any,
>>>>>>> 0ba1b921
    ) -> None:
        # Initialise parent classes
        super().__init__(**kwargs)

        # Ensure logging is available
        if not hasattr(self, "logger"):
            self.logger = get_logger(__name__)

        # If detector_ids not provided get from database
        self.detector_ids = (
            detector_ids if detector_ids else self.request_site_entries()
        )

        # Set up AWS access keys
        self.access_key_id = aws_key_id
        self.access_key = aws_key

        # Set up the known column names
        self.csv_columns = [
            "timestamp",
            "detector_id",
            "detector_fault",
            "n_vehicles_in_interval",
            "occupancy_percentage",
            "congestion_percentage",
            "saturation_percentage",
            "flow_raw_count",
            "occupancy_raw_count",
            "congestion_raw_count",
            "saturation_raw_count",
            "region",
        ]

    def request_site_entries(self) -> List[str]:
        """Get list of known detectors"""
        with self.dbcnxn.open_session() as session:
            scoot_detector = Table(
                "scoot_detector",
                ScootReading.metadata,
                schema="interest_points",
                autoload=True,
                autoload_with=self.dbcnxn.engine,
            )
            detectors = sorted(
                [s[0] for s in session.query(scoot_detector.c.detector_n).distinct()]
            )
        return detectors

    @db_query()
<<<<<<< HEAD
    def get_existing_scoot_data(self) -> Any:
        """Get all the SCOOT readings already in the database for the given time range and set of detector IDs"""
=======
    def __check_detectors_processed(
        self, measurement_start_utc: datetime.datetime,
    ) -> Any:
        "Return detector ids which are in the database at a given hour"

>>>>>>> 0ba1b921
        with self.dbcnxn.open_session() as session:

            detector_ids = session.query(ScootReading.detector_id).filter(
                ScootReading.measurement_start_utc == measurement_start_utc.isoformat(),
            )

            return detector_ids

    def check_detectors_processed(
        self, measurement_start_utc: datetime.datetime, detector_ids: List[str]
    ) -> bool:
        "Check if a lit of detector_ids exist in the database for a given hour"
        all_processed_set = set(
            self.__check_detectors_processed(measurement_start_utc, output_type="list")
        )

        return set(detector_ids) == all_processed_set

    @staticmethod
    def get_remote_filenames(
<<<<<<< HEAD
        start_datetime_utc: datetime.datetime, end_datetime_utc: datetime.datetime
    ) -> List[Tuple[str, str]]:
        """Get all possible remote file details for the period in question"""
=======
        start_datetime_utc: datetime.datetime,
    ) -> List[Tuple[str, str]]:
        """Get all possible remote file details for the hour starting at start_datetime_utc"""
>>>>>>> 0ba1b921

        # Convert datetime from UTC to local time
        start_datetime = start_datetime_utc.replace(
            tzinfo=datetime.timezone.utc
        ).astimezone(tz=pytz.timezone("Europe/London"))

        # List all the relevant CSV files for the time range under consideration
        file_list = []
<<<<<<< HEAD
        for date in rrule.rrule(
            rrule.HOURLY,
            dtstart=start_datetime,
            until=end_datetime - datetime.timedelta(hours=1),
        ):
            # NB. We must explicitly exclude end_datetime
            if date >= end_datetime:
                continue
            year, month, day, hour = (
                str(date.year),
                str(date.month).zfill(2),
                str(date.day).zfill(2),
                str(date.hour).zfill(2),
=======
        year, month, day, hour = (
            str(start_datetime.year),
            str(start_datetime.month).zfill(2),
            str(start_datetime.day).zfill(2),
            str(start_datetime.hour).zfill(2),
        )
        for timestring in [hour + str(m).zfill(2) for m in range(60)]:
            csv_name = "{y}{m}{d}-{timestring}.csv".format(
                y=year, m=month, d=day, timestring=timestring
>>>>>>> 0ba1b921
            )
            file_list.append(
                (
                    "Control/TIMSScoot/{y}/{m}/{d}".format(y=year, m=month, d=day),
                    csv_name,
                )
            )
        return file_list

    def request_remote_data(
<<<<<<< HEAD
        self,
        start_datetime_utc: datetime.datetime,
        end_datetime_utc: datetime.datetime,
        detector_ids: List[str],
=======
        self, start_datetime_utc: datetime.datetime, detector_ids: List[str],
>>>>>>> 0ba1b921
    ) -> pd.DataFrame:
        """
        Request all readings for the hour starting at start_datetime_utc
        Remove readings with unknown detector ID or detector faults.
        """
        start_aws = time.time()

        # Get an AWS client
        client = boto3.client(
            "s3",
            aws_access_key_id=self.access_key_id,
            aws_secret_access_key=self.access_key,
        )

        # Parse each CSV file into a dataframe and add these to a list
        n_failed, n_succeeded = 0, 0
        processed_readings = []
        for filepath, filename in self.get_remote_filenames(start_datetime_utc):
            try:
                self.logger.debug("Requesting scoot file %s", filename)
                client.download_file(
                    "surface.data.tfl.gov.uk",
                    "{path}/{file}".format(path=filepath, file=filename),
                    filename,
                )
                # Read the CSV files into a dataframe
                scoot_df = pd.read_csv(
                    filename,
                    names=self.csv_columns,
                    skipinitialspace=True,
                    converters={
                        "timestamp": lambda x: unix_from_str(
                            x, timezone="Europe/London"
                        ),
                        "n_vehicles_in_interval": lambda x: float(x) / 60,
                        "detector_fault": lambda x: x.strip() == "Y",
                        "region": lambda x: x.strip(),
                    },
                )
                # Remove any sites that we do not currently plan to process
                scoot_df = scoot_df[scoot_df["detector_id"].isin(detector_ids)]
                # Remove any readings with detector faults
                scoot_df = scoot_df[~scoot_df["detector_fault"]]
                # Append to list of readings
                processed_readings.append(scoot_df)
                n_succeeded += 1
            except (
                botocore.exceptions.ClientError,
                botocore.exceptions.EndpointConnectionError,
            ) as error:
                self.logger.error("Failed to retrieve %s. Error: %s", filename, error)
                n_failed += 1
            finally:
                if os.path.isfile(filename):
                    os.remove(filename)
                self.logger.debug("Loaded readings from %s", green(filename))

        # Log success/failure
        if n_failed > 3:
            raise Exception(
                "{} expected files could not be downloaded".format(n_failed)
            )
        self.logger.info(
            "Successfully retrieved %s SCOOT files", green(f"{n_succeeded}/60")
        )

        # Combine the readings into a single data frame
        df_combined = pd.concat(processed_readings, ignore_index=True)
        self.logger.info(
            "Filtered %s relevant per-minute detector readings in %s",
            green(df_combined.shape[0]),
            green(duration(start_aws, time.time())),
        )
        return df_combined

    def combine_by_detector_id(self, input_df: pd.DataFrame) -> pd.DataFrame:
        """Aggregate measurements by detector ID across several readings"""
        # Group by detector_id: each column has its own combination rule
        try:
            # Scale all summed variables to correct for possible missing values from detector faults
            return input_df.groupby(["detector_id"]).agg(
                {
                    "detector_id": "first",
                    "n_vehicles_in_interval": lambda x: sum(x) * (60.0 / len(x)),
                    "occupancy_percentage": "mean",
                    "congestion_percentage": "mean",
                    "saturation_percentage": "mean",
                    "flow_raw_count": lambda x: sum(x) * (60.0 / len(x)),
                    "occupancy_raw_count": lambda x: sum(x) * (60.0 / len(x)),
                    "congestion_raw_count": lambda x: sum(x) * (60.0 / len(x)),
                    "saturation_raw_count": lambda x: sum(x) * (60.0 / len(x)),
                    "region": "first",
                }
            )
        except pd.core.base.DataError:
            self.logger.warning(
                "Data aggregation failed - returning an empty dataframe"
            )
            return pd.DataFrame(columns=input_df.columns)

<<<<<<< HEAD
    def aggregate_scoot_data(self, df_readings: pd.DataFrame) -> pd.DataFrame:
=======
    def aggregate_scoot_data_hour(
        self, df_readings: pd.DataFrame, start_datetime_utc: datetime.datetime
    ) -> pd.DataFrame:
>>>>>>> 0ba1b921
        """
        Aggregate one hour of scoot data by detector ID

        Args:
            df_readings: A dataframe containing one hour of scoot readings.
                If multiple hour are provided will only process the first hour
            start_datetime_utc: A datetime. Will be truncated to an hour.
        """
        # Get the minimum and maximum time in the dataset
        time_min = start_datetime_utc

        # Slice processed data into hourly chunks and aggregate these by detector ID
        start_time = time_min.replace(minute=0, second=0, microsecond=0)
        end_time = start_time + datetime.timedelta(hours=1)

        # Construct hourly data
        self.logger.info(
            "Processing data from %s to %s", green(start_time), green(end_time)
        )
        df_hourly = df_readings.loc[
            (df_readings["timestamp"] >= start_time.timestamp())
            & (df_readings["timestamp"] < end_time.timestamp())
        ].copy()

        # Drop unused columns and aggregate
        self.logger.info("Aggregating %s readings by site", green(df_hourly.shape[0]))
        df_hourly.drop(["detector_fault", "timestamp"], axis=1, inplace=True)
        df_aggregated = self.combine_by_detector_id(df_hourly)

        # Add timestamps
        df_aggregated["measurement_start_utc"] = utcstr_from_datetime(start_time)
        df_aggregated["measurement_end_utc"] = utcstr_from_datetime(end_time)

        return df_aggregated

    def process_hour(self, measurement_start_utc: datetime.datetime) -> None:
        "Request scoot data for a given hour and process it"

        measurement_end_utc = measurement_start_utc + datetime.timedelta(hours=1)

        if self.check_detectors_processed(measurement_start_utc, self.detector_ids):

            self.logger.info(
                "No S3 data is needed from %s. %s detector(s) have already been processed.",
                green(measurement_start_utc),
                green(len(self.detector_ids)),
            )

            return

        self.logger.info(
            "Processing S3 data from %s to %s",
            green(measurement_start_utc),
            green(measurement_end_utc),
        )

        # Load all valid remote data into a single dataframe
        df_readings = self.request_remote_data(measurement_start_utc, self.detector_ids)

        if df_readings.shape[0] < 1:
            self.logger.warning(
                "Skipping hour %s to %s as it has no unprocessed data",
                green(measurement_start_utc),
                green(measurement_end_utc),
            )
            return

        # Aggregate hourly readings scoot readings
        df_aggregated_readings = self.aggregate_scoot_data_hour(
            df_readings, measurement_start_utc
        )

        # Join with expected readings to get nulls where no data was retrived from S3 bucket
        df_joined_with_expected = self.join_with_expected_readings(
            df_aggregated_readings,
            measurement_start_utc,
            measurement_end_utc,
            self.detector_ids,
        )

<<<<<<< HEAD
=======
        site_records = df_joined_with_expected.to_dict("records")

        site_record_drop_null = [
            {
                key: (value if not pd.isna(value) else None)
                for (key, value) in record.items()
            }
            for record in site_records
        ]

        self.logger.info(
            "Inserting records for %s detectors into database",
            green(len(site_record_drop_null)),
        )

        # Commit the records to the database
        start_session = time.time()
        self.commit_records(
            site_record_drop_null, on_conflict="overwrite", table=ScootReading,
        )
        self.logger.info(
            "Insertion took %s", green(duration(start_session, time.time())),
        )

        return

    def join_with_expected_readings(
        self,
        df_aggregated: pd.DataFrame,
        measurement_start_utc: datetime.datetime,
        measurement_end_utc: datetime.datetime,
        detector_ids: List[str],
    ) -> pd.DataFrame:
        "Join a dataframe of scoot aggregated scoot readings with a dataframe of expected detector ids and times" ""

        expected_readings = pd.DataFrame(
            [
                {
                    "detector_id": i,
                    "measurement_start_utc": utcstr_from_datetime(
                        measurement_start_utc.replace(tzinfo=datetime.timezone.utc)
                    ),
                    "measurement_end_utc": utcstr_from_datetime(
                        measurement_end_utc.replace(tzinfo=datetime.timezone.utc)
                    ),
                }
                for i in detector_ids
            ]
        )

        # Left join processed data onto expected data. Missing data will be null
        expected_merged = pd.merge(
            expected_readings,
            df_aggregated.reset_index(drop=True),
            on=["detector_id", "measurement_start_utc", "measurement_end_utc"],
            how="left",
        )

        n_readings = expected_merged.shape[0]
        n_null = pd.isnull(expected_merged["n_vehicles_in_interval"]).sum()

        self.logger.info(
            """Requested data for %s sensors. %s out of %s have data.
            Missing data for %s sensors will insert as null""",
            len(detector_ids),
            n_readings - n_null,
            n_readings,
            n_null,
        )

        return expected_merged

>>>>>>> 0ba1b921
    def update_remote_tables(self) -> None:
        """Update the database with new SCOOT traffic data."""

        self.logger.info(
            "Retrieving new %s readings from %s to %s...",
            green("SCOOT"),
            green(self.start_datetime),
            green(self.end_datetime),
        )
        start_update = time.time()
        n_records_inserted = 0

        self.logger.info(
            "Requesting readings from %s for %s detector(s)",
            green("TfL AWS S3 storage"),
            green(len(self.detector_ids)),
        )

        # Processing will take approximately one second for each minute of data to process
        self.logger.info(
            "Processing will take approximately %s...",
            green(
                duration_from_seconds(
                    (self.end_datetime - self.start_datetime).total_seconds() / 60.0
                )
            ),
        )

        # Process one hour at a time
        start_hour = self.start_datetime.replace(microsecond=0, second=0, minute=0)
<<<<<<< HEAD
        for start_datetime_utc in rrule.rrule(
            rrule.HOURLY,
            dtstart=start_hour,
            until=self.end_datetime - timedelta(hours=1),
        ):
            end_datetime_utc = start_datetime_utc + datetime.timedelta(hours=1)

            # Filter out any detectors that have already been processed
            processed_detectors = db_records[db_records["hour"] == start_datetime_utc][
                "detector_id"
            ].tolist()
            unprocessed_detectors = [
                d for d in self.detector_ids if d not in processed_detectors
            ]
            if unprocessed_detectors:
                self.logger.info(
                    "Processing S3 data from %s to %s",
                    green(start_datetime_utc),
                    green(end_datetime_utc),
                )
            else:
                # If all detectors have been processed then skip this hour
                self.logger.info(
                    "No S3 data is needed from %s to %s. %s detector(s) have already been processed.",
                    green(start_datetime_utc),
                    green(end_datetime_utc),
                    green(len(processed_detectors)),
                )
                continue

            # Load all valid remote data into a single dataframe
            df_readings = self.request_remote_data(
                start_datetime_utc, end_datetime_utc, self.detector_ids
            )

            if df_readings.shape[0] < 1:
                self.logger.warning(
                    "Skipping hour %s to %s as it has no unprocessed data",
                    green(start_datetime_utc),
                    green(end_datetime_utc),
                )
                continue

            # Aggregate the data and add readings to database
            for df_aggregated in self.aggregate_scoot_data(df_readings):

                expected_readings = pd.DataFrame(
                    [
                        {
                            "detector_id": i,
                            "measurement_start_utc": utcstr_from_datetime(
                                start_datetime_utc.replace(tzinfo=datetime.timezone.utc)
                            ),
                            "measurement_end_utc": utcstr_from_datetime(
                                end_datetime_utc.replace(tzinfo=datetime.timezone.utc)
                            ),
                        }
                        for i in self.detector_ids
                    ]
                )

                # Left join processed data onto expected data. Missing data will be null
                expected_merged = pd.merge(
                    expected_readings,
                    df_aggregated.reset_index(drop=True),
                    on=["detector_id", "measurement_start_utc", "measurement_end_utc"],
                    how="left",
                )

                n_readings = expected_merged.shape[0]
                n_null = pd.isnull(expected_merged["n_vehicles_in_interval"]).sum()

                self.logger.info(
                    """Requested data for %s sensors. %s out of %s have data.
                    Missing data for %s sensors will insert as null""",
                    len(self.detector_ids),
                    n_readings - n_null,
                    n_readings,
                    n_null,
                )

                site_records = expected_merged.to_dict("records")

                # Drop NAN values from dictionary. They will insert to DB as Null
                site_record_drop_null = [
                    {
                        key: (value if not pd.isna(value) else None)
                        for (key, value) in record.items()
                    }
                    for record in site_records
                ]

                self.logger.info(
                    "Inserting records for %s detectors into database",
                    green(len(site_record_drop_null)),
                )

                start_session = time.time()

                # Commit the records to the database
                self.commit_records(
                    site_record_drop_null, on_conflict="overwrite", table=ScootReading,
                )
                n_records_inserted += len(site_record_drop_null)

                self.logger.info(
                    "Insertion took %s", green(duration(start_session, time.time())),
                )
=======

        # Request and process scoot data for all hour
        for h_time in rrule.rrule(
            rrule.HOURLY,
            dtstart=start_hour,
            until=self.end_datetime - timedelta(hours=1),
        ):
            self.process_hour(h_time)
>>>>>>> 0ba1b921

        # Summarise updates
        self.logger.info(
            "Committed %s records to table %s in %s",
            green(n_records_inserted),
            green(ScootReading.__tablename__),
            green(duration(start_update, time.time())),
        )<|MERGE_RESOLUTION|>--- conflicted
+++ resolved
@@ -1,12 +1,7 @@
 """
 Retrieve and process data from the SCOOT traffic detector network
 """
-<<<<<<< HEAD
 from typing import List, Optional, Tuple, Any
-=======
-
-from typing import List, Tuple, Any, Optional
->>>>>>> 0ba1b921
 import datetime
 from datetime import timedelta
 import os
@@ -17,26 +12,16 @@
 import botocore
 import pandas as pd
 import pytz
-<<<<<<< HEAD
 from sqlalchemy import func, Table, text, and_, cast, Integer, Float
 from ..databases import DBWriter, DBReader
-=======
-from sqlalchemy import Table
-from ..databases import DBWriter
->>>>>>> 0ba1b921
 from ..databases.tables import ScootReading
 from ..decorators import db_query
 from ..loggers import get_logger, green, duration, duration_from_seconds
 from ..mixins import DateRangeMixin, ScootQueryMixin
-<<<<<<< HEAD
-from ..timestamps import datetime_from_unix, unix_from_str, utcstr_from_datetime
-=======
 from ..timestamps import unix_from_str, utcstr_from_datetime
->>>>>>> 0ba1b921
 
 # pylint: disable=C0121
 
-<<<<<<< HEAD
 ONE_HOUR_INTERVAL = text("interval '1 hour'")
 ONE_DAY_INTERVAL = text("interval '1 day'")
 
@@ -271,25 +256,18 @@
             )
 
 
-class ScootWriter(DateRangeMixin, DBWriter):
-=======
 class ScootWriter(DateRangeMixin, DBWriter, ScootQueryMixin):
->>>>>>> 0ba1b921
     """
     Class to get data from the SCOOT traffic detector network via the S3 bucket maintained by TfL:
     (https://s3.console.aws.amazon.com/s3/buckets/surface.data.tfl.gov.uk)
     """
 
     def __init__(
-<<<<<<< HEAD
-        self, aws_key_id: str, aws_key: str, detector_ids: List[str] = None, **kwargs
-=======
         self,
         aws_key_id: str,
         aws_key: str,
         detector_ids: Optional[List[str]] = None,
         **kwargs: Any,
->>>>>>> 0ba1b921
     ) -> None:
         # Initialise parent classes
         super().__init__(**kwargs)
@@ -339,16 +317,11 @@
         return detectors
 
     @db_query()
-<<<<<<< HEAD
-    def get_existing_scoot_data(self) -> Any:
-        """Get all the SCOOT readings already in the database for the given time range and set of detector IDs"""
-=======
     def __check_detectors_processed(
         self, measurement_start_utc: datetime.datetime,
     ) -> Any:
         "Return detector ids which are in the database at a given hour"
 
->>>>>>> 0ba1b921
         with self.dbcnxn.open_session() as session:
 
             detector_ids = session.query(ScootReading.detector_id).filter(
@@ -369,15 +342,9 @@
 
     @staticmethod
     def get_remote_filenames(
-<<<<<<< HEAD
-        start_datetime_utc: datetime.datetime, end_datetime_utc: datetime.datetime
-    ) -> List[Tuple[str, str]]:
-        """Get all possible remote file details for the period in question"""
-=======
         start_datetime_utc: datetime.datetime,
     ) -> List[Tuple[str, str]]:
         """Get all possible remote file details for the hour starting at start_datetime_utc"""
->>>>>>> 0ba1b921
 
         # Convert datetime from UTC to local time
         start_datetime = start_datetime_utc.replace(
@@ -386,21 +353,6 @@
 
         # List all the relevant CSV files for the time range under consideration
         file_list = []
-<<<<<<< HEAD
-        for date in rrule.rrule(
-            rrule.HOURLY,
-            dtstart=start_datetime,
-            until=end_datetime - datetime.timedelta(hours=1),
-        ):
-            # NB. We must explicitly exclude end_datetime
-            if date >= end_datetime:
-                continue
-            year, month, day, hour = (
-                str(date.year),
-                str(date.month).zfill(2),
-                str(date.day).zfill(2),
-                str(date.hour).zfill(2),
-=======
         year, month, day, hour = (
             str(start_datetime.year),
             str(start_datetime.month).zfill(2),
@@ -410,7 +362,6 @@
         for timestring in [hour + str(m).zfill(2) for m in range(60)]:
             csv_name = "{y}{m}{d}-{timestring}.csv".format(
                 y=year, m=month, d=day, timestring=timestring
->>>>>>> 0ba1b921
             )
             file_list.append(
                 (
@@ -421,14 +372,7 @@
         return file_list
 
     def request_remote_data(
-<<<<<<< HEAD
-        self,
-        start_datetime_utc: datetime.datetime,
-        end_datetime_utc: datetime.datetime,
-        detector_ids: List[str],
-=======
         self, start_datetime_utc: datetime.datetime, detector_ids: List[str],
->>>>>>> 0ba1b921
     ) -> pd.DataFrame:
         """
         Request all readings for the hour starting at start_datetime_utc
@@ -529,13 +473,9 @@
             )
             return pd.DataFrame(columns=input_df.columns)
 
-<<<<<<< HEAD
-    def aggregate_scoot_data(self, df_readings: pd.DataFrame) -> pd.DataFrame:
-=======
     def aggregate_scoot_data_hour(
         self, df_readings: pd.DataFrame, start_datetime_utc: datetime.datetime
     ) -> pd.DataFrame:
->>>>>>> 0ba1b921
         """
         Aggregate one hour of scoot data by detector ID
 
@@ -616,8 +556,6 @@
             self.detector_ids,
         )
 
-<<<<<<< HEAD
-=======
         site_records = df_joined_with_expected.to_dict("records")
 
         site_record_drop_null = [
@@ -690,7 +628,6 @@
 
         return expected_merged
 
->>>>>>> 0ba1b921
     def update_remote_tables(self) -> None:
         """Update the database with new SCOOT traffic data."""
 
@@ -721,116 +658,6 @@
 
         # Process one hour at a time
         start_hour = self.start_datetime.replace(microsecond=0, second=0, minute=0)
-<<<<<<< HEAD
-        for start_datetime_utc in rrule.rrule(
-            rrule.HOURLY,
-            dtstart=start_hour,
-            until=self.end_datetime - timedelta(hours=1),
-        ):
-            end_datetime_utc = start_datetime_utc + datetime.timedelta(hours=1)
-
-            # Filter out any detectors that have already been processed
-            processed_detectors = db_records[db_records["hour"] == start_datetime_utc][
-                "detector_id"
-            ].tolist()
-            unprocessed_detectors = [
-                d for d in self.detector_ids if d not in processed_detectors
-            ]
-            if unprocessed_detectors:
-                self.logger.info(
-                    "Processing S3 data from %s to %s",
-                    green(start_datetime_utc),
-                    green(end_datetime_utc),
-                )
-            else:
-                # If all detectors have been processed then skip this hour
-                self.logger.info(
-                    "No S3 data is needed from %s to %s. %s detector(s) have already been processed.",
-                    green(start_datetime_utc),
-                    green(end_datetime_utc),
-                    green(len(processed_detectors)),
-                )
-                continue
-
-            # Load all valid remote data into a single dataframe
-            df_readings = self.request_remote_data(
-                start_datetime_utc, end_datetime_utc, self.detector_ids
-            )
-
-            if df_readings.shape[0] < 1:
-                self.logger.warning(
-                    "Skipping hour %s to %s as it has no unprocessed data",
-                    green(start_datetime_utc),
-                    green(end_datetime_utc),
-                )
-                continue
-
-            # Aggregate the data and add readings to database
-            for df_aggregated in self.aggregate_scoot_data(df_readings):
-
-                expected_readings = pd.DataFrame(
-                    [
-                        {
-                            "detector_id": i,
-                            "measurement_start_utc": utcstr_from_datetime(
-                                start_datetime_utc.replace(tzinfo=datetime.timezone.utc)
-                            ),
-                            "measurement_end_utc": utcstr_from_datetime(
-                                end_datetime_utc.replace(tzinfo=datetime.timezone.utc)
-                            ),
-                        }
-                        for i in self.detector_ids
-                    ]
-                )
-
-                # Left join processed data onto expected data. Missing data will be null
-                expected_merged = pd.merge(
-                    expected_readings,
-                    df_aggregated.reset_index(drop=True),
-                    on=["detector_id", "measurement_start_utc", "measurement_end_utc"],
-                    how="left",
-                )
-
-                n_readings = expected_merged.shape[0]
-                n_null = pd.isnull(expected_merged["n_vehicles_in_interval"]).sum()
-
-                self.logger.info(
-                    """Requested data for %s sensors. %s out of %s have data.
-                    Missing data for %s sensors will insert as null""",
-                    len(self.detector_ids),
-                    n_readings - n_null,
-                    n_readings,
-                    n_null,
-                )
-
-                site_records = expected_merged.to_dict("records")
-
-                # Drop NAN values from dictionary. They will insert to DB as Null
-                site_record_drop_null = [
-                    {
-                        key: (value if not pd.isna(value) else None)
-                        for (key, value) in record.items()
-                    }
-                    for record in site_records
-                ]
-
-                self.logger.info(
-                    "Inserting records for %s detectors into database",
-                    green(len(site_record_drop_null)),
-                )
-
-                start_session = time.time()
-
-                # Commit the records to the database
-                self.commit_records(
-                    site_record_drop_null, on_conflict="overwrite", table=ScootReading,
-                )
-                n_records_inserted += len(site_record_drop_null)
-
-                self.logger.info(
-                    "Insertion took %s", green(duration(start_session, time.time())),
-                )
-=======
 
         # Request and process scoot data for all hour
         for h_time in rrule.rrule(
@@ -839,7 +666,6 @@
             until=self.end_datetime - timedelta(hours=1),
         ):
             self.process_hour(h_time)
->>>>>>> 0ba1b921
 
         # Summarise updates
         self.logger.info(
