"""Generate air quality experiments"""

from typing import List, Optional
from ..mixins import InstanceMixin
from ..models import ModelConfig
from ..params import default_svgp_model_params, default_mrdgp_model_params
from ..types import StaticFeatureNames, ModelName, Tag
<<<<<<< HEAD
from .default_air_quality_data_config import default_laqn_data_config, default_sat_data_config

# list of static features to iterate through
STATIC_FEATURES_LIST = [
    [],   
=======
from .default_air_quality_data_config import (
    default_laqn_data_config,
    default_sat_data_config,
)

# list of static features to iterate through
STATIC_FEATURES_LIST = [
    [],
>>>>>>> 907b0e89
    [StaticFeatureNames.total_a_road_length],
    [StaticFeatureNames.water],
    [StaticFeatureNames.park],
    [
        StaticFeatureNames.total_a_road_length,
        StaticFeatureNames.water,
        StaticFeatureNames.park,
    ],
]
STATIC_FEATURES_LIST = [
    [StaticFeatureNames.total_a_road_length, StaticFeatureNames.water, StaticFeatureNames.park],
]

def svgp_vary_static_features(secretfile: str) -> List[InstanceMixin]:
    """Default SVGP with changing static features"""
    # default model parameters for every model
    instance_list: List[InstanceMixin] = []

    model_config = ModelConfig(secretfile=secretfile)
    for static_features in STATIC_FEATURES_LIST:
<<<<<<< HEAD
        active_dims = None #use all features
        if len(static_features) == 0:
            active_dims = [0, 1, 2] #work around so that no features are used
            static_features = [StaticFeatureNames.park] #tempory feature which wont be used by model
            input_dim=3

        model_params = default_svgp_model_params(active_dims=active_dims, input_dim=input_dim)

        model_params.num_inducing_points = 10   # TODO REMOVE THIS!!!
        model_params.maxiter = 100  # TODO REMOVE THIS!!!
=======
        if len(static_features) == 0:
            active_dims = [0, 1, 2]  # work around so that no features are used
            static_features = [
                StaticFeatureNames.park
            ]  # tempory feature which wont be used by model
            input_dim = 3
        else:
            active_dims = None  # use all features
            input_dim = len(static_features)

        model_params = default_svgp_model_params(
            active_dims=active_dims, input_dim=input_dim
        )
>>>>>>> 907b0e89

        # create a data config from static_features
        data_config = default_laqn_data_config()
        data_config.static_features = static_features
        model_config.validate_config(data_config)
        full_data_config = model_config.generate_full_config(data_config)

        # create instance and add to list
        instance = InstanceMixin(
            full_data_config, ModelName.svgp, model_params, tag=Tag.validation
        )
        instance_list.append(instance)
    return instance_list


def svgp_vary_num_inducing_points(
    num_inducing_points_list: Optional[List[int]] = None,
) -> List[InstanceMixin]:
    """Vary the number of inducing points in an SVGP"""
    data_config = ...
    instance_list = []
    num_inducing_points_list = (
        [100, 200] if not num_inducing_points_list else num_inducing_points_list
    )
    for num_inducing_points in num_inducing_points_list:
        model_params = default_svgp_model_params(
            num_inducing_points=num_inducing_points
        )
        instance = InstanceMixin(
            data_config, ModelName.svgp, model_params, tag=Tag.validation
        )
        instance_list.append(instance)
    return instance_list

<<<<<<< HEAD
=======

>>>>>>> 907b0e89
def dgp_vary_static_features(secretfile: str) -> List[InstanceMixin]:
    """Default DGP with changing static features"""

    instance_list: List[InstanceMixin] = []

<<<<<<< HEAD

=======
>>>>>>> 907b0e89
    model_config = ModelConfig(secretfile=secretfile)
    data_config = default_sat_data_config()

    for static_features in STATIC_FEATURES_LIST:
<<<<<<< HEAD
        n_features = len(static_features) 
        # default model parameters for every model
        if len(static_features) == 0:
            static_features = [StaticFeatureNames.park] #tempory feature which wont be used by model
        #add 3 for epoch, lat, lon
        n_features = 3+n_features 
=======
        n_features = len(static_features)
        # default model parameters for every model
        if len(static_features) == 0:
            static_features = [
                StaticFeatureNames.park
            ]  # tempory feature which wont be used by model
        # add 3 for epoch, lat, lon
        n_features = 3 + n_features
>>>>>>> 907b0e89
        model_params = default_mrdgp_model_params(n_features=n_features)

        # create a data config from static_features
        data_config.static_features = static_features
        full_data_config = model_config.generate_full_config(data_config)

<<<<<<< HEAD

=======
>>>>>>> 907b0e89
        # create instance and add to list
        instance = InstanceMixin(
            full_data_config, ModelName.mrdgp, model_params, tag=Tag.validation
        )
        instance_list.append(instance)

<<<<<<< HEAD
    return instance_list

=======
    return instance_list
>>>>>>> 907b0e89
<|MERGE_RESOLUTION|>--- conflicted
+++ resolved
@@ -5,13 +5,6 @@
 from ..models import ModelConfig
 from ..params import default_svgp_model_params, default_mrdgp_model_params
 from ..types import StaticFeatureNames, ModelName, Tag
-<<<<<<< HEAD
-from .default_air_quality_data_config import default_laqn_data_config, default_sat_data_config
-
-# list of static features to iterate through
-STATIC_FEATURES_LIST = [
-    [],   
-=======
 from .default_air_quality_data_config import (
     default_laqn_data_config,
     default_sat_data_config,
@@ -20,7 +13,6 @@
 # list of static features to iterate through
 STATIC_FEATURES_LIST = [
     [],
->>>>>>> 907b0e89
     [StaticFeatureNames.total_a_road_length],
     [StaticFeatureNames.water],
     [StaticFeatureNames.park],
@@ -41,18 +33,6 @@
 
     model_config = ModelConfig(secretfile=secretfile)
     for static_features in STATIC_FEATURES_LIST:
-<<<<<<< HEAD
-        active_dims = None #use all features
-        if len(static_features) == 0:
-            active_dims = [0, 1, 2] #work around so that no features are used
-            static_features = [StaticFeatureNames.park] #tempory feature which wont be used by model
-            input_dim=3
-
-        model_params = default_svgp_model_params(active_dims=active_dims, input_dim=input_dim)
-
-        model_params.num_inducing_points = 10   # TODO REMOVE THIS!!!
-        model_params.maxiter = 100  # TODO REMOVE THIS!!!
-=======
         if len(static_features) == 0:
             active_dims = [0, 1, 2]  # work around so that no features are used
             static_features = [
@@ -66,7 +46,6 @@
         model_params = default_svgp_model_params(
             active_dims=active_dims, input_dim=input_dim
         )
->>>>>>> 907b0e89
 
         # create a data config from static_features
         data_config = default_laqn_data_config()
@@ -101,31 +80,15 @@
         instance_list.append(instance)
     return instance_list
 
-<<<<<<< HEAD
-=======
-
->>>>>>> 907b0e89
 def dgp_vary_static_features(secretfile: str) -> List[InstanceMixin]:
     """Default DGP with changing static features"""
 
     instance_list: List[InstanceMixin] = []
 
-<<<<<<< HEAD
-
-=======
->>>>>>> 907b0e89
     model_config = ModelConfig(secretfile=secretfile)
     data_config = default_sat_data_config()
 
     for static_features in STATIC_FEATURES_LIST:
-<<<<<<< HEAD
-        n_features = len(static_features) 
-        # default model parameters for every model
-        if len(static_features) == 0:
-            static_features = [StaticFeatureNames.park] #tempory feature which wont be used by model
-        #add 3 for epoch, lat, lon
-        n_features = 3+n_features 
-=======
         n_features = len(static_features)
         # default model parameters for every model
         if len(static_features) == 0:
@@ -134,26 +97,16 @@
             ]  # tempory feature which wont be used by model
         # add 3 for epoch, lat, lon
         n_features = 3 + n_features
->>>>>>> 907b0e89
         model_params = default_mrdgp_model_params(n_features=n_features)
 
         # create a data config from static_features
         data_config.static_features = static_features
         full_data_config = model_config.generate_full_config(data_config)
 
-<<<<<<< HEAD
-
-=======
->>>>>>> 907b0e89
         # create instance and add to list
         instance = InstanceMixin(
             full_data_config, ModelName.mrdgp, model_params, tag=Tag.validation
         )
         instance_list.append(instance)
 
-<<<<<<< HEAD
-    return instance_list
-
-=======
-    return instance_list
->>>>>>> 907b0e89
+    return instance_list