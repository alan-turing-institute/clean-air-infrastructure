"""Generate air quality experiments.

Experiments go through 3 stages:
1. "Vary" means a somewhat brute force approach
2. "Tuning" means we are beginning to understand which params are good
3. "Production" means we think this is the best parameter setup
"""

from datetime import timedelta
import itertools
import inspect

from typing import List
from ..params.shared_params import (
    PRODUCTION_BUFFER_SIZES,
    PRODUCTION_DYNAMIC_FEATURES,
    PRODUCTION_STATIC_FEATURES,
)
from ..params.svgp_params import (
    PRODUCTION_SVGP_FORECAST_INTEREST_POINTS,
    PRODUCTION_SVGP_FORECAST_SOURCES,
    PRODUCTION_SVGP_SPECIES,
    PRODUCTION_SVGP_TRAIN_DAYS,
    PRODUCTION_SVGP_TRAIN_INTEREST_POINTS,
    PRODUCTION_SVGP_TRAIN_SOURCES,
)
from ..types.dataset_types import DataConfig
from ..types.enum_types import ClusterId
from ..utils import total_num_features
from ..mixins import InstanceMixin
from ..models import ModelConfig
from ..params import (
    default_svgp_model_params,
    default_mrdgp_model_params,
    PRODUCTION_FORECAST_DAYS,
    PRODUCTION_MRDGP_SPECIES,
    PRODUCTION_MRDGP_FORECAST_INTEREST_POINTS,
    PRODUCTION_MRDGP_FORECAST_SOURCES,
    PRODUCTION_MRDGP_TRAIN_DAYS,
    PRODUCTION_MRDGP_TRAIN_INTEREST_POINTS,
    PRODUCTION_MRDGP_TRAIN_SOURCES,
)
from ..timestamps import datetime_from_word
from ..types import StaticFeatureNames, ModelName, Tag, FeatureBufferSize, Source
from .default_air_quality_data_config import (
    default_laqn_data_config,
    default_sat_data_config,
)

# list used in varying inducing points experiments
TUNING_STATIC_FEATURES = [
    [StaticFeatureNames.total_a_road_primary_length, StaticFeatureNames.flat],
    [
        StaticFeatureNames.total_a_road_length,
        StaticFeatureNames.total_a_road_primary_length,
        StaticFeatureNames.flat,
        StaticFeatureNames.max_canyon_ratio,
    ],
]

# for the "vary static features" experiments, we evaluate how effective different static features are
VARY_STATIC_FEATURES = [
    [],
    [StaticFeatureNames.flat],
    [StaticFeatureNames.max_canyon_ratio],
    [StaticFeatureNames.park],
    [StaticFeatureNames.total_a_road_length],
    [StaticFeatureNames.total_a_road_primary_length],
    [StaticFeatureNames.water],
    [StaticFeatureNames.total_a_road_primary_length, StaticFeatureNames.flat],
    [
        StaticFeatureNames.park,
        StaticFeatureNames.total_a_road_primary_length,
        StaticFeatureNames.flat,
        StaticFeatureNames.max_canyon_ratio,
    ],
]

# vary the size of the buffer around an interest point for different granularity
VARY_BUFFER_SIZES = [
    [FeatureBufferSize.one_hundred],
    [FeatureBufferSize.two_hundred],
    [FeatureBufferSize.five_hundred],
    [FeatureBufferSize.one_thousand],
    [FeatureBufferSize.one_hundred, FeatureBufferSize.five_hundred],
    [FeatureBufferSize.two_hundred, FeatureBufferSize.one_thousand],
]


VARY_LENGTHSCALES = [0.01, 0.1, 1.0]
VARY_LIKELIHOOD_VARIANCE = [5.0]


def __static_features_fix(data_config: DataConfig) -> DataConfig:
    """Hack for a bug that occurs when the list of static features is empty.

    If the list of static features is empty, add a park feature."""
    data_config.static_features = [StaticFeatureNames.park]
    return data_config


def production_svgp_static(
    secretfile: str, cluster_id: ClusterId = ClusterId.nc6
) -> List[InstanceMixin]:
    """The production version of the static SVGP"""
    train_upto = datetime_from_word("today")
    train_start = train_upto - timedelta(PRODUCTION_SVGP_TRAIN_DAYS)
    forecast_upto = train_upto + timedelta(PRODUCTION_FORECAST_DAYS)
    data_config = DataConfig(
        train_start_date=train_start,
        train_end_date=train_upto,
        pred_start_date=train_upto,
        pred_end_date=forecast_upto,
        include_prediction_y=True,
        train_sources=PRODUCTION_SVGP_TRAIN_SOURCES,
        pred_sources=PRODUCTION_SVGP_FORECAST_SOURCES,
        train_interest_points=PRODUCTION_SVGP_TRAIN_INTEREST_POINTS,
        pred_interest_points=PRODUCTION_SVGP_FORECAST_INTEREST_POINTS,
        species=PRODUCTION_SVGP_SPECIES,
        static_features=PRODUCTION_STATIC_FEATURES,
        dynamic_features=[],
        buffer_sizes=PRODUCTION_BUFFER_SIZES,
        norm_by=Source.laqn,
    )

    input_dim = total_num_features(data_config)
    active_dims = list(range(input_dim))  # explicitly calculate active dims

    model_config = ModelConfig(secretfile=secretfile)
    model_config.validate_config(data_config)
    full_data_config = model_config.generate_full_config(data_config)

    # create model params and change
    model_params = default_svgp_model_params(
        active_dims=active_dims, input_dim=input_dim,
    )

    # create instance and add to list
    instance = InstanceMixin(
        full_data_config,
        ModelName.svgp,
        model_params,
        tag=Tag.production,
        cluster_id=cluster_id,
    )
    return [instance]


def production_svgp_dynamic(
    secretfile: str, cluster_id: ClusterId = ClusterId.nc6
) -> List[InstanceMixin]:
    """The production version of the dynamic SVGP"""
    train_upto = datetime_from_word("today")
    train_start = train_upto - timedelta(PRODUCTION_SVGP_TRAIN_DAYS)
    forecast_upto = train_upto + timedelta(PRODUCTION_FORECAST_DAYS)
    data_config = DataConfig(
        train_start_date=train_start,
        train_end_date=train_upto,
        pred_start_date=train_upto,
        pred_end_date=forecast_upto,
        include_prediction_y=True,
        train_sources=PRODUCTION_SVGP_TRAIN_SOURCES,
        pred_sources=PRODUCTION_SVGP_FORECAST_SOURCES,
        train_interest_points=PRODUCTION_SVGP_TRAIN_INTEREST_POINTS,
        pred_interest_points=PRODUCTION_SVGP_FORECAST_INTEREST_POINTS,
        species=PRODUCTION_SVGP_SPECIES,
        static_features=PRODUCTION_STATIC_FEATURES,
        dynamic_features=PRODUCTION_DYNAMIC_FEATURES,
        buffer_sizes=PRODUCTION_BUFFER_SIZES,
        norm_by=Source.laqn,
    )

    input_dim = total_num_features(data_config)
    active_dims = list(range(input_dim))  # explicitly calculate active dims

    model_config = ModelConfig(secretfile=secretfile)
    model_config.validate_config(data_config)
    full_data_config = model_config.generate_full_config(data_config)

    # create model params and change
    model_params = default_svgp_model_params(
        active_dims=active_dims, input_dim=input_dim,
    )

    # create instance and add to list
    instance = InstanceMixin(
        full_data_config,
        ModelName.svgp,
        model_params,
        tag=Tag.production,
        cluster_id=cluster_id,
    )
    return [instance]


def production_mrdgp_static(
    secretfile: str, cluster_id: ClusterId = ClusterId.nc6
) -> List[InstanceMixin]:
    """The production version of the dynamic MRDGP"""
    train_upto = datetime_from_word("today")
    train_start = train_upto - timedelta(PRODUCTION_MRDGP_TRAIN_DAYS)
    forecast_upto = train_upto + timedelta(PRODUCTION_FORECAST_DAYS)
    data_config = DataConfig(
        train_start_date=train_start,
        train_end_date=train_upto,
        pred_start_date=train_upto,
        pred_end_date=forecast_upto,
        include_prediction_y=True,
        train_sources=PRODUCTION_MRDGP_TRAIN_SOURCES,
        pred_sources=PRODUCTION_MRDGP_FORECAST_SOURCES,
        train_interest_points=PRODUCTION_MRDGP_TRAIN_INTEREST_POINTS,
        pred_interest_points=PRODUCTION_MRDGP_FORECAST_INTEREST_POINTS,
        species=PRODUCTION_MRDGP_SPECIES,
        static_features=PRODUCTION_STATIC_FEATURES,
        dynamic_features=[],
        buffer_sizes=PRODUCTION_BUFFER_SIZES,
        norm_by=Source.laqn,
    )

    input_dim = total_num_features(data_config)

    model_config = ModelConfig(secretfile=secretfile)
    model_config.validate_config(data_config)
    full_data_config = model_config.generate_full_config(data_config)

    # create model params
    model_params = default_mrdgp_model_params(input_dim)

    # create instance and add to list
    instance = InstanceMixin(
        full_data_config,
        ModelName.mrdgp,
        model_params,
        tag=Tag.production,
        cluster_id=cluster_id,
    )
    return [instance]


def production_mrdgp_dynamic(
    secretfile: str, cluster_id: ClusterId = ClusterId.nc6
) -> List[InstanceMixin]:
    """The production version of the dynamic MRDGP"""
    train_upto = datetime_from_word("today")
    train_start = train_upto - timedelta(PRODUCTION_MRDGP_TRAIN_DAYS)
    forecast_upto = train_upto + timedelta(PRODUCTION_FORECAST_DAYS)
    data_config = DataConfig(
        train_start_date=train_start,
        train_end_date=train_upto,
        pred_start_date=train_upto,
        pred_end_date=forecast_upto,
        include_prediction_y=True,
        train_sources=PRODUCTION_MRDGP_TRAIN_SOURCES,
        pred_sources=PRODUCTION_MRDGP_FORECAST_SOURCES,
        train_interest_points=PRODUCTION_MRDGP_TRAIN_INTEREST_POINTS,
        pred_interest_points=PRODUCTION_MRDGP_FORECAST_INTEREST_POINTS,
        species=PRODUCTION_MRDGP_SPECIES,
        static_features=PRODUCTION_STATIC_FEATURES,
        dynamic_features=PRODUCTION_DYNAMIC_FEATURES,
        buffer_sizes=PRODUCTION_BUFFER_SIZES,
        norm_by=Source.laqn,
    )

    input_dim = total_num_features(data_config)

    model_config = ModelConfig(secretfile=secretfile)
    model_config.validate_config(data_config)
    full_data_config = model_config.generate_full_config(data_config)

    # create model params
    model_params = default_mrdgp_model_params(input_dim)

    # create instance and add to list
    instance = InstanceMixin(
        full_data_config,
        ModelName.mrdgp,
        model_params,
        tag=Tag.production,
        cluster_id=cluster_id,
    )
    return [instance]


def svgp_vary_standard(
    secretfile: str, cluster_id: ClusterId = ClusterId.nc6
) -> List[InstanceMixin]:
    """Default SVGP with changing static features"""
    # default model parameters for every model
    instance_list: List[InstanceMixin] = []

    num_z = 1000
    maxiter = 10000

    model_config = ModelConfig(secretfile=secretfile)

    for static_features, lengthscale, sig_y in itertools.product(
        TUNING_STATIC_FEATURES, VARY_LENGTHSCALES, VARY_LIKELIHOOD_VARIANCE,
    ):
        # create data config
        data_config = default_laqn_data_config()
        data_config.static_features = static_features
        data_config.buffer_sizes = PRODUCTION_BUFFER_SIZES

        input_dim = total_num_features(data_config)
        active_dims = list(range(input_dim))  # explicitly calculate active dims
        data_config = __static_features_fix(data_config)

        model_config.validate_config(data_config)
        full_data_config = model_config.generate_full_config(data_config)

        # create model params and change
        model_params = default_svgp_model_params(
            num_inducing_points=num_z,
            maxiter=maxiter,
            active_dims=active_dims,
            input_dim=input_dim,
            lengthscales=lengthscale,
            likelihood_variance=sig_y,
        )

        # create instance and add to list
        instance = InstanceMixin(
            full_data_config,
            ModelName.svgp,
            model_params,
            tag=Tag.validation,
            cluster_id=cluster_id,
        )
        instance_list.append(instance)

    return instance_list


def dgp_vary_standard(
    secretfile: str, cluster_id: ClusterId = ClusterId.nc6
) -> List[InstanceMixin]:
    """Default SVGP with changing static features"""
    # default model parameters for every model
    instance_list: List[InstanceMixin] = []

    num_z = 300
    maxiter = 10000

    model_config = ModelConfig(secretfile=secretfile)

    for static_features, lengthscale, sig_y in itertools.product(
        TUNING_STATIC_FEATURES, VARY_LENGTHSCALES, VARY_LIKELIHOOD_VARIANCE,
    ):
        # create a data config from static_features
        data_config = default_sat_data_config()
        data_config.buffer_sizes = PRODUCTION_BUFFER_SIZES
        data_config.static_features = static_features
        n_features = total_num_features(data_config)
        data_config = __static_features_fix(data_config)
        full_data_config = model_config.generate_full_config(data_config)

        model_params = default_mrdgp_model_params(
            n_features=n_features,
            num_inducing_points=num_z,
            maxiter=maxiter,
            lengthscales=lengthscale,
            likelihood_variance=sig_y,
        )

        # create instance and add to list
        instance = InstanceMixin(
            full_data_config,
            ModelName.mrdgp,
            model_params,
            tag=Tag.validation,
            cluster_id=cluster_id,
        )
        instance_list.append(instance)

    return instance_list


def cached_instance(
    secretfile: str, cluster_id: ClusterId = ClusterId.nc6
) -> List[InstanceMixin]:
    """Instance will features and sources. Used as a cached dataset."""

    instance_list: List[InstanceMixin] = []

    model_config = ModelConfig(secretfile=secretfile)
    data_config = default_sat_data_config()

    # get all features and sources
    data_config.buffer_sizes = list(FeatureBufferSize)
    data_config.static_features = list(StaticFeatureNames)
    data_config.train_sources = [Source.laqn, Source.satellite]
    data_config.pred_sources = [Source.laqn, Source.hexgrid]
    input_dim = total_num_features(data_config)
    active_dims = list(range(input_dim))

    # ensure valid config and data is available
    model_config.validate_config(data_config)
    full_data_config = model_config.generate_full_config(data_config)

    # SVGP as a tempory model just to create the instance
    model_params = default_svgp_model_params(
        active_dims=active_dims, input_dim=input_dim
    )

    # create instance and add to list
    instance = InstanceMixin(
        full_data_config,
        ModelName.svgp,
        model_params,
        tag=Tag.validation,
        cluster_id=cluster_id,
    )
    instance_list.append(instance)

    return instance_list


def svgp_vary_static_features(
    secretfile: str, cluster_id: ClusterId = ClusterId.nc6
) -> List[InstanceMixin]:
    """Default SVGP with changing static features and buffer sizes"""
    instance_list: List[InstanceMixin] = []
    model_config = ModelConfig(secretfile=secretfile)
    for static_features in itertools.product(VARY_STATIC_FEATURES, VARY_BUFFER_SIZES):
        # create a data config from static_features
        data_config = default_laqn_data_config()
        data_config.static_features = static_features

        # get num features - if no static features then add 'fake' feature
        input_dim = total_num_features(data_config)
        active_dims = list(range(input_dim))
        data_config = __static_features_fix(data_config)

        # ensure the data settings are valid
        model_config.validate_config(data_config)
        full_data_config = model_config.generate_full_config(data_config)

        # get the model params for the given data settings
        model_params = default_svgp_model_params(
            active_dims=active_dims, input_dim=input_dim
        )

        # create instance and add to list
        instance = InstanceMixin(
            full_data_config,
            ModelName.svgp,
            model_params,
            tag=Tag.validation,
            cluster_id=cluster_id,
        )
        instance_list.append(instance)
    return instance_list

def svgp_test(secretfile: str) -> List[InstanceMixin]:
    """Default SVGP with changing static features"""
    # default model parameters for every model
    instance_list: List[InstanceMixin] = []

    model_config = ModelConfig(secretfile=secretfile)
    for static_features in STATIC_FEATURES_LIST:
        if len(static_features) == 0:
            active_dims = [0, 1, 2]  # work around so that no features are used
            static_features = [
                StaticFeatureNames.park
            ]  # tempory feature which wont be used by model
            input_dim = 3
        else:
            active_dims = None  # use all features
            input_dim = 3

        model_params = default_svgp_model_params(
            active_dims=active_dims, input_dim=input_dim, maxiter=500
        )

        # create a data config from static_features
        data_config = default_laqn_data_config()
        data_config.static_features = static_features
        model_config.validate_config(data_config)
        full_data_config = model_config.generate_full_config(data_config)

        # create instance and add to list
        instance = InstanceMixin(
            full_data_config, ModelName.svgp, model_params, tag=Tag.validation
        )
        instance_list.append(instance)
        break
    return instance_list



def svgp_vary_num_inducing_points(
    secretfile: str, cluster_id: ClusterId = ClusterId.nc6
) -> List[InstanceMixin]:
    """Vary the number of inducing points in an SVGP"""
    instance_list: List[InstanceMixin] = []
    model_config = ModelConfig(secretfile=secretfile)

    data_config = default_laqn_data_config()
    data_config.buffer_sizes = PRODUCTION_BUFFER_SIZES
    data_config.static_features = PRODUCTION_STATIC_FEATURES

    # get num features - if no static features then add 'fake' feature
    input_dim = total_num_features(data_config)
    active_dims = list(range(input_dim))
    data_config = __static_features_fix(data_config)

    # ensure the data settings are valid
    model_config.validate_config(data_config)
    full_data_config = model_config.generate_full_config(data_config)

    num_inducing_points_list = [100, 200, 500, 1000]
    for num_inducing_points in num_inducing_points_list:
        model_params = default_svgp_model_params(
            num_inducing_points=num_inducing_points,
            active_dims=active_dims,
            input_dim=input_dim,
        )
        instance = InstanceMixin(
            full_data_config,
            ModelName.svgp,
            model_params,
            tag=Tag.validation,
            cluster_id=cluster_id,
        )
        instance_list.append(instance)
    return instance_list


def dgp_vary_static_features(
    secretfile: str, cluster_id: ClusterId = ClusterId.nc6
) -> List[InstanceMixin]:
    """Default DGP with changing static features"""
    instance_list: List[InstanceMixin] = []
    model_config = ModelConfig(secretfile=secretfile)

    for static_features in VARY_STATIC_FEATURES:

        # create a data config from static_features
        data_config = default_sat_data_config()
        data_config.static_features = static_features
        n_features = total_num_features(data_config)
        data_config = __static_features_fix(data_config)

        # ensure the data settings are valid
        model_config.validate_config(data_config)
        full_data_config = model_config.generate_full_config(data_config)

        # create model parameters
        model_params = default_mrdgp_model_params(n_features=n_features)

        # create instance and add to list
        instance = InstanceMixin(
            full_data_config,
            ModelName.mrdgp,
            model_params,
            tag=Tag.validation,
            cluster_id=cluster_id,
        )
        instance_list.append(instance)

    return instance_list

def enumerate_enum(enum):
    return [e for e in enum]




def dgp_vary_inducing_and_maxiter(
    secretfile: str, cluster_id: ClusterId = ClusterId.nc6
) -> List[InstanceMixin]:
    """MRDGP with various combinations of number of inducing points and max iterations"""
    inducing_point_sizes = [100, 200, 500]
    iters = [1000, 5000, 10000]

    instance_list: List[InstanceMixin] = []
    model_config = ModelConfig(secretfile=secretfile)

    # create a data config from static_features
    data_config = default_sat_data_config()
    data_config.buffer_sizes = PRODUCTION_BUFFER_SIZES
    data_config.static_features = PRODUCTION_STATIC_FEATURES
    n_features = total_num_features(data_config)
    data_config = __static_features_fix(data_config)

    # ensure the data settings are valid
    model_config.validate_config(data_config)
    full_data_config = model_config.generate_full_config(data_config)

    # try all permutations of inducing points and max iterations
    for num_z, maxiter in itertools.product(inducing_point_sizes, iters):
        model_params = default_mrdgp_model_params(
            n_features=n_features, num_inducing_points=num_z, maxiter=maxiter
        )

        # create instance and add to list
        instance = InstanceMixin(
            full_data_config,
            ModelName.mrdgp,
            model_params,
            tag=Tag.validation,
            cluster_id=cluster_id,
        )
        instance_list.append(instance)

    return instance_list


def dgp_small_inducing_and_maxiter(
    secretfile: str, cluster_id: ClusterId = ClusterId.nc6
) -> List[InstanceMixin]:
    """MRDGP with a single combination of number of inducing points and max iterations"""
    # TODO: can probably refactor this and dgp_vary_inducing_and_maxiter
    inducing_point_sizes = [300]
    iters = [10000]

    instance_list: List[InstanceMixin] = []

    # create a data config from static_features
    model_config = ModelConfig(secretfile=secretfile)
    data_config = default_sat_data_config()
<<<<<<< HEAD

    static_features = STANDARD_FEATURES_LIST
    buffer_sizes = STANDARD_BUFFER_SIZE

    static_features=enumerate_enum(StaticFeatureNames)
    buffer_sizes=enumerate_enum(FeatureBufferSize)

    print('static_features: ', static_features)
    print('buffer_sizes: ', buffer_sizes)
    print([e for e in FeatureBufferSize])
    print(FeatureBufferSize.five_hundred)


    n_features = len(static_features)

    # default model parameters for every model
    if len(static_features) == 0:
        active_dims = [0, 1, 2]  # work around so that no features are used
        static_features = [
            StaticFeatureNames.park
        ]  # tempory feature which wont be used by model
        input_dim = 3
    else:
        active_dims = None  # use all features
        input_dim = len(static_features)  # tempory feature which wont be used by model

    # add 3 for epoch, lat, lon
    n_features = 3 + n_features

    # create a data config from static_features
    data_config.buffer_sizes = buffer_sizes
    data_config.static_features = static_features

=======
    data_config.buffer_sizes = PRODUCTION_BUFFER_SIZES
    data_config.static_features = PRODUCTION_STATIC_FEATURES
    input_dim = total_num_features(data_config)  # calculate num features before fix
    data_config = __static_features_fix(data_config)
>>>>>>> 93cb4cc7
    full_data_config = model_config.generate_full_config(data_config)

    for num_z, maxiter in itertools.product(inducing_point_sizes, iters):
        model_params = default_mrdgp_model_params(
            n_features=input_dim, num_inducing_points=num_z, maxiter=maxiter
        )

        # create instance and add to list
        instance = InstanceMixin(
            full_data_config,
            ModelName.mrdgp,
            model_params,
            tag=Tag.validation,
            cluster_id=cluster_id,
        )
        instance_list.append(instance)

    return instance_list


def svgp_small_inducing_and_maxiter(
    secretfile: str, cluster_id: ClusterId = ClusterId.nc6
) -> List[InstanceMixin]:
    """SVGP with a single combination of number of inducing points and max iterations and on hexgrid"""
    inducing_point_sizes = [1000]
    iters = [10000]

    instance_list: List[InstanceMixin] = []

    # create a data config from static_features
    model_config = ModelConfig(secretfile=secretfile)
    data_config = default_laqn_data_config()
    data_config.buffer_sizes = PRODUCTION_BUFFER_SIZES
    data_config.static_features = PRODUCTION_STATIC_FEATURES
    input_dim = total_num_features(data_config)
    active_dims = list(range(input_dim))  # explicitly calculate active dims
    data_config = __static_features_fix(data_config)
    full_data_config = model_config.generate_full_config(data_config)

    for num_z, maxiter in itertools.product(inducing_point_sizes, iters):
        model_params = default_svgp_model_params(
            num_inducing_points=num_z,
            maxiter=maxiter,
            active_dims=active_dims,
            input_dim=input_dim,
        )

        # create instance and add to list
        instance = InstanceMixin(
            full_data_config,
            ModelName.svgp,
            model_params,
            tag=Tag.validation,
            cluster_id=cluster_id,
        )
        instance_list.append(instance)

    return instance_list


def dryrun_svgp(
    secretfile: str, cluster_id: ClusterId = ClusterId.nc6
) -> List[InstanceMixin]:
    """SVGP on just one day of training/test data with small
    inducing points and maxiter to make it run very fast"""
    model_config = ModelConfig(secretfile=secretfile)
    data_config = default_laqn_data_config()
    data_config.static_features = []
    data_config.dynamic_features = []
    data_config.train_sources = [Source.laqn]
    data_config.pred_sources = [Source.laqn]
    input_dim = total_num_features(data_config)
    active_dims = list(range(input_dim))  # explicitly calculate active dims
    data_config = __static_features_fix(data_config)
    full_data_config = model_config.generate_full_config(data_config)
    model_params = default_svgp_model_params(
        num_inducing_points=100,
        maxiter=100,
        active_dims=active_dims,
        input_dim=input_dim,
    )
    return [
        InstanceMixin(
            full_data_config,
            ModelName.svgp,
            model_params,
            tag=Tag.test,
            cluster_id=cluster_id,
        )
    ]<|MERGE_RESOLUTION|>--- conflicted
+++ resolved
@@ -619,46 +619,10 @@
     # create a data config from static_features
     model_config = ModelConfig(secretfile=secretfile)
     data_config = default_sat_data_config()
-<<<<<<< HEAD
-
-    static_features = STANDARD_FEATURES_LIST
-    buffer_sizes = STANDARD_BUFFER_SIZE
-
-    static_features=enumerate_enum(StaticFeatureNames)
-    buffer_sizes=enumerate_enum(FeatureBufferSize)
-
-    print('static_features: ', static_features)
-    print('buffer_sizes: ', buffer_sizes)
-    print([e for e in FeatureBufferSize])
-    print(FeatureBufferSize.five_hundred)
-
-
-    n_features = len(static_features)
-
-    # default model parameters for every model
-    if len(static_features) == 0:
-        active_dims = [0, 1, 2]  # work around so that no features are used
-        static_features = [
-            StaticFeatureNames.park
-        ]  # tempory feature which wont be used by model
-        input_dim = 3
-    else:
-        active_dims = None  # use all features
-        input_dim = len(static_features)  # tempory feature which wont be used by model
-
-    # add 3 for epoch, lat, lon
-    n_features = 3 + n_features
-
-    # create a data config from static_features
-    data_config.buffer_sizes = buffer_sizes
-    data_config.static_features = static_features
-
-=======
     data_config.buffer_sizes = PRODUCTION_BUFFER_SIZES
     data_config.static_features = PRODUCTION_STATIC_FEATURES
     input_dim = total_num_features(data_config)  # calculate num features before fix
     data_config = __static_features_fix(data_config)
->>>>>>> 93cb4cc7
     full_data_config = model_config.generate_full_config(data_config)
 
     for num_z, maxiter in itertools.product(inducing_point_sizes, iters):
