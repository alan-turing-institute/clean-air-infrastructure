"""Experiments for air quality model validation"""

from __future__ import annotations
from pathlib import Path
<<<<<<< HEAD
from typing import Any, Dict, Optional, TYPE_CHECKING
=======
from typing import Dict, Optional, TYPE_CHECKING, List
>>>>>>> bc3b3498
import pandas as pd
from .air_quality_result import AirQualityResult
from ..databases import DBWriter
from ..databases.tables import (
    AirQualityDataTable,
    AirQualityInstanceTable,
    AirQualityModelTable,
    AirQualityResultTable,
)
from .experiment import (
    RunnableExperimentMixin,
    SetupExperimentMixin,
    UpdateExperimentMixin,
)
from ..models import ModelData, ModelDataExtractor, MRDGP, SVGP
from ..types import ExperimentName, IndexedDatasetDict, ModelName, Source, TargetDict
from ..utils import FileManager

if TYPE_CHECKING:
    import os
    import tensorflow as tf

    # turn off tensorflow warnings for gpflow
    os.environ["TF_CPP_MIN_LOG_LEVEL"] = "3"
    tf.compat.v1.logging.set_verbosity(tf.compat.v1.logging.ERROR)
    # pylint: disable=wrong-import-position,wrong-import-order
    from gpflow.models.model import Model


class SetupAirQualityExperiment(SetupExperimentMixin):
    """Setup the air quality experiment"""

    def __init__(
        self,
        name: ExperimentName,
        experiment_root: Path,
        secretfile: Optional[str] = None,
        **kwargs
    ):
        super().__init__(name, experiment_root)
        self.model_data = ModelData(secretfile=secretfile, **kwargs)

    def load_training_dataset(self, data_id: str) -> Dict[Source, pd.DataFrame]:
        """Load unnormalised training dataset from the database."""
        data_config = self._data_config_lookup[data_id]
        training_data: Dict[
            Source, pd.DateFrame
        ] = self.model_data.download_config_data(data_config, training_data=True)
        return training_data

    def normalised_training_dataset(
        self, data_id: str, training_data: Dict[Source, pd.DataFrame]
    ) -> Dict[Source, pd.DataFrame]:
        """Normalise training dataset."""
        data_config = self._data_config_lookup[data_id]
        training_data_norm: Dict[Source, pd.DateFrame] = self.model_data.normalize_data(
            data_config, training_data
        )
        return training_data_norm

    def load_test_dataset(self, data_id: str) -> Dict[Source, pd.DataFrame]:
        """Load unnormalised test dataset from the dataset"""
        data_config = self._data_config_lookup[data_id]
        prediction_data: Dict[
            Source, pd.DateFrame
        ] = self.model_data.download_config_data(data_config, training_data=False)
        return prediction_data

    def load_datasets(self) -> None:
        """Load the datasets.
        When setting up the dataset we need to normalise the testing data w.r.t to the training
        We do not have to do this when loading from a file, because it will already be normalised
        """
        # TODO check uniqueness of data id
        data_id_list: List[str] = [
            instance.data_id for _, instance in self._instances.items()
        ]
        for data_id in data_id_list:
            # the unnormalised training dataset must first be loaded so that the testing data
            # can be normalised wrt to it.

            unnormalised_training_dataset = self.load_training_dataset(data_id)
            training_dataset = self.normalised_training_dataset(
                data_id, unnormalised_training_dataset
            )

            # normalise the test data wrt the training data
            test_dataset = self.normalised_test_dataset(
                data_id, unnormalised_training_dataset
            )

            self.add_training_dataset(data_id, training_dataset)
            self.add_test_dataset(data_id, test_dataset)

    def normalised_test_dataset(
        self, data_id: str, training_data: Optional[Dict[Source, pd.DataFrame]] = None
    ) -> Dict[Source, pd.DataFrame]:
        """Load a normalised test dataset from the database.

        Args:
            data_id: index into data_config
            training_data: Optional data. if passed then test_dataset will be normalised to training_data.
        """
        prediction_data = self.load_test_dataset(data_id)
        data_config = self._data_config_lookup[data_id]
        if training_data is None:
            # do not normalize wrt the training dat
            norm_wrt_data = prediction_data
        else:
            norm_wrt_data = training_data

        prediction_data_norm: Dict[
            Source, pd.DateFrame
        ] = self.model_data.normalize_data_wrt(
            data_config, prediction_data, norm_wrt_data
        )
        return prediction_data_norm

    def write_instance_to_file(self, instance_id: str) -> None:
        """Write the instance, dataset and model params to a folder"""
        file_manager: FileManager = self._file_managers[instance_id]
        instance = self._instances[instance_id]
        data_id = instance.data_id
        training_dataset = self._training_dataset[data_id]
        test_dataset = self._test_dataset[data_id]
        file_manager.save_data_config(self._data_config_lookup[data_id], full=True)
        file_manager.save_training_data(training_dataset)
        file_manager.save_test_data(test_dataset)
        file_manager.save_model_params(instance.model_params)
        file_manager.write_instance_to_json(instance)


class RunnableAirQualityExperiment(RunnableExperimentMixin):
    """Run an air quality experiment"""

    def __init__(self, name: ExperimentName, experiment_root: Path):
        super().__init__(name, experiment_root)
        self._models: Dict[str, Model] = dict()
        self._training_result: Dict[str, TargetDict] = dict()
        self._test_result: Dict[str, TargetDict] = dict()

    def find_instance_id_from_data_id(self, data_id: str) -> str:
        """Search through instances to find the instance id matching the data id"""
        # search through instances to find the data id
        for iid, instance in self._instances.items():
            if data_id == instance.data_id:
                return iid
        raise ValueError("No instance found for data id:", data_id)

    def load_training_dataset(self, data_id: str) -> IndexedDatasetDict:
        """Load a training dataset from file"""
        # TODO we should have a directory of datasets
        instance_id = self.find_instance_id_from_data_id(data_id)
        file_manager: FileManager = self._file_managers[instance_id]
        model_data = ModelDataExtractor()
        #  load the data from this instance
        training_data = file_manager.load_training_data()
        full_config = file_manager.load_data_config(full=True)
        return model_data.get_data_arrays(full_config, training_data, prediction=False,)

    def load_test_dataset(self, data_id: str) -> IndexedDatasetDict:
        """Load a test dataset from file"""
        # TODO we should have a directory of datasets
        instance_id = self.find_instance_id_from_data_id(data_id)
        file_manager: FileManager = self._file_managers[instance_id]
        model_data = ModelDataExtractor()
        #  load the data from this instance
        test_data = file_manager.load_test_data()
        full_config = file_manager.load_data_config(full=True)
        return model_data.get_data_arrays(full_config, test_data, prediction=True,)

    def load_model(self, instance_id: str) -> Model:
        """Load the model using the instance id"""
        instance = self._instances[instance_id]
        if instance.model_name == ModelName.svgp:
            model = SVGP(instance.model_params)
        elif instance.model_name == ModelName.mrdgp:
            model = MRDGP(instance.model_params)
        self._models[instance_id] = model
        return model

    def train_model(self, instance_id: str) -> None:
        """Train the model"""
        instance = self._instances[instance_id]
        model = self._models[instance_id]
        X_train, Y_train, _ = self._training_dataset[instance.data_id]
        model.fit(X_train, Y_train)

    def predict_on_training_set(self, instance_id: str) -> TargetDict:
        """Predict on the training set"""
        instance = self._instances[instance_id]
        X_train, _, _ = self._training_dataset[instance.data_id]
        model = self._models[instance_id]
        if (
            Source.satellite in X_train
        ):  # remove satellite when predicting on training set
            X_train.pop(Source.satellite)
        y_training_result = model.predict(X_train)
        self._training_result[instance_id] = y_training_result
        return y_training_result

    def predict_on_test_set(self, instance_id: str) -> TargetDict:
        """Predict on the test set"""
        instance = self._instances[instance_id]
        X_test, _, _ = self._test_dataset[instance.data_id]
        model = self._models[instance_id]
        y_forecast = model.predict(X_test)
        self._test_result[instance_id] = y_forecast
        return y_forecast

    def save_result(self, instance_id: str) -> None:
        """Save the predictions on training set and test set to file"""
        # save predictions to file
        file_manager: FileManager = self._file_managers[instance_id]
        y_training_result = self._training_result[instance_id]
        y_forecast = self._test_result[instance_id]
        file_manager.save_pred_training_to_pickle(y_training_result)
        file_manager.save_forecast_to_pickle(y_forecast)


class UpdateAirQualityExperiment(DBWriter, UpdateExperimentMixin):
    """Write an experiment to the database"""

    def __init__(
        self,
        name: ExperimentName,
        experiment_root: Path,
        secretfile: Optional[str] = None,
        connection: Optional[Any] = None,
        **kwargs
    ):
        DBWriter.__init__(self, secretfile=secretfile, connection=connection, **kwargs)
        UpdateExperimentMixin.__init__(self, name, experiment_root)
        self.secretfile = secretfile
        self.connection = connection

    @property
    def data_table(self) -> AirQualityDataTable:
        """The data config table."""
        return AirQualityDataTable

    @property
    def instance_table(self) -> AirQualityInstanceTable:
        """The instance table."""
        return AirQualityInstanceTable

    @property
    def model_table(self) -> AirQualityModelTable:
        """The modelling table."""
        return AirQualityModelTable

    @property
    def result_table(self) -> AirQualityResultTable:
        """The result table."""
        return AirQualityResultTable

    def update_result_tables(self):
        """Update the result tables"""
        for instance_id, instance in self._instances.items():
            file_manager = self._file_managers[instance_id]
            y_pred_training = file_manager.load_pred_training_from_pickle()
            y_forecast = file_manager.load_forecast_from_pickle()
            train_data = file_manager.load_training_data()
            test_data = file_manager.load_test_data()
            # TODO do we need to write the CSVs to file?
            update_predictions_on_dataset(
                train_data,
                y_pred_training,
                instance_id,
                instance.data_id,
                self.secretfile,
                connection=self.connection,
            )
            update_predictions_on_dataset(
                test_data,
                y_forecast,
                instance_id,
                instance.data_id,
                self.secretfile,
                connection=self.connection,
            )

    def update_remote_tables(self):
        """Write instances to air quality tables"""
        return UpdateExperimentMixin.update_remote_tables(self)


def update_predictions_on_dataset(
    dataset: Dict[Source, pd.DataFrame],
    prediction: TargetDict,
    instance_id: str,
    data_id: str,
    secretfile: str,
    connection: Optional[Any] = None,
) -> None:
    """For each source (except satellite), join the dataset with prediction
    on space-time columns, then create a Result object which writes to the DB

    Args:
        dataset: Keys are sources (LAQN, hexgrid) and values are dataframes
        prediction: For each source and each pollutant is a predicted mean and variance
        instance_id: The ID of the instance
        data_id: The ID of the dataset
        secretfile: The location of your database secrets
        connection: Connection object for database
    """

    for source, dataframe in dataset.items():
        if source == Source.satellite:
            continue
        pred_df = ModelDataExtractor.join_forecast_on_dataframe(
            dataframe, prediction[source]
        )
        pred_df["point_id"] = pred_df.point_id.apply(str)
        result = AirQualityResult(
            instance_id, data_id, pred_df, secretfile=secretfile, connection=connection
        )
        result.update_remote_tables()<|MERGE_RESOLUTION|>--- conflicted
+++ resolved
@@ -2,11 +2,7 @@
 
 from __future__ import annotations
 from pathlib import Path
-<<<<<<< HEAD
-from typing import Any, Dict, Optional, TYPE_CHECKING
-=======
-from typing import Dict, Optional, TYPE_CHECKING, List
->>>>>>> bc3b3498
+from typing import Any, Dict, List, Optional, TYPE_CHECKING
 import pandas as pd
 from .air_quality_result import AirQualityResult
 from ..databases import DBWriter
