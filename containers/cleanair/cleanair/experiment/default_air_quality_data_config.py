--- conflicted
+++ resolved
@@ -16,11 +16,7 @@
         trainhours=TRAIN_DAYS * 24,
         predhours=FORECAST_DAYS * 24,
         train_sources=[Source.laqn],
-<<<<<<< HEAD
-        pred_sources=[Source.hexgrid, Source.laqn],  
-=======
         pred_sources=[Source.hexgrid, Source.laqn],
->>>>>>> 206fa053
         species=[Species.NO2],
         static_features=[],
         dynamic_features=[],
