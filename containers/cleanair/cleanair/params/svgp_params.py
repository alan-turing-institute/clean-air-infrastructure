"""Default parameters for the SVGP"""

from typing import List, Optional
from .shared_params import (
    LENGTHSCALES,
    LIKELIHOOD_VARIANCE,
    MAXITER,
    MINIBATCH_SIZE,
    KERNEL_VARIANCE,
)
from ..types import KernelParams, KernelType, SVGPParams
from typing import  List, Optional


JITTER: float = 1e-5
SVGP_NUM_INDUCING_POINTS = 2000
SVGP_INPUT_DIM = 3


def default_svgp_kernel(
    ard: bool = True,
<<<<<<< HEAD
    input_dim: Optional[int] = None,
    kernel: KernelType = KernelType.matern32,
    lengthscales: float = LENGTHSCALES,
    variance: float = KERNEL_VARIANCE,
    active_dims: Optional[List[int]] = None
=======
    input_dim: int = SVGP_INPUT_DIM,
    kernel: KernelType = KernelType.matern32,
    lengthscales: float = LENGTHSCALES,
    variance: float = KERNEL_VARIANCE,
    active_dims: Optional[List[int]] = None,
>>>>>>> 907b0e89
) -> KernelParams:
    """Default kernel parameters for the SVGP"""
    kernel = KernelParams(
        ARD=ard,
        lengthscales=lengthscales,
        name=kernel.value,
        type=kernel,
        variance=variance,
        active_dims=active_dims,
<<<<<<< HEAD
        input_dim=input_dim
=======
        input_dim=input_dim,
>>>>>>> 907b0e89
    )
    return kernel


def default_svgp_model_params(
    ard: bool = True,
    jitter: float = JITTER,
    kernel: KernelType = KernelType.matern32,
    lengthscales: float = LENGTHSCALES,
    likelihood_variance: float = LIKELIHOOD_VARIANCE,
    num_inducing_points: int = SVGP_NUM_INDUCING_POINTS,
    maxiter: int = MAXITER,
    minibatch_size: int = MINIBATCH_SIZE,
    variance: float = KERNEL_VARIANCE,
    active_dims: Optional[List[int]] = None,
<<<<<<< HEAD
    input_dim: Optional[int] = None,
=======
    input_dim: int = SVGP_INPUT_DIM,
>>>>>>> 907b0e89
) -> SVGPParams:
    """Default SVGP model params"""
    model_params = SVGPParams(
        jitter=jitter,
        kernel=default_svgp_kernel(
<<<<<<< HEAD
            ard=ard, input_dim=input_dim, kernel=kernel, lengthscales=lengthscales, variance=variance,active_dims=active_dims
=======
            ard=ard,
            input_dim=input_dim,
            kernel=kernel,
            lengthscales=lengthscales,
            variance=variance,
            active_dims=active_dims,
>>>>>>> 907b0e89
        ),
        likelihood_variance=likelihood_variance,
        num_inducing_points=num_inducing_points,
        maxiter=maxiter,
        minibatch_size=minibatch_size,
    )
    return model_params<|MERGE_RESOLUTION|>--- conflicted
+++ resolved
@@ -19,19 +19,11 @@
 
 def default_svgp_kernel(
     ard: bool = True,
-<<<<<<< HEAD
-    input_dim: Optional[int] = None,
-    kernel: KernelType = KernelType.matern32,
-    lengthscales: float = LENGTHSCALES,
-    variance: float = KERNEL_VARIANCE,
-    active_dims: Optional[List[int]] = None
-=======
     input_dim: int = SVGP_INPUT_DIM,
     kernel: KernelType = KernelType.matern32,
     lengthscales: float = LENGTHSCALES,
     variance: float = KERNEL_VARIANCE,
     active_dims: Optional[List[int]] = None,
->>>>>>> 907b0e89
 ) -> KernelParams:
     """Default kernel parameters for the SVGP"""
     kernel = KernelParams(
@@ -41,11 +33,7 @@
         type=kernel,
         variance=variance,
         active_dims=active_dims,
-<<<<<<< HEAD
-        input_dim=input_dim
-=======
         input_dim=input_dim,
->>>>>>> 907b0e89
     )
     return kernel
 
@@ -61,26 +49,18 @@
     minibatch_size: int = MINIBATCH_SIZE,
     variance: float = KERNEL_VARIANCE,
     active_dims: Optional[List[int]] = None,
-<<<<<<< HEAD
-    input_dim: Optional[int] = None,
-=======
     input_dim: int = SVGP_INPUT_DIM,
->>>>>>> 907b0e89
 ) -> SVGPParams:
     """Default SVGP model params"""
     model_params = SVGPParams(
         jitter=jitter,
         kernel=default_svgp_kernel(
-<<<<<<< HEAD
-            ard=ard, input_dim=input_dim, kernel=kernel, lengthscales=lengthscales, variance=variance,active_dims=active_dims
-=======
             ard=ard,
             input_dim=input_dim,
             kernel=kernel,
             lengthscales=lengthscales,
             variance=variance,
             active_dims=active_dims,
->>>>>>> 907b0e89
         ),
         likelihood_variance=likelihood_variance,
         num_inducing_points=num_inducing_points,
