--- conflicted
+++ resolved
@@ -36,14 +36,10 @@
     tf_saver = tf.compat.v1.train.Saver()
     tf_saver.save(tf_session, str(filepath))
 
-<<<<<<< HEAD
-def load_gpflow1_model_from_file(export_dir: Path, **kwargs) -> gpflow.models.GPModel:
-=======
 
 def load_gpflow1_model_from_file(
     export_dir: Path, model_name: ModelName, **kwargs
 ) -> gpflow.models.GPModel:
->>>>>>> 17eb8077
     """Load a gpflow 1 model from file.
 
     Args:
