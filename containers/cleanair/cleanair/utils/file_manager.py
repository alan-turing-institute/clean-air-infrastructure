--- conflicted
+++ resolved
@@ -173,54 +173,6 @@
         )
         self.__save_pickle(test_data, self.input_dir / FileManager.TEST_DATA_PICKLE)
 
-<<<<<<< HEAD
-    def load_pred_training_from_csv(self, source: Source) -> pd.DataFrame:
-        """Load the training predictions for a single source from csv"""
-        self.logger.debug(
-            "Loading predictions on the training set on %s from csv", source
-        )
-        result_fp = self.input_dir / FileManager.RESULT / f"{source}_pred_training.csv"
-        return pd.read_csv(result_fp)
-
-    def __save_result_to_csv(
-        self, result_df: pd.DataFrame, source: Source, filename: str
-    ) -> None:
-        """Save a result to file."""
-        result_fp = self.input_dir / FileManager.RESULT
-        result_df.to_csv(result_fp / f"{source}_{filename}.csv", index=False)
-
-    def save_forecast_to_csv(self, forecast_df: pd.DataFrame, source: Source) -> None:
-        """Save the forecast dataframe to a csv.
-
-        Args:
-            forecast_df: DataFrame of forecasts for a given source.
-            source: Source predicted at, e.g. laqn, hexgrid.
-        """
-        self.logger.info(
-            "Saving a forecast for %s to csv. Dataframe has %s rows.",
-            source,
-            len(forecast_df),
-        )
-        self.__save_result_to_csv(forecast_df, source, "pred_forecast")
-
-    def save_training_pred_to_csv(
-        self, result_df: pd.DataFrame, source: Source
-    ) -> None:
-        """Save the predictions on the training set to a csv for a given source.
-
-        Args:
-            result_df: DataFrame of predictions for a given source on the training set.
-            source: Source predicted at, e.g. laqn, hexgrid.
-        """
-        self.logger.info(
-            "Saving predictions on training set for %s to csv. Dataframe has %s rows.",
-            source,
-            len(result_df),
-        )
-        self.__save_result_to_csv(result_df, source, "pred_training")
-
-=======
->>>>>>> 47272856
     def load_model(
         self,
         load_fn: Callable[[Path, ModelName], gpflow.models.GPModel],
