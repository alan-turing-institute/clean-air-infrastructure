"""Functions for saving and loading models"""

from __future__ import annotations
from pathlib import Path
from typing import Any, Callable, Dict, Optional, Union, TYPE_CHECKING
import json
import pickle
import pandas as pd
from ..loggers import get_logger
from ..types import (
    DataConfig,
    FullDataConfig,
    ModelName,
    MRDGPParams,
    Source,
    SVGPParams,
    TargetDict,
)

if TYPE_CHECKING:
    import gpflow
    import tensorflow as tf
    from pydantic import BaseModel

# pylint: disable=R0904
class FileManager:
    """Class for managing files for the urbanair project"""

    # data config / train test data
    DATASET = Path("dataset")
    DATA_CONFIG = DATASET / "data_config.json"
    DATA_CONFIG_FULL = DATASET / "data_config_full.json"
    TRAINING_DATA_PICKLE = DATASET / "training_dataset.pkl"
    TEST_DATA_PICKLE = DATASET / "test_dataset.pkl"

    # model filepaths
    MODEL = Path("model")
    MODEL_PARAMS = MODEL / "model_params.json"

    # forecasts / results / predictions
    RESULT = Path("result")
    PRED_FORECAST_PICKLE = RESULT / "pred_forecast.pkl"
    PRED_TRAINING_PICKLE = RESULT / "pred_training.pkl"

    def __init__(self, input_dir: Path) -> None:
        if not hasattr(self, "logger"):
            self.logger = get_logger("file_manager")
        input_dir.mkdir(parents=False, exist_ok=True)
        if not input_dir.is_dir():
            raise IOError(f"{input_dir} is not a directory")
        self.input_dir = input_dir

        # create subdirectories
        (self.input_dir / FileManager.DATASET).mkdir(exist_ok=True, parents=False)
        (self.input_dir / FileManager.MODEL).mkdir(exist_ok=True, parents=False)
        (self.input_dir / FileManager.RESULT).mkdir(exist_ok=True, parents=False)

    def __save_pickle(self, obj: Any, pickle_path: Path) -> None:
        """Save an object to a filepath by pickling.

        Args:
            obj: The object to be pickled.
            pickle_path: The filepath.

        Notes:
            Create the parent directory of the pickle if it doesn't exist
            but do not create any grandparent directories.
        """
        self.logger.debug("Saving object to pickle file at %s", pickle_path)
        with open(pickle_path, "wb") as pickle_file:
            pickle.dump(obj, pickle_file)

    def __load_pickle(self, pickle_path: Path) -> Any:
        """Load either training or test data from a pickled file"""
        self.logger.debug("Loading object from pickle file from %s", pickle_path)
        if not pickle_path.exists():
            raise FileNotFoundError(f"Could not find file at path {pickle_path}")

        with pickle_path.open("rb") as pickle_f:
            return pickle.load(pickle_f)

    def load_data_config(self, full: bool = False) -> Union[DataConfig, FullDataConfig]:
        """Load an existing configuration file"""
        self.logger.debug("Loading the data config from file")

        if full:
            config = self.input_dir / FileManager.DATA_CONFIG_FULL
        else:
            config = self.input_dir / FileManager.DATA_CONFIG

        if config.exists():
            with config.open("r") as config_f:
                if full:
                    return FullDataConfig(**json.load(config_f))

                return DataConfig(**json.load(config_f))

        if not full:
            message = "A data config does not exist. Run generate-config"
        else:
            message = "A full data config does not exist. Run generate-full-config"
        raise FileNotFoundError(message)

    def save_data_config(
        self, data_config: Union[DataConfig, FullDataConfig], full: bool = False
    ) -> None:
        """Save a data config to file"""
        self.logger.debug("Saving the data config to a file")
        if full:
            config = self.input_dir / FileManager.DATA_CONFIG_FULL
        else:
            config = self.input_dir / FileManager.DATA_CONFIG

        with config.open("w") as config_f:
            config_f.write(data_config.json(indent=4))

    def load_training_data(self) -> Dict[Source, pd.DataFrame]:
        """Load training data from either the CACHE or input_dir"""
<<<<<<< HEAD
        self.logger.info("Loading the training data from a pickle.")
=======
        self.logger.debug("Loading the training data from a pickle")
>>>>>>> a6cd2c28
        return self.__load_pickle(self.input_dir / FileManager.TRAINING_DATA_PICKLE)

    def load_test_data(self) -> Dict[Source, pd.DataFrame]:
        """Load test data from either the CACHE or input_dir"""
<<<<<<< HEAD
        self.logger.info("Loading the test data from a pickle.")
        return self.__load_pickle(self.input_dir / FileManager.TEST_DATA_PICKLE)

    def load_pred_training_from_pickle(self) -> TargetDict:
        """Load the predictions on the training set from a pickle."""
        self.logger.info("Loading the predictions on the training set from a pickle.")
        return self.__load_pickle(self.input_dir / FileManager.PRED_TRAINING_PICKLE)

    def load_forecast_from_pickle(self) -> TargetDict:
        """Load the predictions on the forecast set from a pickle."""
        self.logger.info("Loading the prediction on the forecast period from a pickle.")
        return self.__load_pickle(self.input_dir / FileManager.PRED_FORECAST_PICKLE)

    def load_forecast_from_csv(self, source: Source) -> pd.DataFrame:
        """Load the forecasts for a single source as csv."""
        self.logger.info("Loading the forecasts for %s from csv.", source)
        result_fp = self.input_dir / FileManager.RESULT / f"{source}_pred_forecast.csv"
        return pd.read_csv(result_fp)

=======
        self.logger.debug("Loading the test data from a pickle")
        return self.__load_pickle(self.input_dir / FileManager.TEST_DATA_PICKLE)

    def load_pred_training_from_pickle(self) -> TargetDict:
        """Load the predictions on the training set from a pickle"""
        self.logger.debug("Loading the predictions on the training set from a pickle")
        return self.__load_pickle(self.input_dir / FileManager.PRED_TRAINING_PICKLE)

    def load_forecast_from_pickle(self) -> TargetDict:
        """Load the predictions on the forecast set from a pickle"""
        self.logger.debug("Loading the prediction on the forecast period from a pickle")
        return self.__load_pickle(self.input_dir / FileManager.PRED_FORECAST_PICKLE)

>>>>>>> a6cd2c28
    def save_training_data(self, training_data: Dict[Source, pd.DataFrame]) -> None:
        """Save training data as a pickle"""
        self.logger.debug(
            "Saving the training data to a pickle. Sources are %s",
            list(training_data.keys()),
        )
        self.__save_pickle(
            training_data, self.input_dir / FileManager.TRAINING_DATA_PICKLE
        )

    def save_test_source_to_csv(self, test_df: pd.DataFrame, source: Source) -> None:
        """Save the test dataframe to csv. The dataframe should be for just one source"""
        filepath = self.input_dir / FileManager.DATASET / f"{source}_test.csv"
        test_df.to_csv(filepath, index=False)

    def load_test_source_from_csv(self, source: Source) -> pd.DataFrame:
        """Load a test dataframe from csv for a given source"""
        filepath = self.input_dir / FileManager.DATASET / f"{source}_test.csv"
        return pd.read_csv(filepath)

    def save_training_source_to_csv(
        self, training_df: pd.DataFrame, source: Source
    ) -> None:
        """Save the dataframe to csv. The dataframe should be for just one source"""
        filepath = self.input_dir / FileManager.DATASET / f"{source}_training.csv"
        training_df.to_csv(filepath, index=False)

    def load_training_source_from_csv(self, source: Source) -> pd.DataFrame:
        """Load a dataframe from csv for a given source"""
        filepath = self.input_dir / FileManager.DATASET / f"{source}_training.csv"
        return pd.read_csv(filepath)

    def save_test_data(self, test_data: Dict[Source, pd.DataFrame]) -> None:
        """Save test data as a pickle"""
        self.logger.debug(
            "Saving the test data to a pickle. Sources are %s", list(test_data.keys())
        )
        self.__save_pickle(test_data, self.input_dir / FileManager.TEST_DATA_PICKLE)

    def load_pred_training_from_csv(self, source: Source) -> pd.DataFrame:
        """Load the training predictions for a single source from csv"""
        self.logger.debug(
            "Loading predictions on the training set on %s from csv", source
        )
        result_fp = self.input_dir / FileManager.RESULT / f"{source}_pred_training.csv"
        return pd.read_csv(result_fp)

    def __save_result_to_csv(
        self, result_df: pd.DataFrame, source: Source, filename: str
    ) -> None:
        """Save a result to file."""
        result_fp = self.input_dir / FileManager.RESULT
        result_df.to_csv(result_fp / f"{source}_{filename}.csv", index=False)

    def save_forecast_to_csv(self, forecast_df: pd.DataFrame, source: Source) -> None:
        """Save the forecast dataframe to a csv.

        Args:
            forecast_df: DataFrame of forecasts for a given source.
            source: Source predicted at, e.g. laqn, hexgrid.
        """
        self.logger.info(
            "Saving a forecast for %s to csv. Dataframe has %s rows.",
            source,
            len(forecast_df),
        )
        self.__save_result_to_csv(forecast_df, source, "pred_forecast")

    def save_training_pred_to_csv(
        self, result_df: pd.DataFrame, source: Source
    ) -> None:
        """Save the predictions on the training set to a csv for a given source.

        Args:
            result_df: DataFrame of predictions for a given source on the training set.
            source: Source predicted at, e.g. laqn, hexgrid.
        """
        self.logger.info(
            "Saving predictions on training set for %s to csv. Dataframe has %s rows.",
            source,
            len(result_df),
        )
        self.__save_result_to_csv(result_df, source, "pred_training")

    def load_model(
        self,
        load_fn: Callable[[Path], gpflow.models.GPModel],
        compile_model: bool = True,
        model_name: str = "model",
        tf_session: Optional[tf.compat.v1.Session] = None,
    ) -> gpflow.models.GPModel:
        """Load a model from the cache.

        Args:
            load_fn: Loads a gpflow model from a filepath. See `cleanair.utils.tf1.load_gpflow1_model_from_file`.

        Keyword args:
            compile_model: If true compile the GPflow model.
            model_name: Name of the model.
            tf_session: Optional[tf.compat.v1.Session] = None,

        Returns:
            A gpflow model.
        """
        self.logger.debug("Loading a model from a file")
        # use the load function to get the model from the filepath
        export_dir = self.input_dir / FileManager.MODEL
        model = load_fn(
            export_dir,
            compile_model=compile_model,
            model_name=model_name,
            tf_session=tf_session,
        )
        return model

    def save_model(
        self,
        model: gpflow.models.GPModel,
        save_fn: Optional[Callable[[gpflow.models.GPModel, Path], None]],
        model_name: Optional[str] = "model",
    ) -> None:
        """Save a model to file.

        Args:
            model: A gpflow model.
            save_fn: A callable function that takes two arguments (model, filepath) and writes the model to a file.

        Keyword args:
            model_name: Name of the model.
        """
        self.logger.debug("Saving model to file")
        export_dir = self.input_dir / FileManager.MODEL
        save_fn(model, export_dir, model_name=model_name)

    def load_model_params(
        self, model_name: ModelName
    ) -> Union[MRDGPParams, SVGPParams]:
        """Load the model params from a json file"""
        self.logger.debug(
            "Loading model parameters from a json file for %s", model_name
        )
        params_fp = self.input_dir / FileManager.MODEL_PARAMS
        with open(params_fp, "r") as params_file:
            params_dict = json.load(params_file)
        if model_name == ModelName.svgp:
            return SVGPParams(**params_dict)
        if model_name == ModelName.mrdgp:
            return MRDGPParams(**params_dict)
        raise ValueError("Must pass a valid model name")

    def save_model_params(self, model_params: BaseModel) -> None:
        """Load the model params from a json file"""
        self.logger.debug("Saving model params to a json file")
        params_fp = self.input_dir / FileManager.MODEL_PARAMS
        with open(params_fp, "w") as params_file:
            json.dump(model_params.dict(), params_file, indent=4)

    def save_forecast_to_pickle(self, y_pred: TargetDict) -> None:
<<<<<<< HEAD
        """Save the results dataframe to a file."""
        self.logger.info("Saving the forecasts to a pickle.")
        self.__save_pickle(y_pred, self.input_dir / FileManager.PRED_FORECAST_PICKLE)

    def save_training_pred_to_pickle(self, y_pred: TargetDict) -> None:
        """Save the training predictions to a pickled file."""
        self.logger.info("Saving the predictions on the training set to a pickle.")
        self.__save_pickle(y_pred, self.input_dir / FileManager.PRED_TRAINING_PICKLE)
=======
        """Save the results dataframe to a file"""
        self.logger.debug("Saving the forecasts to a pickle")
        self.__save_pickle(y_pred, self.input_dir / FileManager.PRED_FORECAST_PICKLE)

    def save_training_pred_to_pickle(self, y_pred: TargetDict) -> None:
        """Save the training predictions to a pickled file"""
        self.logger.debug("Saving the predictions on the training set to a pickle")
        self.__save_pickle(y_pred, self.input_dir / FileManager.PRED_TRAINING_PICKLE)

    def __save_result_to_csv(
        self, result_df: pd.DataFrame, source: Source, filename: str
    ) -> None:
        """Save a result to file."""
        result_fp = self.input_dir / FileManager.RESULT
        result_df.to_csv(result_fp / f"{source}_{filename}.csv", index=False)

    def save_forecast_to_csv(self, forecast_df: pd.DataFrame, source: Source) -> None:
        """Save the forecast dataframe to a csv.

        Args:
            forecast_df: DataFrame of forecasts for a given source.
            source: Source predicted at, e.g. laqn, hexgrid.
        """
        self.logger.info(
            "Saving a forecast for %s to csv. Dataframe has %s rows.",
            source,
            len(forecast_df),
        )
        self.__save_result_to_csv(forecast_df, source, "pred_forecast")

    def save_training_pred_to_csv(
        self, result_df: pd.DataFrame, source: Source
    ) -> None:
        """Save the predictions on the training set to a csv for a given source.

        Args:
            result_df: DataFrame of predictions for a given source on the training set.
            source: Source predicted at, e.g. laqn, hexgrid.
        """
        self.logger.info(
            "Saving predictions on training set for %s to csv. Dataframe has %s rows.",
            source,
            len(result_df),
        )
        self.__save_result_to_csv(result_df, source, "pred_training")
>>>>>>> a6cd2c28
<|MERGE_RESOLUTION|>--- conflicted
+++ resolved
@@ -116,36 +116,11 @@
 
     def load_training_data(self) -> Dict[Source, pd.DataFrame]:
         """Load training data from either the CACHE or input_dir"""
-<<<<<<< HEAD
-        self.logger.info("Loading the training data from a pickle.")
-=======
         self.logger.debug("Loading the training data from a pickle")
->>>>>>> a6cd2c28
         return self.__load_pickle(self.input_dir / FileManager.TRAINING_DATA_PICKLE)
 
     def load_test_data(self) -> Dict[Source, pd.DataFrame]:
         """Load test data from either the CACHE or input_dir"""
-<<<<<<< HEAD
-        self.logger.info("Loading the test data from a pickle.")
-        return self.__load_pickle(self.input_dir / FileManager.TEST_DATA_PICKLE)
-
-    def load_pred_training_from_pickle(self) -> TargetDict:
-        """Load the predictions on the training set from a pickle."""
-        self.logger.info("Loading the predictions on the training set from a pickle.")
-        return self.__load_pickle(self.input_dir / FileManager.PRED_TRAINING_PICKLE)
-
-    def load_forecast_from_pickle(self) -> TargetDict:
-        """Load the predictions on the forecast set from a pickle."""
-        self.logger.info("Loading the prediction on the forecast period from a pickle.")
-        return self.__load_pickle(self.input_dir / FileManager.PRED_FORECAST_PICKLE)
-
-    def load_forecast_from_csv(self, source: Source) -> pd.DataFrame:
-        """Load the forecasts for a single source as csv."""
-        self.logger.info("Loading the forecasts for %s from csv.", source)
-        result_fp = self.input_dir / FileManager.RESULT / f"{source}_pred_forecast.csv"
-        return pd.read_csv(result_fp)
-
-=======
         self.logger.debug("Loading the test data from a pickle")
         return self.__load_pickle(self.input_dir / FileManager.TEST_DATA_PICKLE)
 
@@ -159,7 +134,6 @@
         self.logger.debug("Loading the prediction on the forecast period from a pickle")
         return self.__load_pickle(self.input_dir / FileManager.PRED_FORECAST_PICKLE)
 
->>>>>>> a6cd2c28
     def save_training_data(self, training_data: Dict[Source, pd.DataFrame]) -> None:
         """Save training data as a pickle"""
         self.logger.debug(
@@ -318,16 +292,6 @@
             json.dump(model_params.dict(), params_file, indent=4)
 
     def save_forecast_to_pickle(self, y_pred: TargetDict) -> None:
-<<<<<<< HEAD
-        """Save the results dataframe to a file."""
-        self.logger.info("Saving the forecasts to a pickle.")
-        self.__save_pickle(y_pred, self.input_dir / FileManager.PRED_FORECAST_PICKLE)
-
-    def save_training_pred_to_pickle(self, y_pred: TargetDict) -> None:
-        """Save the training predictions to a pickled file."""
-        self.logger.info("Saving the predictions on the training set to a pickle.")
-        self.__save_pickle(y_pred, self.input_dir / FileManager.PRED_TRAINING_PICKLE)
-=======
         """Save the results dataframe to a file"""
         self.logger.debug("Saving the forecasts to a pickle")
         self.__save_pickle(y_pred, self.input_dir / FileManager.PRED_FORECAST_PICKLE)
@@ -372,5 +336,4 @@
             source,
             len(result_df),
         )
-        self.__save_result_to_csv(result_df, source, "pred_training")
->>>>>>> a6cd2c28
+        self.__save_result_to_csv(result_df, source, "pred_training")