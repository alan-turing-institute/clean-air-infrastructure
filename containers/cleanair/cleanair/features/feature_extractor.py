--- conflicted
+++ resolved
@@ -533,195 +533,7 @@
             q_source = q_source.filter(*filter_list)
         return q_source
 
-<<<<<<< HEAD
-    @db_query
-=======
-    # @db_query()
-    # def get_dynamic_processed(self, feature_name):
-    #     """Return the features which have already been processed for a given feature name between
-    #     a self.start_datetime and self.end_datetime. To be returned they must have as many hours as would be expected
-    #     from the difference between self.start_datetime and self.end_datetime.
-
-    #     args:
-    #         feature_name: string
-    #             Name of the feature to check for
-    #     """
-
-    #     expected_hours = int(
-    #         (self.end_datetime - self.start_datetime).total_seconds() / (60 * 60)
-    #     )
-
-    #     with self.dbcnxn.open_session() as session:
-    #         already_processed_sq = (
-    #             session.query(
-    #                 DynamicFeature.point_id,
-    #                 (
-    #                     func.count(DynamicFeature.measurement_start_utc)
-    #                     == expected_hours
-    #                 ).label("all_hours"),
-    #             )
-    #             .filter(
-    #                 DynamicFeature.feature_name == feature_name,
-    #                 DynamicFeature.measurement_start_utc
-    #                 >= self.start_datetime.isoformat(),
-    #                 DynamicFeature.measurement_start_utc
-    #                 < self.end_datetime.isoformat(),
-    #             )
-    #             .group_by(DynamicFeature.point_id)
-    #         ).subquery()
-
-    #         already_processed_q = session.query(already_processed_sq.c.point_id).filter(
-    #             already_processed_sq.c.all_hours == True
-    #         )
-
-    #         return already_processed_q
-
     @db_query()
-    def query_meta_points(self, point_ids):
-        """
-        Query MetaPoints, selecting all matching sources. We do not filter these in
-        order to ensure that repeated calls will return the same set of points.
-        """
-
-        with self.dbcnxn.open_session() as session:
-
-            q_meta_point = session.query(
-                MetaPoint.id,
-                MetaPoint.source,
-                func.Geometry(
-                    func.ST_Buffer(func.Geography(MetaPoint.location), 1000)
-                ).label("buff_geom_1000"),
-                func.Geometry(
-                    func.ST_Buffer(func.Geography(MetaPoint.location), 500)
-                ).label("buff_geom_500"),
-                func.Geometry(
-                    func.ST_Buffer(func.Geography(MetaPoint.location), 200)
-                ).label("buff_geom_200"),
-                func.Geometry(
-                    func.ST_Buffer(func.Geography(MetaPoint.location), 100)
-                ).label("buff_geom_100"),
-                func.Geometry(
-                    func.ST_Buffer(func.Geography(MetaPoint.location), 10)
-                ).label("buff_geom_10"),
-            ).filter(MetaPoint.id.in_(point_ids))
-
-        return q_meta_point
-
-    # @db_query()
-    # def query_features_dynamic(self, feature_name, feature_dict, agg_func, batch_size):
-    #     # Get input geometries for this feature
-    #     # self.logger.debug(
-    #     #     "There are %s input geometries to consider",
-    #     #     self.query_input_geometries(feature_name).count(),
-    #     # )
-    #     # sq_source = self.query_input_geometries(feature_name, output_type="query")
-
-    #     # Get all the metapoints and buffer geometries as a common table expression
-    #     cte_buffers = self.query_meta_points(
-    #         feature_name=feature_name, exclude_processed=True, limit=batch_size
-    #     ).cte("buffers")
-
-    #     n_interest_points = self.query_meta_points(
-    #         feature_name=feature_name, exclude_processed=True, output_type="count",
-    #     )
-
-    #     if n_interest_points == 0:
-    #         self.logger.info(
-    #             "There are 0 interest points left to process for feature %s ...",
-    #             feature_name,
-    #         )
-    #         return None
-
-    #     # Output about next batch to be processed
-    #     self.logger.info(
-    #         "Preparing to analyse %s interest points of %s unprocessed...",
-    #         green(batch_size),
-    #         green(n_interest_points),
-    #     )
-
-    #     with self.dbcnxn.open_session() as session:
-
-    #         # Intersect the buffers with roads
-    #         buff_table_intersection_sq = (
-    #             session.query(
-    #                 cte_buffers.c.id,
-    #                 self.table.toid,
-    #                 func.ST_Intersects(
-    #                     cte_buffers.c.buff_geom_500, self.table.geom
-    #                 ).label("Intersects_500"),
-    #                 func.ST_Intersects(
-    #                     cte_buffers.c.buff_geom_200, self.table.geom
-    #                 ).label("Intersects_200"),
-    #                 func.ST_Intersects(
-    #                     cte_buffers.c.buff_geom_100, self.table.geom
-    #                 ).label("Intersects_100"),
-    #                 func.ST_Intersects(
-    #                     cte_buffers.c.buff_geom_10, self.table.geom
-    #                 ).label("Intersects_10"),
-    #             )
-    #             .filter(
-    #                 func.ST_Intersects(cte_buffers.c.buff_geom_1000, self.table.geom)
-    #             )
-    #             .subquery()
-    #         )
-
-    #         # Join the scoot_road_map+data and aggregate over buffers
-    #         res = (
-    #             session.query(
-    #                 buff_table_intersection_sq.c.id,
-    #                 self.table_class.measurement_start_utc,
-    #                 literal(feature_name).label("feature_name"),
-    #                 func.coalesce(
-    #                     agg_func(
-    #                         getattr(self.table_class, list(feature_dict.keys())[0])
-    #                     ),
-    #                     0.0,
-    #                 ).label("value_1000"),
-    #                 func.coalesce(
-    #                     agg_func(
-    #                         getattr(self.table_class, list(feature_dict.keys())[0])
-    #                     ).filter(buff_table_intersection_sq.c.Intersects_500),
-    #                     0.0,
-    #                 ).label("value_500"),
-    #                 func.coalesce(
-    #                     agg_func(
-    #                         getattr(self.table_class, list(feature_dict.keys())[0])
-    #                     ).filter(buff_table_intersection_sq.c.Intersects_200),
-    #                     0.0,
-    #                 ).label("value_200"),
-    #                 func.coalesce(
-    #                     agg_func(
-    #                         getattr(self.table_class, list(feature_dict.keys())[0])
-    #                     ).filter(buff_table_intersection_sq.c.Intersects_100),
-    #                     0.0,
-    #                 ).label("value_100"),
-    #                 func.coalesce(
-    #                     agg_func(
-    #                         getattr(self.table_class, list(feature_dict.keys())[0])
-    #                     ).filter(buff_table_intersection_sq.c.Intersects_10),
-    #                     0.0,
-    #                 ).label("value_10"),
-    #             )
-    #             .join(
-    #                 self.table_class,
-    #                 buff_table_intersection_sq.c.toid == self.table_class.road_toid,
-    #             )
-    #             .filter(
-    #                 self.table_class.measurement_start_utc
-    #                 >= self.start_datetime.isoformat(),
-    #                 self.table_class.measurement_start_utc
-    #                 < self.end_datetime.isoformat(),
-    #             )
-    #             .group_by(
-    #                 buff_table_intersection_sq.c.id,
-    #                 self.table_class.measurement_start_utc,
-    #             )
-    #         )
-
-    #         return res
-
-    @db_query()
->>>>>>> d3bd383f
     def query_features(self, point_ids, feature_name, feature_type, agg_func):
         """
         For a given features, produce a query containing the full feature processing stage.
