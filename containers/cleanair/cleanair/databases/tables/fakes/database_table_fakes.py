--- conflicted
+++ resolved
@@ -1,17 +1,5 @@
 """Fake data generators which can be inserted into database"""
 
-<<<<<<< HEAD
-from typing import Optional
-import random
-import string
-import uuid
-from datetime import datetime, date, timedelta
-import numpy as np
-from scipy.stats import uniform, norm
-from pydantic import BaseModel, validator, Json
-from ....utils.hashing import hash_fn
-#pylist: disable=R0401
-=======
 import random
 from typing import Optional
 import string
@@ -20,45 +8,27 @@
 from pydantic import BaseModel, validator
 from scipy.stats import uniform, norm
 import numpy as np
->>>>>>> 16fba377
 from ....types import Source, FeatureNames
 
 # pylint: disable=E0213,R0201
 
-<<<<<<< HEAD
-def _get_random_string(length):
-=======
 
 def get_random_string(length: int) -> str:
     "Random string of length"
->>>>>>> 16fba377
     letters = string.ascii_lowercase
     result_str = "".join(random.choice(letters) for i in range(length))
     return result_str
 
 
-<<<<<<< HEAD
-# pylint: disable=C0103,E0213
-
-
-def gen_point_id(v) -> uuid.UUID:
-    "Return a random uuid"
-=======
 def gen_point_id(v: Optional[uuid.UUID]) -> uuid.UUID:
     "Random uuid"
->>>>>>> 16fba377
     if v:
         return v
     return uuid.uuid4()
 
 
-<<<<<<< HEAD
 def gen_site_code(v) -> str:
-    "Return a random string with length 4"
-=======
-def gen_site_code(v: Optional[str]) -> str:
-    "Random site code"
->>>>>>> 16fba377
+   "Random site code"
     if v:
         return v
     return _get_random_string(4)
@@ -71,13 +41,8 @@
     return hash_fn(str(random.random()))
 
 
-<<<<<<< HEAD
-def gen_norm_value(v) -> float:
-    "Return a random value between 0 and 1"
-=======
 def gen_norm_value(v: Optional[float]) -> float:
     "random exp normal"
->>>>>>> 16fba377
     if v:
         return v
     return np.exp(norm.rvs(0, 1))
@@ -151,11 +116,7 @@
 
 
 class StaticFeaturesSchema(BaseModel):
-<<<<<<< HEAD
-    "Static Features schema"
-=======
     "Static features schema"
->>>>>>> 16fba377
     point_id: uuid.UUID
     feature_name: FeatureNames
     feature_source: Source
