--- conflicted
+++ resolved
@@ -1,11 +1,4 @@
-<<<<<<< HEAD
-"""
-Module for inserting fake data acceptable from the database
-"""
-
-=======
 "Fake database data"
->>>>>>> 16fba377
 from .database_table_fakes import (
     MetaPointSchema,
     LAQNSiteSchema,
