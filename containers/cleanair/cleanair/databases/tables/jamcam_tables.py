"""Tables for jamcam results"""
from geoalchemy2 import Geometry
from sqlalchemy import Column, String, BigInteger, Text
from sqlalchemy import Index, UniqueConstraint
from sqlalchemy.dialects.postgresql import (
    TIMESTAMP,
    DATE,
    SMALLINT,
    REAL,
    VARCHAR,
)

from ..base import Base


class JamCamFrameStats(Base):
    """Table of detection events"""

    __tablename__ = "frame_stats_v3"
    __table_args__ = {"schema": "jamcam"}

    id = Column(BigInteger, primary_key=True, autoincrement=True)
    camera_id = Column(String(20))
    video_upload_datetime = Column(TIMESTAMP)
    frame_id = Column(SMALLINT)
    detection_id = Column(SMALLINT)
    detection_class = Column(String(20))
    confidence = Column(REAL)
    box_x = Column(SMALLINT)
    box_y = Column(SMALLINT)
    box_w = Column(SMALLINT)
    box_h = Column(SMALLINT)
    creation_datetime = Column(TIMESTAMP)
    source = Column(SMALLINT, default=1, nullable=False)
    filename = Column(Text())

    def __repr__(self):
        vals = [
            "{}='{}'".format(column, getattr(self, column))
            for column in [c.name for c in self.__table__.columns]
        ]
        return "<JamCamFrameStats(" + ", ".join(vals) + ")>"


class JamCamVideoStats(Base):
    """Table of detection counts"""

    __tablename__ = "video_stats_v3"
    __table_args__ = {"schema": "jamcam"}

    id = Column(BigInteger, primary_key=True, autoincrement=True)
    camera_id = Column(VARCHAR(20))
    video_upload_datetime = Column(TIMESTAMP, index=True)
    detection_class = Column(String(20))
    counts = Column(REAL)
    stops = Column(REAL)
    starts = Column(REAL)
    creation_datetime = Column(TIMESTAMP)
    source = Column(SMALLINT, default=1, nullable=False)
    filename = Column(Text())

    def __repr__(self):
        vals = [
            "{}='{}'".format(column, getattr(self, column))
            for column in [c.name for c in self.__table__.columns]
        ]
        return "<JamCamVideoStats(" + ", ".join(vals) + ")>"


<<<<<<< HEAD
class JamCamMetaData(Base):
    """Table of Jamcam data: locations, flags, etc."""

=======
class JamCamDayStats(Base):
    """Table of detection counts"""

    Index("date_detection_class_idx", "date", "detection_class")

    __tablename__ = "day_stats_v3"
    __table_args__ = {"schema": "jamcam"}

    id = Column(BigInteger, primary_key=True, autoincrement=True)
    camera_id = Column(VARCHAR(20), nullable=True)
    date = Column(DATE, nullable=True)
    detection_class = Column(String(20), nullable=True)
    count = Column(REAL, nullable=True)
    source = Column(SMALLINT, nullable=False)

    UniqueConstraint(camera_id, date, detection_class)

    def __repr__(self):
        vals = [
            "{}='{}'".format(column, getattr(self, column))
            for column in [c.name for c in self.__table__.columns]
        ]
        return "<JamCamDayStats(" + ", ".join(vals) + ")>"


class JamCamMetaData(Base):
    """Table of Jamcam data: locations, flags, etc."""

    # pylint: disable=C0103

>>>>>>> 3e201165
    __tablename__ = "metadata"
    __table_args__ = {"schema": "jamcam"}

    id = Column(BigInteger, primary_key=True, autoincrement=True)
    camera_id = Column(VARCHAR(20))
    location = Column(Geometry(geometry_type="POINT"))
    notes = Column(VARCHAR(128))
    u0 = Column(SMALLINT)
    v0 = Column(SMALLINT)
    u1 = Column(SMALLINT)
    h = Column(REAL)
    flag = Column(SMALLINT)
    borough_name = Column(VARCHAR)
    borough_gss_code = Column(VARCHAR)

    def __repr__(self):
        vals = [
            "{}='{}'".format(column, getattr(self, column))
            for column in [c.name for c in self.__table__.columns]
        ]
        return "<JamCamMetaData(" + ", ".join(vals) + ")>"<|MERGE_RESOLUTION|>--- conflicted
+++ resolved
@@ -67,11 +67,6 @@
         return "<JamCamVideoStats(" + ", ".join(vals) + ")>"
 
 
-<<<<<<< HEAD
-class JamCamMetaData(Base):
-    """Table of Jamcam data: locations, flags, etc."""
-
-=======
 class JamCamDayStats(Base):
     """Table of detection counts"""
 
@@ -102,7 +97,6 @@
 
     # pylint: disable=C0103
 
->>>>>>> 3e201165
     __tablename__ = "metadata"
     __table_args__ = {"schema": "jamcam"}
 
