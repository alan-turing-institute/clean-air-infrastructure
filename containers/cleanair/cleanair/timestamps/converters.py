--- conflicted
+++ resolved
@@ -1,11 +1,8 @@
 """
 Timestamp conversion functions
 """
-<<<<<<< HEAD
 from typing import Union
-=======
 from contextlib import suppress
->>>>>>> 9e254c65
 from datetime import date, datetime, timedelta
 from typing import Any, Union
 from dateutil import parser
@@ -21,25 +18,14 @@
     "thirdmorrow",
 ]
 
-<<<<<<< HEAD
+
 def as_datetime(maybe_dt: Union[datetime, date, str]) -> datetime:
-=======
-
-def as_datetime(maybe_dt: Any) -> datetime:
->>>>>>> 9e254c65
     """Convert an input that might be a datetime into a datetime"""
     # If we have a date or datetime then convert to a datetime
     if isinstance(maybe_dt, datetime):
         return maybe_dt
     if isinstance(maybe_dt, date):
         return datetime.combine(maybe_dt, datetime.min.time())
-<<<<<<< HEAD
-    try:
-        maybe_dt: str = day_to_iso(maybe_dt)
-    except ValueError:
-        pass
-    return parser.isoparse(maybe_dt)
-=======
     # Attempt to parse a word into a datetime
     with suppress(ValueError):
         return datetime_from_word(maybe_dt)
@@ -48,7 +34,6 @@
         return parser.isoparse(maybe_dt)
     except ValueError:
         raise ValueError(f"Could not convert {maybe_dt} into a datetime.")
->>>>>>> 9e254c65
 
 
 def safe_strptime(naive_string: str, format_str: str) -> datetime:
