"""
Timestamp conversion functions
"""
from datetime import date, datetime, timedelta
from dateutil import parser
import pytz


def as_datetime(maybe_dt):
    """Convert an input that might be a datetime into a datetime"""
    if isinstance(maybe_dt, datetime):
        return maybe_dt
    if isinstance(maybe_dt, date):
        return datetime.combine(maybe_dt, datetime.min.time())
    return parser.isoparse(maybe_dt)


def safe_strptime(naive_string, format_str):
    """Wrapper around strptime to allow for broken time strings"""
    try:
        return datetime.strptime(naive_string, format_str)
    except ValueError:
        if naive_string[11:19] == "24:00:00":
            naive_string = naive_string[:11] + "23:59:59"
<<<<<<< HEAD
            return datetime.strptime(naive_string, format_str) + datetime.timedelta(
                seconds=1
            )
=======
            return datetime.strptime(naive_string, format_str) + timedelta(seconds=1)
>>>>>>> a16b8442
    raise ValueError(
        "Time data '{}' does not match format '{}'".format(naive_string, format_str)
    )


def datetime_from_str(naive_string, timezone, rounded=False):
    """Convert naive string to localised datetime"""
    local_tz = pytz.timezone(timezone)
    datetime_naive = safe_strptime(naive_string, r"%Y-%m-%d %H:%M:%S")
    if rounded:
        datetime_naive = to_nearest_hour(datetime_naive)
    datetime_aware = local_tz.localize(datetime_naive)
    return datetime_aware


def datetime_from_unix(timestamp):
    """Convert unix timestamp to datetime"""
    return datetime.fromtimestamp(timestamp, pytz.utc)


def utcstr_from_unix(timestamp, rounded=False):
    """Convert unix timestamp to UTC string"""
    datetime_aware = datetime_from_unix(timestamp)
    if rounded:
        datetime_aware = to_nearest_hour(datetime_aware)
    return datetime_aware.strftime(r"%Y-%m-%d %H:%M:%S")


def utcstr_from_datetime(input_datetime, rounded=False):
    """Convert datetime to UTC string"""
    datetime_aware = input_datetime.astimezone(pytz.utc)
    if rounded:
        datetime_aware = to_nearest_hour(datetime_aware)
    return datetime_aware.strftime(r"%Y-%m-%d %H:%M:%S")


def unix_from_str(naive_string, timezone, rounded=False):
    """Convert naive string to unix timestamp"""
    return datetime_from_str(naive_string, timezone, rounded).timestamp()


def to_nearest_hour(input_datetime):
    """Rounds to nearest hour by adding a timedelta of one hour if the minute is 30 or later then truncating on hour"""
    if input_datetime.minute >= 30:
<<<<<<< HEAD
        input_datetime += datetime.timedelta(hours=1)
=======
        input_datetime += timedelta(hours=1)
>>>>>>> a16b8442
    return input_datetime.replace(minute=0, second=0, microsecond=0)


def day_to_iso(day: str) -> str:
    """Convert one of 'now', 'lasthour', 'today', 'tomorrow' or 'yesterday' to a iso string"""

    # Convert end argument into a datetime
    if day == "now":
        return datetime.now().replace(microsecond=0, second=0, minute=0).isoformat()
    if day == "lasthour":
        return (
            (datetime.now() - timedelta(hours=1))
            .replace(microsecond=0, second=0, minute=0)
            .isoformat()
        )
    if day == "today":
        return datetime.combine(date.today(), datetime.min.time()).isoformat()

    if day == "tomorrow":
        return datetime.combine(
            date.today() + timedelta(days=1), datetime.min.time()
        ).isoformat()

    if day == "yesterday":
        return datetime.combine(
            date.today() - timedelta(days=1), datetime.min.time()
        ).isoformat()

    raise ValueError(f"{day} is not a valid day")<|MERGE_RESOLUTION|>--- conflicted
+++ resolved
@@ -22,13 +22,7 @@
     except ValueError:
         if naive_string[11:19] == "24:00:00":
             naive_string = naive_string[:11] + "23:59:59"
-<<<<<<< HEAD
-            return datetime.strptime(naive_string, format_str) + datetime.timedelta(
-                seconds=1
-            )
-=======
             return datetime.strptime(naive_string, format_str) + timedelta(seconds=1)
->>>>>>> a16b8442
     raise ValueError(
         "Time data '{}' does not match format '{}'".format(naive_string, format_str)
     )
@@ -73,11 +67,7 @@
 def to_nearest_hour(input_datetime):
     """Rounds to nearest hour by adding a timedelta of one hour if the minute is 30 or later then truncating on hour"""
     if input_datetime.minute >= 30:
-<<<<<<< HEAD
-        input_datetime += datetime.timedelta(hours=1)
-=======
         input_datetime += timedelta(hours=1)
->>>>>>> a16b8442
     return input_datetime.replace(minute=0, second=0, microsecond=0)
 
 
