--- conflicted
+++ resolved
@@ -1,13 +1,8 @@
 """
 Timestamp conversion functions
 """
-<<<<<<< HEAD
-
 from typing import Union
-import datetime
-=======
 from datetime import date, datetime, timedelta
->>>>>>> 2f5fd1ef
 from dateutil import parser
 import pytz
 
@@ -16,43 +11,14 @@
     maybe_dt: Union[datetime.datetime, datetime.date, str]
 ) -> datetime.datetime:
     """Convert an input that might be a datetime into a datetime"""
-<<<<<<< HEAD
-    # Return if already a datetime
-    if isinstance(maybe_dt, datetime.datetime):
-        return maybe_dt
-    # Convert date to datetime
-    if isinstance(maybe_dt, datetime.date):
-        return datetime.datetime.combine(maybe_dt, datetime.datetime.min.time())
-    # Convert strings into a datetime
-    if maybe_dt == "now":
-        return datetime.datetime.now().replace(microsecond=0, second=0, minute=0)
-    if maybe_dt == "lasthour":
-        return (datetime.datetime.now() - datetime.timedelta(hours=1)).replace(
-            microsecond=0, second=0, minute=0
-        )
-    if maybe_dt == "today":
-        return datetime.datetime.combine(
-            datetime.date.today(), datetime.datetime.min.time()
-        )
-
-    if maybe_dt == "tomorrow":
-        return datetime.datetime.combine(
-            datetime.date.today() + datetime.timedelta(days=1),
-            datetime.datetime.min.time(),
-        )
-
-    if maybe_dt == "yesterday":
-        return datetime.datetime.combine(
-            datetime.date.today() - datetime.timedelta(days=1),
-            datetime.datetime.min.time(),
-        )
-
-=======
     if isinstance(maybe_dt, datetime):
         return maybe_dt
     if isinstance(maybe_dt, date):
         return datetime.combine(maybe_dt, datetime.min.time())
->>>>>>> 2f5fd1ef
+    try:
+        maybe_dt: str = day_to_iso(maybe_dt)
+    except ValueError:
+        pass
     return parser.isoparse(maybe_dt)
 
 
