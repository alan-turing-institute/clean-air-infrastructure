"""Air quality instance."""

from ..mixins import UpdateInstanceMixin
from ..databases import DBWriter
from ..databases.tables import (
    AirQualityDataTable,
    AirQualityInstanceTable,
    AirQualityModelTable,
)


class AirQualityInstance(UpdateInstanceMixin, DBWriter):
    """A model instance on air quality data."""

    @property
    def data_table(self) -> AirQualityDataTable:
        """The data config table."""
        return AirQualityDataTable

<<<<<<< HEAD
        Args:
            model_params: All the parameters of the model.
        """
        self.logger.info("Writing model parameters to the air quality modelling table.")
        records = [
            dict(
                model_name=self.model_name,
                param_id=self.param_id,
                model_params=model_params,
            )
        ]
        self.commit_records(records, on_conflict="ignore", table=AirQualityModelTable)
=======
    @property
    def instance_table(self) -> AirQualityInstanceTable:
        """The instance table."""
        return AirQualityInstanceTable
>>>>>>> c2377966

    @property
    def model_table(self) -> AirQualityModelTable:
        """The modelling table."""
        return AirQualityModelTable<|MERGE_RESOLUTION|>--- conflicted
+++ resolved
@@ -17,25 +17,10 @@
         """The data config table."""
         return AirQualityDataTable
 
-<<<<<<< HEAD
-        Args:
-            model_params: All the parameters of the model.
-        """
-        self.logger.info("Writing model parameters to the air quality modelling table.")
-        records = [
-            dict(
-                model_name=self.model_name,
-                param_id=self.param_id,
-                model_params=model_params,
-            )
-        ]
-        self.commit_records(records, on_conflict="ignore", table=AirQualityModelTable)
-=======
     @property
     def instance_table(self) -> AirQualityInstanceTable:
         """The instance table."""
         return AirQualityInstanceTable
->>>>>>> c2377966
 
     @property
     def model_table(self) -> AirQualityModelTable:
