"""An air quality result."""

from ..databases import DBWriter
from ..mixins import ResultMixin
from ..databases.tables import AirQualityResultTable


class AirQualityResult(ResultMixin, DBWriter):
    """Air quality predictions from a trained model."""

<<<<<<< HEAD
    def __init__(
        self,
        instance_id: str,
        data_id: str,
        secretfile: str,
        result_df: Optional[pd.DataFrame],
        **kwargs,
    ):
        super().__init__(
            instance_id=instance_id,
            data_id=data_id,
            secretfile=secretfile,
            result_df=result_df,
            **kwargs,
        )

=======
>>>>>>> 5f4663ce
    @property
    def result_table(self) -> AirQualityResultTable:
        """Air quality result table."""
        return AirQualityResultTable<|MERGE_RESOLUTION|>--- conflicted
+++ resolved
@@ -8,25 +8,6 @@
 class AirQualityResult(ResultMixin, DBWriter):
     """Air quality predictions from a trained model."""
 
-<<<<<<< HEAD
-    def __init__(
-        self,
-        instance_id: str,
-        data_id: str,
-        secretfile: str,
-        result_df: Optional[pd.DataFrame],
-        **kwargs,
-    ):
-        super().__init__(
-            instance_id=instance_id,
-            data_id=data_id,
-            secretfile=secretfile,
-            result_df=result_df,
-            **kwargs,
-        )
-
-=======
->>>>>>> 5f4663ce
     @property
     def result_table(self) -> AirQualityResultTable:
         """Air quality result table."""
