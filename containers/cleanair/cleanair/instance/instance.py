"""
Instances of models and data.
"""
import abc
<<<<<<< HEAD
import logging
import os
import git
=======
>>>>>>> 5f4663ce
from ..databases import DBWriter
from ..utils.hashing import hash_fn, instance_id_from_hash, get_git_hash


class Instance(DBWriter):
    """
    An instance is one model trained and fitted on some data.

    Attributes:
        instance_id: Uniquely identifies this instance.
        model_name: Name of the model for this instance.
        param_id: Uniquely identifies a parameter setting of the model.
            See `Instance.hash_param()`.
        data_id: Uniquely identifies a data configuration.
            See `Instance.hash_data()`.
        cluster_id: The id of the machine used to run the model.
        tag: Name of the instance type, e.g. 'production', 'test', 'validation'.
        git_hash: Git hash of the code version.
        fit_start_time: Datetime when the model started fitting.
            See `Instance.hash()`.
        secretfile: Path to secretfile.
    """

    def __init__(  # pylint: disable=too-many-arguments
        self,
        model_name: str,
        param_id: str,
        data_id: str,
        cluster_id: str,
        tag: str,
        fit_start_time: str,
        git_hash: str = None,
        secretfile: str = None,
    ):
        """
        The instance id is created using the model_name, param_id, data_id and git_hash.
        """
        # if the database is not available try and use local files
        super().__init__(secretfile=secretfile)

        self._model_name = model_name
        self._param_id = param_id
        self._data_id = data_id
        self._cluster_id = cluster_id
        self._tag = tag

        if git_hash:
            # get git hash from parameter
            self._git_hash = git_hash
        else:
<<<<<<< HEAD
            try:
                # get the hash of the git repository
                self._git_hash = git.Repo(
                    search_parent_directories=True
                ).head.object.hexsha
            except git.InvalidGitRepositoryError as error:
                # catch exception and try to get environment variable
                self._git_hash = os.getenv("GIT_HASH", "")
                if isinstance(self._git_hash, str) and len(self._git_hash) == 0:
                    error_message = (
                        "Could not find a git repository in the parent directory."
                    )
                    error_message += "Setting git_hash to empty string."
                    logging.error(error_message)
                    logging.error(error.__traceback__)
                else:
                    logging.info(
                        "Using environment variable GITHASH: %s", self._git_hash
                    )
=======
            self._git_hash = get_git_hash()
>>>>>>> 5f4663ce

        self._fit_start_time = fit_start_time
        self._instance_id = self.hash()

    @property
    def model_name(self) -> str:
        """Name of the model."""
        return self._model_name

    @model_name.setter
    def model_name(self, value: str):
        self._model_name = value
        self._instance_id = self.hash()

    @property
    def param_id(self) -> str:
        """Parameter id of the model."""
        return self._param_id

    @param_id.setter
    def param_id(self, value: str):
        self._param_id = value
        self._instance_id = self.hash()

    @property
    def data_id(self) -> str:
        """Data id of configuration of input data."""
        return self._data_id

    @data_id.setter
    def data_id(self, value: str):
        self._data_id = value
        self._instance_id = self.hash()

    @property
    def instance_id(self) -> str:
        """A unique id created by hashing the model_name, param_id, data_id and git_hash"""
        return instance_id_from_hash(
            self.model_name, self.param_id, self.data_id, self.git_hash
        )

    @property
    def git_hash(self) -> str:
        """
        A hash of the code version.
        Note there must exist a .git directory if you do not pass a git hash in the init.
        """
        return self._git_hash

    @git_hash.setter
    def git_hash(self, value: str):
        self._git_hash = value
        self._instance_id = self.hash()

    @property
    def tag(self) -> str:
        """A tag to categorise the instance."""
        return self._tag

    @tag.setter
    def tag(self, value: str):
        self._tag = value
        self._instance_id = self.hash()

    @property
    def cluster_id(self) -> str:
        """The id of the machine this instance was executed on."""
        return self._cluster_id

    @cluster_id.setter
    def cluster_id(self, value: str):
        self._cluster_id = value
        self._instance_id = self.hash()

    @property
    def fit_start_time(self) -> str:
        """The datetime when the model started fitting."""
        return self._fit_start_time

    @fit_start_time.setter
    def fit_start_time(self, value: str):
        self._fit_start_time = value
        self._instance_id = self.hash()

    def hash(self) -> str:
        """Hash the model name, param id, data id and git hash return a unique id."""
        hash_string = self.model_name + str(self.param_id)
        hash_string += self.git_hash + str(self.data_id)
        return hash_fn(hash_string)

    def to_dict(self) -> dict:
        """Returns a dictionary of the attributes of the Instance.

        Returns:
            Contains instance id, param id, data id, cluster id, fit start time,
                tag, git hash and model name as keys. Values are all strings.
        """
        return dict(
            instance_id=self.instance_id,
            param_id=self.param_id,
            data_id=self.data_id,
            cluster_id=self.cluster_id,
            fit_start_time=self.fit_start_time,
            tag=self.tag,
            git_hash=self.git_hash,
            model_name=self.model_name,
        )

    @abc.abstractmethod
    def update_remote_tables(self):
        """
        Update the instance table in the database.
        """<|MERGE_RESOLUTION|>--- conflicted
+++ resolved
@@ -2,12 +2,6 @@
 Instances of models and data.
 """
 import abc
-<<<<<<< HEAD
-import logging
-import os
-import git
-=======
->>>>>>> 5f4663ce
 from ..databases import DBWriter
 from ..utils.hashing import hash_fn, instance_id_from_hash, get_git_hash
 
@@ -53,35 +47,7 @@
         self._data_id = data_id
         self._cluster_id = cluster_id
         self._tag = tag
-
-        if git_hash:
-            # get git hash from parameter
-            self._git_hash = git_hash
-        else:
-<<<<<<< HEAD
-            try:
-                # get the hash of the git repository
-                self._git_hash = git.Repo(
-                    search_parent_directories=True
-                ).head.object.hexsha
-            except git.InvalidGitRepositoryError as error:
-                # catch exception and try to get environment variable
-                self._git_hash = os.getenv("GIT_HASH", "")
-                if isinstance(self._git_hash, str) and len(self._git_hash) == 0:
-                    error_message = (
-                        "Could not find a git repository in the parent directory."
-                    )
-                    error_message += "Setting git_hash to empty string."
-                    logging.error(error_message)
-                    logging.error(error.__traceback__)
-                else:
-                    logging.info(
-                        "Using environment variable GITHASH: %s", self._git_hash
-                    )
-=======
-            self._git_hash = get_git_hash()
->>>>>>> 5f4663ce
-
+        self._git_hash = git_hash if git_hash else get_git_hash()
         self._fit_start_time = fit_start_time
         self._instance_id = self.hash()
 
