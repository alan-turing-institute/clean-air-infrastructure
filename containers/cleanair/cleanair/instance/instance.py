--- conflicted
+++ resolved
@@ -3,12 +3,8 @@
 """
 import abc
 from ..databases import DBWriter
-<<<<<<< HEAD
-from .hashing import hash_fn
 from ..loggers import get_logger
-=======
 from ..utils.hashing import hash_fn, instance_id_from_hash, get_git_hash
->>>>>>> 567d4bab
 
 
 class Instance(DBWriter):
