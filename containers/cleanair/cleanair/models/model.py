--- conflicted
+++ resolved
@@ -7,9 +7,6 @@
 import numpy as np
 from nptyping import Float64, NDArray
 from ..loggers import get_logger
-<<<<<<< HEAD
-from ..types import FeaturesDict, ParamsDict, NDArrayTuple, TargetDict
-=======
 from ..types import (
     FeaturesDict,
     NDArrayTuple,
@@ -18,7 +15,6 @@
     SVGPParams,
     MRDGPParams,
 )
->>>>>>> 17eb8077
 
 
 class ModelMixin:
@@ -31,11 +27,6 @@
         self,
         model_params: Union[MRDGPParams, SVGPParams],
         batch_size: int = 100,
-<<<<<<< HEAD
-        experiment_config: Optional[Dict] = None,
-        model_params: Optional[ParamsDict] = None,
-=======
->>>>>>> 17eb8077
         refresh: int = 10,
         tasks: Optional[List] = None,
         **kwargs
@@ -64,34 +55,6 @@
             self.logger = get_logger(__name__)
 
     @abstractmethod
-<<<<<<< HEAD
-    def get_default_model_params(self) -> ParamsDict:
-        """
-        The default model parameters if none are supplied.
-
-        Returns:
-            Default model parameters.
-        """
-
-    def check_model_params_are_valid(self) -> None:
-        """
-        Check the model parameters are valid for the model.
-
-        Raises:
-            KeyError: If the model parameters are not sufficient.
-        """
-        min_keys = set(self.minimum_param_keys)
-        actual_keys = set(self.model_params.keys())
-        diff = min_keys - actual_keys
-        # if the set of minimial keys is NOT a subset of the parameters
-        if len(diff) > 0:
-            error_message = "Model parameters are not sufficient."
-            error_message += " You must also supply {d}.".format(d=diff)
-            raise KeyError(error_message)
-
-    @abstractmethod
-=======
->>>>>>> 17eb8077
     def fit(self, x_train: FeaturesDict, y_train: TargetDict) -> None:
         """
         Fit the model to some training data.
