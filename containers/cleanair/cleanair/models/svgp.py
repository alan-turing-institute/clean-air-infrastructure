--- conflicted
+++ resolved
@@ -2,22 +2,14 @@
 Sparse Variational Gaussian Process (LAQN ONLY)
 """
 
-<<<<<<< HEAD
-from __future__ import annotations
-from typing import TYPE_CHECKING, Optional, Dict
-=======
 # from __future__ import annotations
-# from typing import TYPE_CHECKING, Optional
 from typing import Optional
->>>>>>> fc7b0003
 import os
 import numpy as np
 from scipy.cluster.vq import kmeans2
 import tensorflow as tf
 from ..loggers import get_logger
 from .model import Model
-
-# if TYPE_CHECKING:
 from ..types import ParamsSVGP
 
 # turn off tensorflow warnings for gpflow
