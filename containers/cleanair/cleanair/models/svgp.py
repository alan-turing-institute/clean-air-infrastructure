"""
Sparse Variational Gaussian Process (LAQN ONLY)
"""

import os
import numpy as np
from scipy.cluster.vq import kmeans2
import tensorflow as tf
from nptyping import Float64, NDArray
from .model import ModelMixin
from ..types import FeaturesDict, KernelName, Source, Species, TargetDict

# turn off tensorflow warnings for gpflow
os.environ["TF_CPP_MIN_LOG_LEVEL"] = "3"
tf.compat.v1.logging.set_verbosity(tf.compat.v1.logging.ERROR)
import gpflow  # pylint: disable=wrong-import-position,wrong-import-order


class SVGP(ModelMixin):
    """
    Sparse Variational Gaussian Process for air quality.
    """

    KERNELS = {
        KernelName.matern12: gpflow.kernels.Matern12,
        KernelName.matern32: gpflow.kernels.Matern32,
        KernelName.matern52: gpflow.kernels.Matern52,
        KernelName.rbf: gpflow.kernels.RBF,
    }

    def setup_model(
        self,
        x_array: FeaturesDict,
        y_array: TargetDict,
        inducing_locations: NDArray[Float64],
        num_input_dimensions: int,
    ) -> None:
        """
        Create GPFlow sparse variational Gaussian Processes

        Args:
            x_array: N x D numpy array - observations input.
            y_array: N x 1 numpy array - observations output.
            inducing_locations: M x D numpy array - inducing locations.
            num_input_dimensions: Number of input dimensions.
        """
        custom_config = gpflow.settings.get_settings()
        # jitter is added for numerically stability in cholesky operations.
        custom_config.jitter = self.model_params.jitter
        with gpflow.settings.temp_settings(
            custom_config
        ), gpflow.session_manager.get_session().as_default():
            kernel_dict = self.model_params.kernel.dict()
            kernel_dict.pop("type")
            kernel_dict["input_dim"] = num_input_dimensions
            kernel = SVGP.KERNELS[self.model_params.kernel.name](**kernel_dict)

            self.model = gpflow.models.SVGP(
                x_array,
                y_array,
                kernel,
                gpflow.likelihoods.Gaussian(
                    variance=self.model_params.likelihood_variance,
                ),
                inducing_locations,
                minibatch_size=self.model_params.minibatch_size,
                mean_function=gpflow.mean_functions.Linear(
                    A=np.ones((x_array.shape[1], 1)), b=np.ones((1,))
                ),
            )

    def fit(self, x_train: FeaturesDict, y_train: TargetDict) -> None:
        """Train the SVGP.

        Args:
            x_train: Only the 'laqn' key is used in this fit method, so all observations
                come from this source. The LAQN array is NxM of N observations of M covariates.
            y_train: Only `y_train['laqn']['NO2']` is used for fitting.
                The size of this array is NX1 with N sensor observations from 'laqn'.

        Notes:
            See `Model.fit` method in the base class for further details.
        """
        self.check_training_set_is_valid(x_train, y_train)

        # With a standard GP only use LAQN data and collapse discrisation dimension
        x_array = x_train[Source.laqn].copy()
        y_array = y_train[Source.laqn][Species.NO2].copy()

        x_array, y_array = self.clean_data(x_array, y_array)

        # setup inducing points
        if self.model_params.num_inducing_points > x_array.shape[0]:
            self.model_params.num_inducing_points = x_array.shape[0]

<<<<<<< HEAD
        z_r = kmeans2(
            x_array, self.model_params.num_inducing_points, minit="points"
        )[0]
=======
        z_r = kmeans2(x_array, self.model_params.num_inducing_points, minit="points")[0]
>>>>>>> 09619c26

        # setup SVGP model
        self.setup_model(x_array, y_array, z_r, x_array.shape[1])
        self.model.compile()

        # optimize and setup elbo logging
        opt = gpflow.train.AdamOptimizer()  # pylint: disable=no-member
        opt.minimize(
            self.model,
            step_callback=self.elbo_logger,
            maxiter=self.model_params.maxiter,
        )

    def predict(self, x_test: FeaturesDict) -> TargetDict:
        """Predict using the model at the laqn sites for NO2.

        Args:
            x_test: Test feature dict.

        Returns:
            Predictions for the test data.

        Notes:
            See `Model.predict` for further details.
        """
        # pylint: disable=unnecessary-lambda
        predict_fn = lambda x: self.model.predict_y(x)
        y_dict = self.predict_srcs(x_test, predict_fn)

        return y_dict<|MERGE_RESOLUTION|>--- conflicted
+++ resolved
@@ -93,13 +93,7 @@
         if self.model_params.num_inducing_points > x_array.shape[0]:
             self.model_params.num_inducing_points = x_array.shape[0]
 
-<<<<<<< HEAD
-        z_r = kmeans2(
-            x_array, self.model_params.num_inducing_points, minit="points"
-        )[0]
-=======
         z_r = kmeans2(x_array, self.model_params.num_inducing_points, minit="points")[0]
->>>>>>> 09619c26
 
         # setup SVGP model
         self.setup_model(x_array, y_array, z_r, x_array.shape[1])
