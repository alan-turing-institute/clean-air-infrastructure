--- conflicted
+++ resolved
@@ -8,11 +8,7 @@
 import tensorflow as tf
 from nptyping import Float64, NDArray
 from .model import ModelMixin
-<<<<<<< HEAD
-from ..types import FeaturesDict, ParamsDict, TargetDict
-=======
 from ..types import FeaturesDict, KernelName, Source, Species, TargetDict
->>>>>>> a6cd2c28
 
 # turn off tensorflow warnings for gpflow
 os.environ["TF_CPP_MIN_LOG_LEVEL"] = "3"
@@ -25,40 +21,12 @@
     Sparse Variational Gaussian Process for air quality.
     """
 
-<<<<<<< HEAD
-    minimum_param_keys = [
-        "likelihood_variance",
-        "minibatch_size",
-        "num_inducing_points",
-        "jitter",
-        "maxiter",
-        "kernel",
-    ]
-
-    def get_default_model_params(self) -> ParamsDict:
-        """The default model parameters if none are supplied.
-
-        Returns:
-            Default model parameters for SVGP.
-        """
-        return dict(
-            jitter=1e-5,
-            likelihood_variance=0.1,
-            minibatch_size=100,
-            num_inducing_points=2000,
-            maxiter=100,
-            kernel=dict(
-                name="matern32", type="matern32", variance=0.1, lengthscales=0.1
-            ),
-        )
-=======
     KERNELS = {
         KernelName.matern12: gpflow.kernels.Matern12,
         KernelName.matern32: gpflow.kernels.Matern32,
         KernelName.matern52: gpflow.kernels.Matern52,
         KernelName.rbf: gpflow.kernels.RBF,
     }
->>>>>>> a6cd2c28
 
     def setup_model(
         self,
@@ -82,28 +50,10 @@
         with gpflow.settings.temp_settings(
             custom_config
         ), gpflow.session_manager.get_session().as_default():
-<<<<<<< HEAD
-            kernel_type = self.model_params["kernel"]["type"]
-            if kernel_type == "rbf":
-                kern = gpflow.kernels.RBF(
-                    name=self.model_params["kernel"]["name"],
-                    input_dim=num_input_dimensions,
-                    lengthscales=self.model_params["kernel"]["lengthscales"],
-                    ARD=True,
-                )
-            elif kernel_type == "matern32":
-                kern = gpflow.kernels.Matern32(
-                    input_dim=num_input_dimensions,
-                    variance=1,
-                    lengthscales=[0.1 for i in range(num_input_dimensions)],
-                    ARD=True,
-                )
-=======
             kernel_dict = self.model_params.kernel.dict()
             kernel_dict.pop("type")
             kernel_dict["input_dim"] = num_input_dimensions
             kernel = SVGP.KERNELS[self.model_params.kernel.name](**kernel_dict)
->>>>>>> a6cd2c28
 
             self.model = gpflow.models.SVGP(
                 x_array,
@@ -140,19 +90,10 @@
         x_array, y_array = self.clean_data(x_array, y_array)
 
         # setup inducing points
-<<<<<<< HEAD
-        if self.model_params["num_inducing_points"] > x_array.shape[0]:
-            self.model_params["num_inducing_points"] = x_array.shape[0]
-
-        z_r = kmeans2(
-            x_array, self.model_params["num_inducing_points"], minit="points"
-        )[0]
-=======
         if self.model_params.num_inducing_points > x_array.shape[0]:
             self.model_params.num_inducing_points = x_array.shape[0]
 
         z_r = kmeans2(x_array, self.model_params.num_inducing_points, minit="points")[0]
->>>>>>> a6cd2c28
 
         # setup SVGP model
         self.setup_model(x_array, y_array, z_r, x_array.shape[1])
