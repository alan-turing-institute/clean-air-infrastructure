"""Vizualise available sensor data for a model fit"""
<<<<<<< HEAD
from __future__ import annotations
from typing import TYPE_CHECKING, Dict
from datetime import date, datetime, timedelta
=======
# from __future__ import annotations
# from typing import TYPE_CHECKING, Dict
from typing import Dict
from datetime import date, datetime
>>>>>>> 83bd41b0
import json
import os
import pickle
import pandas as pd
import numpy as np
from dateutil import rrule
from dateutil.relativedelta import relativedelta
from ..databases.tables import (
    StaticFeature,
    DynamicFeature,
    AirQualityDataTable,
    SatelliteGrid,
)
from ..databases import DBWriter
from ..mixins import DBQueryMixin
from ..loggers import get_logger
from ..utils import hash_dict
from ..timestamps import as_datetime

# if TYPE_CHECKING:
from ..types import DataConfig

# pylint: disable=too-many-lines


class ModelData(DBWriter, DBQueryMixin):
    """Read data from multiple database tables in order to get data for model fitting"""

    def __init__(self, config: DataConfig, config_dir=None, **kwargs):
        """
        Initialise the ModelData object with a config file
        args:
            config: A config dictionary
            config_dir: A directory containing config files
                        (created by ModelData.save_config_state())
        """

        # Initialise parent classes
        super().__init__(**kwargs)

        # Ensure logging is available
        if not hasattr(self, "logger"):
            self.logger = get_logger(__name__)

        if not (config or config_dir):
            raise ValueError(
                "Either config or config_dir must be supplied as arguments"
            )

        self.preprocessing: Dict = dict()

        if config:
            # Validate the configuration
            self.__validate_config(config)
            self.config = self.__generate_full_config(config)

            # Get training and prediciton data frames
            self.training_data_df = self.get_training_data_inputs()
            self.normalised_training_data_df = self.__normalise_data(
                self.training_data_df
            )

            self.pred_data_df = self.get_pred_data_inputs()
            self.normalised_pred_data_df = self.__normalise_data(self.pred_data_df)

            # Process satellite data
            if self.config["include_satellite"]:
                (
                    self.training_satellite_data_x,
                    self.training_satellite_data_y,
                ) = self.get_training_satellite_inputs()

                self.training_satellite_data_x = self.training_satellite_data_x.sort_values(
                    ["box_id", "measurement_start_utc", "point_id"]
                )
                self.training_satellite_data_x = self.__normalise_data(
                    self.training_satellite_data_x
                )
                self.training_satellite_data_y = self.training_satellite_data_y.sort_values(
                    ["box_id", "measurement_start_utc"]
                )

        else:
            self.restore_config_state(config_dir)

    @property
    def data_id(self) -> str:
        """Hash of the data config dictionary."""
        data_config = ModelData.make_config_json_serializable(self.config)
        return hash_dict(data_config)

    @staticmethod
    def make_config_json_serializable(data_config: DataConfig):
        """Converts any date or datetime values to a string formatted to ISO.

        Args:
            data_config: Contains some values with datetimes or dates.

        Returns:
            New data config with date/datetime values changed to ISO strings.
            Note the returned data config is a NEW object, i.e. we copy the `data_config` parameter.
        """
        new_config = data_config.copy()
        for key, value in data_config.items():
            if isinstance(value, (date, datetime)):
                new_config[key] = value.isoformat()
        return new_config

    @staticmethod
    def config_to_datetime(data_config: DataConfig) -> DataConfig:
        """The values of keys that have 'data' or 'time' in the name
        are converted to a datetime object from a string.

        Args:
            data_config: Config settings for a model data object.

        Returns:
            New data config dictionary with same keys and datetime values where appropriate.
        """
        for key, value in data_config.items():
            if "date" in key or "time" in key:
                data_config[key] = as_datetime(value)
        return data_config

    @staticmethod
    def generate_data_config(
        trainupto: str,
        hexgrid: bool = False,
        include_satellite: bool = False,
        predhours: int = 48,
        trainhours: int = 48,
    ) -> DataConfig:
        """Return a dictionary of model data settings.

        Args:
            trainupto: Get training data upto (but not including) this datetime.
                ISO datetime string.

        Keyword Args:
            hexgrid: If true add hexgrid to the list of prediction sources.
            include_satellite: If true modeldata will train on satellite data.
            predhours: Number of hours in the prediction period.
            trainhours: Number of hours to train the model for.

        Returns:
            A dictionary of data settings generated from the arguments.
        """

        # Generate and return the config dictionary
        data_config = {
            "train_start_date": as_datetime(trainupto) - timedelta(hours=trainhours),
            "train_end_date": as_datetime(trainupto),
            "pred_start_date": as_datetime(trainupto),
            "pred_end_date": as_datetime(trainupto) + timedelta(hours=predhours),
            "include_satellite": include_satellite,
            "include_prediction_y": False,
            "train_sources": ["laqn"],
            "pred_sources": ["laqn"],
            "train_interest_points": "all",
            "train_satellite_interest_points": "all",
            "pred_interest_points": "all",
            "species": ["NO2"],
            "features": [
                "value_1000_total_a_road_length",
                "value_500_total_a_road_length",
                "value_500_total_a_road_primary_length",
                "value_500_total_b_road_length",
            ],
            "norm_by": "laqn",
            "model_type": "svgp",
        }
        if hexgrid:
            data_config["pred_sources"].append("hexgrid")
        return data_config

    def __validate_config(self, config):

        config_keys = [
            "train_start_date",
            "train_end_date",
            "pred_start_date",
            "pred_end_date",
            "include_satellite",
            "include_prediction_y",
            "train_sources",
            "pred_sources",
            "train_interest_points",
            "train_satellite_interest_points",
            "pred_interest_points",
            "species",
            "features",
            "norm_by",
            "model_type",
        ]

        valid_models = ["svgp"]

        self.logger.info("Validating config")

        # Check required config keys present
        if not set(config_keys).issubset(set(config.keys())):
            raise AttributeError(
                "Config dictionary does not contain correct keys. Must contain {}".format(
                    config_keys
                )
            )

        # Check requested features are available
        if config["features"] == "all":
            features = self.get_available_static_features(
                output_type="list"
            ) + self.get_available_dynamic_features(
                config["train_start_date"], config["pred_end_date"], output_type="list"
            )
            if not features:
                raise AttributeError(
                    "There are no features in the database. Run feature extraction first"
                )
            self.logger.warning(
                """You have selected 'all' features from the database.
                It is strongly advised that you choose features manually"""
            )
        else:
            self.logger.debug("Checking requested features are availble in database")
            self.__check_features_available(
                config["features"], config["train_start_date"], config["pred_end_date"]
            )

        # Check training sources are available
        train_sources = config["train_sources"]
        self.logger.debug(
            "Checking requested sources for training are availble in database"
        )
        self.__check_sources_available(train_sources)

        # Check prediction sources are available
        pred_sources = config["pred_sources"]
        self.logger.debug(
            "Checking requested sources for prediction are availble in database"
        )
        self.__check_sources_available(pred_sources)

        # Check model type is valid
        if config["model_type"] not in valid_models:
            raise AttributeError(
                "{} is not a valid model type. Use one of the following: {}".format(
                    config["model_type"], valid_models
                )
            )

        # Check interest points are valid
        train_interest_points = config["train_interest_points"]
        if isinstance(train_interest_points, list):
            self.__check_points_available(train_interest_points, train_sources)

        pred_interest_points = config["pred_interest_points"]
        if isinstance(pred_interest_points, list):
            self.__check_points_available(pred_interest_points, pred_sources)

        if config["include_satellite"]:
            satellite_interest_points = config["train_satellite_interest_points"]
            if isinstance(satellite_interest_points, list):
                self.__check_points_available(pred_interest_points, ["satellite"])

        self.logger.info("Validate config complete")

    def __generate_full_config(self, config):
        """Generate a full config file by querying the cleanair
           database to check available interest point sources and features"""

        if config["train_interest_points"] == "all":
            config["train_interest_points"] = self.__get_interest_point_ids(
                config["train_sources"]
            )
        if config["pred_interest_points"] == "all":
            config["pred_interest_points"] = self.__get_interest_point_ids(
                config["pred_sources"]
            )
        if config["include_satellite"] and (
            config["train_satellite_interest_points"] == "all"
        ):
            config["train_satellite_interest_points"] = self.__get_interest_point_ids(
                ["satellite"]
            )
        else:
            config["train_satellite_interest_points"] = []

        if config["features"] == "all":
            feature_names = self.get_available_static_features(
                output_type="list"
            ) + self.get_available_dynamic_features(
                config["train_start_date"], config["pred_end_date"], output_type="list"
            )
            buff_size = [1000, 500, 200, 100, 10]
            config["features"] = [
                "value_{}_{}".format(buff, name)
                for buff in buff_size
                for name in feature_names
            ]
            self.logger.info(
                "Features 'all' replaced with available features: %s",
                config["features"],
            )
            config["feature_names"] = feature_names
        else:
            config["feature_names"] = list(
                {"".join(feature.split("_", 2)[2:]) for feature in config["features"]}
            )

        config["x_names"] = ["epoch", "lat", "lon"] + config["features"]

        return config

    def save_config_state(self, dir_path):
        """Save the full configuration and training/prediction data to disk:

        args:
            dir_path: Directory path in which to save the config files
        """

        # Create a new directory
        if not os.path.exists(dir_path):
            os.mkdir(dir_path)

        # Write the files to the directory
        self.normalised_training_data_df.to_csv(
            os.path.join(dir_path, "normalised_training_data.csv")
        )
        self.normalised_pred_data_df.to_csv(
            os.path.join(dir_path, "normalised_pred_data.csv")
        )

        if self.config["include_satellite"]:

            self.training_satellite_data_x.to_csv(
                os.path.join(dir_path, "normalised_satellite_data_x.csv")
            )
            self.training_satellite_data_y.to_csv(
                os.path.join(dir_path, "normalised_satellite_data_y.csv")
            )

        with open(os.path.join(dir_path, "config.json"), "w") as config_f:
            json.dump(self.config, config_f, sort_keys=True, indent=4)

        self.logger.info("State files saved to %s", dir_path)

    def restore_config_state(self, dir_path):
        "Reload configuration state saved to disk by ModelData.save_config_state()"
        if not os.path.exists(dir_path):
            raise IOError("{} does not exist".format(dir_path))

        with open(os.path.join(dir_path, "config.json"), "r") as config_f:
            self.config = json.load(config_f)

        self.normalised_training_data_df = pd.read_csv(
            os.path.join(os.path.join(dir_path, "normalised_training_data.csv")),
            index_col=0,
        )
        self.normalised_pred_data_df = pd.read_csv(
            os.path.join(os.path.join(dir_path, "normalised_pred_data.csv")),
            index_col=0,
        )

        if self.config["include_satellite"]:
            self.training_satellite_data_x = pd.read_csv(
                os.path.join(os.path.join(dir_path, "normalised_satellite_data_x.csv")),
                index_col=0,
            )
            self.training_satellite_data_y = pd.read_csv(
                os.path.join(os.path.join(dir_path, "normalised_satellite_data_y.csv")),
                index_col=0,
            )

        if (
            self.config["tag"] == "validation"
        ):  # TODO replace with flag for loading data
            # load train and test dicts from pickle
            with open(os.path.join(dir_path, "train.pickle"), "rb") as handle:
                self.training_dict = pickle.load(handle)
            with open(os.path.join(dir_path, "test.pickle"), "rb") as handle:
                self.test_dict = pickle.load(handle)

    @property
    def x_names_norm(self):
        """Get the normalised x names"""
        return [x + "_norm" for x in self.config["x_names"]]

    @property
    def norm_stats(self):
        """Get the mean and sd used for data normalisation"""

        norm_mean = self.training_data_df[
            self.training_data_df["source"] == self.config["norm_by"]
        ][self.config["x_names"]].mean(axis=0)

        norm_std = self.training_data_df[
            self.training_data_df["source"] == self.config["norm_by"]
        ][self.config["x_names"]].std(axis=0)

        # Check for zero variance and set to 1 if found
        if norm_std.eq(0).any().any():
            self.logger.warning(
                "No variance in feature: %s. Setting variance to 1.",
                norm_std[norm_std == 0].index,
            )
            norm_std[norm_std == 0] = 1

        return norm_mean, norm_std

    def __normalise_data(self, data_df):
        """Normalise the x columns"""
        norm_mean, norm_std = self.norm_stats

        # Normalise the data
        data_df[self.x_names_norm] = (
            data_df[self.config["x_names"]] - norm_mean
        ) / norm_std
        return data_df

    def __get_model_data_arrays(self, data_df, sources, species, **kwargs):
        """Return a dictionary structure of data arrays for model fitting.

        Parameters
        ___

        data_df : DataFrame
            All of the data in one dataframe.

        sources : list
            A list of interest point sources, e.g. 'laqn', 'satellite'.

        species : list
            Pollutants to get data for, e.g. 'NO2', 'o3'.

        Returns
        ___

        data_dict : dict
            A dictionary structure will all the requested data inside.
            See examples for details.

        Other Parameters
        ___

        return_y : bool, optional
            Default is True.
            If true, the returned dictionary will have a 'Y' key/value.

        dropna : bool, optional
            Default is False.
            If true, any rows in data_df that contain NaN will be dropped.

        return_sat : bool, optional
            Default is True.
            Returns satellite if "include_satellite" flag is also True in config.

        Notes
        ___

        The returned dictionary includes index to allow model predictions
        to be appended to dataframes (required when dropna is used).
        At the moment, `laqn_NO2_index` and `laqn_pm10_index` will be the same.
        But in the future if we want to drop some rows for specific pollutants
        then these indices may be different.
        """
        # get key word arguments
        return_y = True if "return_y" not in kwargs else kwargs["return_y"]
        dropna = False if "dropna" not in kwargs else kwargs["dropna"]
        return_sat = True if "return_sat" not in kwargs else kwargs["return_sat"]

        data_dict = dict(X=dict(), index=dict(),)
        if return_y:
            data_dict["Y"] = dict()
            data_subset = data_df[self.x_names_norm + self.config["species"]]
        else:
            data_subset = data_df[self.x_names_norm]
        if dropna:
            data_subset = data_subset.dropna()  # Must have complete dataset
            n_dropped_rows = data_df.shape[0] - data_subset.shape[0]
            self.logger.warning(
                "Dropped %s rows out of %s from the dataframe",
                n_dropped_rows,
                data_df.shape[0],
            )
        # iterate through sources
        for src in sources:
            if src == "satellite":
                raise NotImplementedError(
                    "Satellite cannot be a source - see issue 212 on GitHub."
                )
            # case for laqn, aqe, grid
            src_mask = data_df[data_df["source"] == src].index
            x_src = data_subset.loc[src_mask.intersection(data_subset.index)]
            data_dict["X"][src] = x_src[self.x_names_norm].to_numpy()
            if return_y:
                # get a numpy array for the pollutant of shape (n,1)
                data_dict["Y"][src] = {
                    pollutant: np.reshape(x_src[pollutant].to_numpy(), (len(x_src), 1))
                    for pollutant in species
                }
            # store index
            data_dict["index"][src] = {
                pollutant: x_src.index.copy() for pollutant in species
            }
        # special case for satellite data
        if self.config["include_satellite"] and return_sat:
            if len(species) > 1:
                raise NotImplementedError("Can only get satellite data for NO2")
            # Check dimensions
            n_sat_box = self.training_satellite_data_x["box_id"].unique().size
            n_hours = self.training_satellite_data_x["epoch"].unique().size
            # Number of interest points in each satellite square
            n_interest_points = 100
            n_x_names = len(self.config["x_names"])
            X_sat = (
                self.training_satellite_data_x[self.x_names_norm]
                .to_numpy()
                .reshape((n_sat_box * n_hours, n_interest_points, n_x_names))
            )
            X_sat_mask = (
                self.training_satellite_data_x["in_london"]
                .to_numpy()
                .reshape(n_sat_box * n_hours, n_interest_points)
            )
            Y_sat = self.training_satellite_data_y["value"].to_numpy()
            Y_sat = np.reshape(Y_sat, (Y_sat.shape[0], 1))
            data_dict["X"]["satellite"] = X_sat
            if return_y:
                data_dict["Y"]["satellite"] = dict(NO2=Y_sat)
            data_dict["mask"] = dict(satellite=X_sat_mask)
        return data_dict

    def get_training_data_arrays(
        self, sources="all", species="all", return_y=True, dropna=False
    ):
        """The training data arrays.

        Notes
        ___
        If the `include_satellite` flag is set to `True` in `config`,
        then satellite is always returned as a source.
        """
        # get all sources and species as default
        if sources == "all":
            sources = self.config["train_sources"]
        if species == "all":
            species = self.config["species"]
        # get the data dictionaries
        return self.__get_model_data_arrays(
            self.normalised_training_data_df,
            sources,
            species,
            return_y=return_y,
            dropna=dropna,
        )

    def get_pred_data_arrays(
        self, sources="all", species="all", return_y=False, dropna=False
    ):
        """The pred data arrays.

        args:
            return_y: Return the sensor data if in the database for the prediction dates
            dropna: Drop any rows which contain NaN

        Notes
        ___

        Satellite is never included as a key, value for prediction arrays
        because it is considered a training source only.
        """
        # get all sources and species as default
        if sources == "all":
            sources = self.config["pred_sources"]
        if species == "all":
            species = self.config["species"]
        # return the y column as well
        if self.config["include_prediction_y"] or return_y:
            return self.__get_model_data_arrays(
                self.normalised_pred_data_df,
                sources,
                species,
                return_y=True,
                dropna=dropna,
                return_sat=False,
            )
        # return dicts without y
        return self.__get_model_data_arrays(
            self.normalised_pred_data_df,
            sources,
            species,
            return_y=False,
            dropna=dropna,
            return_sat=False,
        )

    def __check_features_available(self, features, start_date, end_date):
        """Check that all requested features exist in the database"""

        available_features = self.get_available_static_features(
            output_type="list"
        ) + self.get_available_dynamic_features(
            start_date, end_date, output_type="list"
        )
        unavailable_features = []

        for feature in features:
            feature_name_no_buff = "_".join(feature.split("_")[2:])
            if feature_name_no_buff not in available_features:
                unavailable_features.append(feature)

        if unavailable_features:
            raise AttributeError(
                """The following features are not available the cleanair database: {}.
                   If requesting dynamic features they may not be available for the selected dates""".format(
                    unavailable_features
                )
            )

    def __check_sources_available(self, sources):
        """Check that sources are available in the database

        args:
            sources: A list of sources
        """

        available_sources = self.get_available_sources(output_type="list")
        unavailable_sources = []

        for source in sources:
            if source not in available_sources:
                unavailable_sources.append(source)

        if unavailable_sources:
            raise AttributeError(
                "The following sources are not available the cleanair database: {}".format(
                    unavailable_sources
                )
            )

    def __get_interest_point_ids(self, sources):

        return (
            self.get_available_interest_points(sources, output_type="df")["point_id"]
            .astype(str)
            .to_numpy()
            .tolist()
        )

    def __check_points_available(self, interest_points, sources):

        available_interest_points = self.__get_interest_point_ids(sources)
        unavailable_interest_points = []

        for point in interest_points:
            if point not in available_interest_points:
                unavailable_interest_points.append(point)

        if unavailable_interest_points:
            raise AttributeError(
                "The following interest points are not available the cleanair database: {}".format(
                    unavailable_interest_points
                )
            )

    def __select_features(
        self,
        feature_table,
        features,
        sources,
        point_ids,
        start_date=None,
        end_date=None,
    ):  # pylint: disable=too-many-arguments
        """Query features from the database. Returns a pandas dataframe if values returned, else returns None"""

        with self.dbcnxn.open_session() as session:

            feature_query = session.query(feature_table).filter(
                feature_table.feature_name.in_(features)
            )

            if start_date and end_date:
                feature_query = feature_query.filter(
                    feature_table.measurement_start_utc >= start_date,
                    feature_table.measurement_start_utc < end_date,
                )

            interest_point_query = self.get_available_interest_points(
                sources, point_ids
            )

            # Select into into dataframes
            features_df = pd.read_sql(
                feature_query.statement, feature_query.session.bind
            )

            interest_point_df = pd.read_sql(
                interest_point_query.statement, interest_point_query.session.bind
            ).set_index("point_id")

            # Check if returned dataframes are empty
            if interest_point_df.empty:
                raise AttributeError(
                    "No interest points were returned from the database. Check requested interest points are valid"
                )

            if features_df.empty:
                return features_df

            def get_val(x):
                if len(x) == 1:
                    return x
                raise ValueError(
                    """Pandas pivot table trying to return an array of values.
                                    Here it must only return a single value"""
                )

            # Reshape features df (make wide)
            if start_date:
                features_df = pd.pivot_table(
                    features_df,
                    index=["point_id", "measurement_start_utc"],
                    columns="feature_name",
                    aggfunc=get_val,
                ).reset_index()
                features_df.columns = ["point_id", "measurement_start_utc"] + [
                    "_".join(col).strip() for col in features_df.columns.to_numpy()[2:]
                ]
                features_df = features_df.set_index("point_id")
            else:
                features_df = features_df.pivot(
                    index="point_id", columns="feature_name"
                ).reset_index()
                features_df.columns = ["point_id"] + [
                    "_".join(col).strip() for col in features_df.columns.to_numpy()[1:]
                ]
                features_df = features_df.set_index("point_id")

            # Set index types to str
            features_df.index = features_df.index.astype(str)
            interest_point_df.index = interest_point_df.index.astype(str)

            # Inner join the MetaPoint and StaticFeature(Dynamic) data
            df_joined = interest_point_df.join(features_df, how="left")
            return df_joined.reset_index()

    def __select_dynamic_features(
        self, start_date, end_date, features, sources, point_ids
    ):
        """Read static features from the database."""

        return self.__select_features(
            DynamicFeature, features, sources, point_ids, start_date, end_date
        )

    def __select_static_features(self, features, sources, point_ids):
        """Query the database for static features and join with metapoint data

        args:
            source: A list of sources(e.g. 'laqn', 'aqe') to include. Default will include all sources
            point_ids: A list if interest point ids. Default to all ids"""

        return self.__select_features(StaticFeature, features, sources, point_ids)

    @staticmethod
    def __expand_time(start_date, end_date, feature_df):
        """
        Returns a new dataframe with static features merged with
        hourly timestamps between start_date(inclusive) and end_date
        """
        start_date = start_date.date()
        end_date = end_date.date()

        ids = feature_df["point_id"].to_numpy()
        times = rrule.rrule(
            rrule.HOURLY, dtstart=start_date, until=end_date - relativedelta(hours=+1)
        )
        index = pd.MultiIndex.from_product(
            [ids, pd.to_datetime(list(times), utc=False)],
            names=["point_id", "measurement_start_utc"],
        )
        time_df = pd.DataFrame(index=index).reset_index()

        time_df_merged = time_df.merge(feature_df)

        time_df_merged["epoch"] = time_df_merged["measurement_start_utc"].apply(
            lambda x: x.timestamp()
        )
        return time_df_merged

    def __get_sensor_readings(self, start_date, end_date, sources, species):
        """Get sensor readings for the sources between the start_date(inclusive) and end_date"""

        self.logger.debug(
            "Getting sensor readings for sources: %s, species: %s, from %s (inclusive) to %s (exclusive)",
            sources,
            species,
            start_date,
            end_date,
        )

        sensor_dfs = []
        if "laqn" in sources:
            laqn_sensor_data = self.get_laqn_readings(
                start_date, end_date, output_type="df"
            )
            sensor_dfs.append(laqn_sensor_data)
            if laqn_sensor_data.shape[0] == 0:
                raise AttributeError(
                    "No laqn sensor data was retrieved from the database. Check data exists for the requested dates"
                )

        if "aqe" in sources:
            aqe_sensor_data = self.get_aqe_readings(
                start_date, end_date, output_type="df"
            )
            sensor_dfs.append(aqe_sensor_data)
            if aqe_sensor_data.shape[0] == 0:
                raise AttributeError(
                    "No laqn sensor data was retrieved from the database. Check data exists for the requested dates"
                )

        sensor_df = pd.concat(sensor_dfs, axis=0)

        sensor_df["point_id"] = sensor_df["point_id"].astype(str)
        sensor_df["epoch"] = sensor_df["measurement_start_utc"].apply(
            lambda x: x.timestamp()
        )
        sensor_df = sensor_df.pivot_table(
            index=["point_id", "source", "measurement_start_utc", "epoch"],
            columns=["species_code"],
            values="value",
        )

        return sensor_df[species].reset_index()

    def __get_model_features(self, start_date, end_date, features, sources, point_ids):
        """
        Query the database for model features, only getting features in self.features
        """
        static_features = self.__select_static_features(features, sources, point_ids)
        static_features_expand = self.__expand_time(
            start_date, end_date, static_features
        )
        dynamic_features = self.__select_dynamic_features(
            start_date, end_date, features, sources, point_ids
        )

        if dynamic_features.empty:
            self.logger.warning(
                """No dynamic features were returned from the database.
                If dynamic features were not requested then ignore."""
            )
            return static_features_expand

        return static_features_expand.merge(
            dynamic_features,
            how="left",
            on=["point_id", "measurement_start_utc", "source", "lon", "lat"],
        )

    def get_training_data_inputs(self):
        """Query the database to get inputs for model fitting."""

        start_date = self.config["train_start_date"]
        end_date = self.config["train_end_date"]
        sources = self.config["train_sources"]
        species = self.config["species"]
        point_ids = self.config["train_interest_points"]
        features = self.config["feature_names"]

        self.logger.info(
            "Loading training data for species: %s from sources: %s", species, sources,
        )
        self.logger.info(
            "Using data from %s (inclusive) to %s (exclusive)", start_date, end_date,
        )

        # Get sensor readings and summary of availible data from start_date (inclusive) to end_date
        all_features = self.__get_model_features(
            start_date, end_date, features, sources, point_ids
        )
        readings = self.__get_sensor_readings(start_date, end_date, sources, species)

        self.logger.debug("Merging sensor data and model features")
        model_data = pd.merge(
            all_features,
            readings,
            on=["point_id", "measurement_start_utc", "epoch", "source"],
            how="left",
        )

        return model_data

    def get_pred_data_inputs(self):
        """Query the database for inputs for model prediction"""

        start_date = self.config["pred_start_date"]
        end_date = self.config["pred_end_date"]
        species = self.config["species"]
        sources = self.config["pred_sources"]
        point_ids = self.config["pred_interest_points"]
        features = self.config["feature_names"]

        self.logger.info(
            "Getting prediction data for sources: %s, species: %s, from %s (inclusive) to %s (exclusive)",
            sources,
            species,
            start_date,
            end_date,
        )

        all_features = self.__get_model_features(
            start_date, end_date, features, sources, point_ids
        )
        if self.config["include_prediction_y"]:
            readings = self.__get_sensor_readings(
                start_date, end_date, sources, species
            )
            self.logger.debug("Merging sensor data and model features")
            model_data = pd.merge(
                all_features,
                readings,
                on=["point_id", "measurement_start_utc", "epoch", "source"],
                how="left",
            )

            return model_data

        return all_features

    def get_training_satellite_inputs(self):
        """Get satellite inputs"""
        train_start_date = self.config["train_start_date"]
        train_end_date = self.config["train_end_date"]
        pred_start_date = self.config["pred_start_date"]
        pred_end_date = self.config["pred_end_date"]
        sources = ["satellite"]
        species = self.config["species"]
        point_ids = self.config["train_satellite_interest_points"]
        features = self.config["feature_names"]

        if len(species) > 1 and species[0] != "NO2":
            raise NotImplementedError(
                "Can only request NO2 for Satellite at present. ModelData class needs to handle this"
            )

        self.logger.info(
            "Getting Satellite training data for species: %s, from %s (inclusive) to %s (exclusive)",
            species,
            train_start_date,
            pred_end_date,
        )

        # Get model features between train_start_date and pred_end_date
        all_features = self.__get_model_features(
            train_start_date, pred_end_date, features, sources, point_ids
        )
        # Get satellite readings
        sat_train_df = self.get_satellite_readings_training(
            train_start_date, train_end_date, species=species, output_type="df"
        )
        sat_pred_df = self.get_satellite_readings_pred(
            pred_start_date, pred_end_date, species=species, output_type="df"
        )
        satellite_readings = pd.concat([sat_train_df, sat_pred_df], axis=0)

        with self.dbcnxn.open_session() as session:
            sat_site_map_q = session.query(SatelliteGrid)
        sat_site_map_df = pd.read_sql(
            sat_site_map_q.statement, sat_site_map_q.session.bind
        )
        # Convert uuid to strings to allow merge
        all_features["point_id"] = all_features["point_id"].astype(str)
        sat_site_map_df["point_id"] = sat_site_map_df["point_id"].astype(str)

        # Get satellite box id for each feature interest point
        all_features = all_features.merge(sat_site_map_df, how="left", on=["point_id"])
        # Get satellite data
        return all_features, satellite_readings

    def get_df_from_pred_dict(
        self, data_df, data_dict, pred_dict, **kwargs,
    ):
        """Return a new dataframe with columns updated from pred_dict."""
        sources = kwargs["sources"] if "sources" in kwargs else "all"
        species = kwargs["species"] if "species" in kwargs else "all"
        if sources == "all":
            sources = pred_dict.keys()
        if species == "all":
            species = self.config["species"]
        # create new dataframe and track indices for different sources + pollutants
        indices = []
        for source in sources:
            for pollutant in pred_dict[source]:
                indices.extend(data_dict["index"][source][pollutant])
        predict_df = pd.DataFrame(index=indices)
        data_df = data_df.loc[indices]
        # iterate through NO2_mean, NO2_var, PM10_mean, PM10_var...
        for pred_type in ["mean", "var"]:
            for pollutant in species:
                # add a column containing pred results for all sources
                column = np.array([])
                for source in sources:
                    column = np.append(column, pred_dict[source][pollutant][pred_type])
                predict_df[pollutant + "_" + pred_type] = column
        # add predict_df as new columns to data_df - they should share an index
        new_df = pd.concat([data_df, predict_df], axis=1, ignore_index=False)
        return new_df

    def update_test_df_with_preds(self, test_pred_dict: dict):
        """Update the normalised_pred_data_df with predictions for all pred sources.

        Args:
            test_pred_dict: Dictionary of model predictions.
        """
        self.normalised_pred_data_df = self.get_df_from_pred_dict(
            self.normalised_pred_data_df, self.get_pred_data_arrays(), test_pred_dict,
        )

    def update_training_df_with_preds(self, training_pred_dict):
        """Updated the normalised_training_data_df with predictions on the training set."""
        self.normalised_training_data_df = self.get_df_from_pred_dict(
            self.normalised_training_data_df,
            self.get_training_data_arrays(),
            training_pred_dict,
        )

    def update_remote_tables(self):
        """Update the model results table with the model results"""
        data_config = ModelData.make_config_json_serializable(self.config)
        row = dict(
            data_id=self.data_id,
            data_config=data_config,
            preprocessing=self.preprocessing,
        )
        records = [row]
        self.logger.info("Writing data settings to air quality modelling data table.")
        self.commit_records(records, table=AirQualityDataTable, on_conflict="overwrite")<|MERGE_RESOLUTION|>--- conflicted
+++ resolved
@@ -1,14 +1,7 @@
 """Vizualise available sensor data for a model fit"""
-<<<<<<< HEAD
 from __future__ import annotations
 from typing import TYPE_CHECKING, Dict
 from datetime import date, datetime, timedelta
-=======
-# from __future__ import annotations
-# from typing import TYPE_CHECKING, Dict
-from typing import Dict
-from datetime import date, datetime
->>>>>>> 83bd41b0
 import json
 import os
 import pickle
