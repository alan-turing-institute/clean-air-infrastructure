--- conflicted
+++ resolved
@@ -337,11 +337,7 @@
             )
         return data_output
 
-<<<<<<< HEAD
-    def download_forecast_data_for_source(
-=======
     def download_forecast_source_data(
->>>>>>> 128dc867
         self, full_config: FullDataConfig, source: Source
     ) -> pd.DataFrame:
         """Download the readings in a forecast period for a specific source."""
@@ -364,13 +360,9 @@
         data_output: Dict[Source, pd.DataFrame] = {}
         for source in full_config.pred_sources:
             self.logger.info("Downloading source %s forecast data.", source.value)
-<<<<<<< HEAD
-            data_output[source] = self.download_forecast_data_for_source(full_config, source)
-=======
             data_output[source] = self.download_forecast_source_data(
                 full_config, source
             )
->>>>>>> 128dc867
         return data_output
 
     # pylint: disable=R0913
