--- conflicted
+++ resolved
@@ -293,13 +293,8 @@
         full_config: FullConfig,
         data_frame_dict: Dict[Source, pd.DataFrame],
         prediction: bool = False,
-<<<<<<< HEAD
     ) -> IndexedDatasetDict:
 
-=======
-    ) -> Tuple[FeaturesDict, TargetDict, FeaturesDict]:
-        """Get dictionary of arrays for model fitting"""
->>>>>>> c0b7ef67
         species = full_config.species
         x_names = self.x_names_norm(full_config.x_names)
         X_dict: FeaturesDict = {}
@@ -698,58 +693,6 @@
                     static_features.c.measurement_start_utc,
                 )
             )
-
-<<<<<<< HEAD
-    def get_training_satellite_inputs(self):
-        """Get satellite inputs"""
-        train_start_date = self.config["train_start_date"]
-        train_end_date = self.config["train_end_date"]
-        pred_start_date = self.config["pred_start_date"]
-        pred_end_date = self.config["pred_end_date"]
-        sources = ["satellite"]
-        species = self.config["species"]
-        point_ids = self.config["train_satellite_interest_points"]
-        features = self.config["feature_names"]
-
-        if len(species) > 1 and species[0] != "NO2":
-            raise NotImplementedError(
-                "Can only request NO2 for Satellite at present. ModelData class needs to handle this"
-            )
-
-        self.logger.info(
-            "Getting Satellite training data for species: %s, from %s (inclusive) to %s (exclusive)",
-            species,
-            train_start_date,
-            pred_end_date,
-        )
-
-        # Get model features between train_start_date and pred_end_date
-        all_features = self.get_model_features(
-            train_start_date, pred_end_date, features, sources, point_ids
-        )
-        # Get satellite readings
-        sat_train_df = self.get_satellite_readings_training(
-            train_start_date, train_end_date, species=species, output_type="df"
-        )
-        sat_pred_df = self.get_satellite_readings_pred(
-            pred_start_date, pred_end_date, species=species, output_type="df"
-        )
-        satellite_readings = pd.concat([sat_train_df, sat_pred_df], axis=0)
-
-        with self.dbcnxn.open_session() as session:
-            sat_site_map_q = session.query(SatelliteGrid)
-        sat_site_map_df = pd.read_sql(
-            sat_site_map_q.statement, sat_site_map_q.session.bind
-        )
-        # Convert uuid to strings to allow merge
-        all_features["point_id"] = all_features["point_id"].astype(str)
-        sat_site_map_df["point_id"] = sat_site_map_df["point_id"].astype(str)
-
-        # Get satellite box id for each feature interest point
-        all_features = all_features.merge(sat_site_map_df, how="left", on=["point_id"])
-
-        # Get satellite data
-        return all_features, satellite_readings
 
     @staticmethod
     def join_forecast_on_dataframe(
@@ -820,66 +763,4 @@
         )
         records = [row]
         self.logger.info("Writing data settings to air quality modelling data table.")
-        self.commit_records(records, table=AirQualityDataTable, on_conflict="overwrite")
-=======
-    # def get_df_from_pred_dict(
-    #     self, data_df, data_dict, pred_dict, **kwargs,
-    # ):
-    #     """Return a new dataframe with columns updated from pred_dict."""
-    #     sources = kwargs["sources"] if "sources" in kwargs else "all"
-    #     species = kwargs["species"] if "species" in kwargs else "all"
-    #     if sources == "all":
-    #         sources = pred_dict.keys()
-    #     if species == "all":
-    #         species = self.config["species"]
-    #     # create new dataframe and track indices for different sources + pollutants
-    #     indices = []
-    #     for source in sources:
-    #         for pollutant in pred_dict[source]:
-    #             indices.extend(data_dict["index"][source][pollutant])
-    #     predict_df = pd.DataFrame(index=indices)
-    #     data_df = data_df.loc[indices]
-    #     # iterate through NO2_mean, NO2_var, PM10_mean, PM10_var...
-    #     for pred_type in ["mean", "var"]:
-    #         for pollutant in species:
-    #             # add a column containing pred results for all sources
-    #             column = np.array([])
-    #             for source in sources:
-    #                 column = np.append(column, pred_dict[source][pollutant][pred_type])
-    #             predict_df[pollutant + "_" + pred_type] = column
-    #     # add predict_df as new columns to data_df - they should share an index
-    #     new_df = pd.concat([data_df, predict_df], axis=1, ignore_index=False)
-    #     return new_df
-
-    # def update_test_df_with_preds(self, test_pred_dict: dict):
-    #     """Update the normalised_pred_data_df with predictions for all pred sources.
-
-    #     Args:
-    #         test_pred_dict: Dictionary of model predictions.
-    #     """
-    #     self.normalised_pred_data_df = self.get_df_from_pred_dict(
-    #         self.normalised_pred_data_df, self.get_pred_data_arrays(), test_pred_dict,
-    #     )
-
-    # def update_training_df_with_preds(self, training_pred_dict):
-    #     """Updated the normalised_training_data_df with predictions on the training set."""
-    #     self.normalised_training_data_df = self.get_df_from_pred_dict(
-    #         self.normalised_training_data_df,
-    #         self.get_training_data_arrays(),
-    #         training_pred_dict,
-    #     )
-
-    # def update_remote_tables(
-    #     self, full_config: FullConfig, preprocessing: Optional[Dict] = None
-    # ):
-    #     """Update the model results table with the model results"""
-    #     data_config = full_config.json(sort_keys=True)
-    #     data_id = full_config.data_id()
-
-    #     row = dict(
-    #         data_id=self.data_id, data_config=data_config, preprocessing=preprocessing,
-    #     )
-    #     records = [row]
-    #     self.logger.info("Writing data settings to air quality modelling data table.")
-    #     self.commit_records(records, table=AirQualityDataTable, on_conflict="overwrite")
->>>>>>> c0b7ef67
+        self.commit_records(records, table=AirQualityDataTable, on_conflict="overwrite")