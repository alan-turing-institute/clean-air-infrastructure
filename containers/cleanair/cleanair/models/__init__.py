--- conflicted
+++ resolved
@@ -2,32 +2,23 @@
 from .model import ModelMixin
 from .model_data import ModelData, ModelDataExtractor
 from .model_config import ModelConfig
-<<<<<<< HEAD
 from .svgp import SVGP
 from .mr_dgp_model import MRDGP
 
-=======
 from .schemas import (
     StaticFeatureSchema,
     StaticFeatureLocSchema,
     StaticFeatureTimeSpecies,
 )
 
-# from .svgp import SVGP
-
-
->>>>>>> 0d9f9051
 __all__ = [
     "ModelConfig",
     "ModelMixin",
     "ModelData",
     "ModelDataExtractor",
-<<<<<<< HEAD
     "SVGP",
     "MRDGP",
-=======
     "StaticFeatureSchema",
     "StaticFeatureLocSchema",
     "StaticFeatureTimeSpecies",
->>>>>>> 0d9f9051
 ]