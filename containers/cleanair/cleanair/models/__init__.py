--- conflicted
+++ resolved
@@ -5,12 +5,8 @@
 from .svgp import SVGP
 
 __all__ = [
-<<<<<<< HEAD
-    "Model",
     "ModelConfig",
-=======
     "ModelMixin",
->>>>>>> 929a2c72
     "ModelData",
     "SVGP",
 ]