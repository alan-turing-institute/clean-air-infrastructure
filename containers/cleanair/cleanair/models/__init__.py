"""Model fitting classes"""
from .model import ModelMixin
from .model_data import ModelData, ModelDataExtractor
from .model_config import ModelConfig
from .svgp import SVGP
<<<<<<< HEAD
from .mr_dgp_model import MRDGP
=======
>>>>>>> a6cd2c28

from .schemas import (
    StaticFeatureSchema,
    StaticFeatureLocSchema,
    StaticFeatureTimeSpecies,
    StaticFeaturesWithSensors,
)

__all__ = [
    "ModelConfig",
    "ModelMixin",
    "ModelData",
    "ModelDataExtractor",
    "SVGP",
<<<<<<< HEAD
    "MRDGP",
=======
>>>>>>> a6cd2c28
    "StaticFeatureSchema",
    "StaticFeatureLocSchema",
    "StaticFeatureTimeSpecies",
    "StaticFeaturesWithSensors",
]<|MERGE_RESOLUTION|>--- conflicted
+++ resolved
@@ -3,10 +3,7 @@
 from .model_data import ModelData, ModelDataExtractor
 from .model_config import ModelConfig
 from .svgp import SVGP
-<<<<<<< HEAD
 from .mr_dgp_model import MRDGP
-=======
->>>>>>> a6cd2c28
 
 from .schemas import (
     StaticFeatureSchema,
@@ -21,10 +18,7 @@
     "ModelData",
     "ModelDataExtractor",
     "SVGP",
-<<<<<<< HEAD
     "MRDGP",
-=======
->>>>>>> a6cd2c28
     "StaticFeatureSchema",
     "StaticFeatureLocSchema",
     "StaticFeatureTimeSpecies",
