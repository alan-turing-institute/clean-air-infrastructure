"""
Multi-resolution DGP (LAQN + Satellite)
"""
import os
import numpy as np
import tensorflow as tf
from scipy.cluster.vq import kmeans2

from .mr_dgp import MR_Mixture
from .mr_dgp import MR_SE, MR_Linear

from .mr_dgp.mr_mixing_weights import (
    MR_Average_Mixture,
    MR_Base_Only,
    MR_DGP_Only,
    MR_Variance_Mixing,
    MR_Variance_Mixing_1,
)

from .mr_dgp.utils import set_objective

from .model import ModelMixin
from ..types import FeaturesDict, ParamsDict, TargetDict

# turn off tensorflow warnings for gpflow
os.environ["TF_CPP_MIN_LOG_LEVEL"] = "3"
tf.compat.v1.logging.set_verbosity(tf.compat.v1.logging.ERROR)
import gpflow  # pylint: disable=wrong-import-position,wrong-import-order
from gpflow.training import AdamOptimizer

import json


class MRDGP(ModelMixin):
    """
    MR-DGP for air quality.
    """

    def get_default_model_params(self) -> ParamsDict:
        """
        The default model parameters of MR-DGP if none are supplied.

        Returns
        ___

        dict
            Dictionary of parameters.
        """
        return {
            "base_laqn": {
                "kernel": {
                    "name": "MR_SE_LAQN_BASE",
                    "type": "se",
                    "active_dims": [0, 1, 2],  # epoch, lat, lon,
                    "lengthscales": [0.1, 0.1, 0.1],
                    "variance": [1.0, 1.0, 1.0],
                },
                "num_inducing_points": 300,
                "minibatch_size": 100,
                "likelihood_variance": 0.1,
            },
            "base_sat": {
                "kernel": {
                    "name": "MR_SE_SAT_BASE",
                    "type": "se",
                    "active_dims": [0, 1, 2],  # epoch, lat, lon,
                    "lengthscales": [0.1, 0.1, 0.1],
                    "variance": [1.0, 1.0, 1.0],
                },
                "num_inducing_points": 300,
                "minibatch_size": 100,
                "likelihood_variance": 0.1,
            },
            "dgp_sat": {
                "kernel": [
                    {
                        "name": "MR_LINEAR_SAT_DGP",
                        #"type": "se",
                        "type": "linear",
                        "active_dims": [0],  # previous GP, lat, lon,
                        "variance": [1.0],
                    },
                    {
                        "name": "MR_SE_SAT_DGP",
                        "type": "se",
                        "active_dims": [2, 3],  # previous GP, lat, lon,
                        "lengthscales": [0.1, 0.1],
                        "variance": [1.0, 1.0],
                    },
                ],
                "num_inducing_points": 300,
                "minibatch_size": 100,
                "likelihood_variance": 0.1,
            },
            "mixing_weight": {"name": "dgp_only", "param": None},
            "num_samples_between_layers": 1,
            "num_prediction_samples": 10,
            "maxiter": 500,
        }

    def make_mixture(self, dataset, parent_mixtures=None, name_prefix=""):
        """
            Construct the DGP multi-res mixture
        """


        k_base_1 = get_kernel(self.model_params["base_laqn"]["kernel"], "base_laqn")
        k_base_2 = get_kernel(self.model_params["base_sat"]["kernel"], "base_sat")
        k_dgp_1 = get_kernel(self.model_params["dgp_sat"]["kernel"], "dgp_sat")

        k_parent_1 = None

        num_z_base_laqn = self.model_params["base_laqn"]["num_inducing_points"]
        num_z_base_sat = self.model_params["base_sat"]["num_inducing_points"]
        num_z_dgp_sat = self.model_params["dgp_sat"]["num_inducing_points"]

        #inducing points across the whole LAQN, SAT period
        base_z_inducing_locations = [
            get_inducing_points(dataset[0][0], num_z_base_laqn),
            get_inducing_points(dataset[1][0], num_z_base_sat),
        ]

        sliced_dataset = np.concatenate(
            [
                np.expand_dims(dataset[0][0][:, 0, i], -1)
                for i in list(range(1, dataset[0][0].shape[-1]))
            ],
            axis=1,
        )

        #get inducing points in space concatenated with Y_laqn skipping the time dimension
        dgp_z_inducing_locations = get_inducing_points(
            np.concatenate([dataset[0][1], sliced_dataset], axis=1), num_z_dgp_sat
        )

        def insert(data, col, i):
            col = np.expand_dims(col, -1)
            d_1 = data[:, :i]
            d_2 = data[:, i:]
            return np.concatenate([d_1, col, d_2], axis=1)

        #insert a dummy time dimension
        dgp_z_inducing_locations = insert(
            dgp_z_inducing_locations, np.ones([dgp_z_inducing_locations.shape[0]]), 1
        )

        dgp_z_inducing_locations = [dgp_z_inducing_locations]
        parent_z_inducing_locations = dgp_z_inducing_locations

        inducing_points = [
            base_z_inducing_locations,
            dgp_z_inducing_locations,
            parent_z_inducing_locations,
        ]

        noise_sigmas = [
            [
                self.model_params["base_laqn"]["likelihood_variance"],
                self.model_params["base_sat"]["likelihood_variance"],
            ],
            [self.model_params["dgp_sat"]["likelihood_variance"]],
            [1.0],
        ]

        minibatch_sizes = [
            self.model_params["base_laqn"]["minibatch_size"],
            self.model_params["base_sat"]["minibatch_size"],
        ]

        model = MR_Mixture(
            datasets=dataset,
            inducing_locations=inducing_points,
            kernels=[[k_base_1, k_base_2], [k_dgp_1], [k_parent_1]],
            noise_sigmas=noise_sigmas,
            minibatch_sizes=minibatch_sizes,
            mixing_weight=get_mixing_weight(
                self.model_params["mixing_weight"]["name"],
                self.model_params["mixing_weight"]["param"],
            ),
            # mixing_weight=MR_DGP_Only(),
            # mixing_weight = MR_Variance_Mixing_1(),
            # mixing_weight=MR_Base_Only(i=1),
            parent_mixtures=parent_mixtures,
            num_samples=self.model_params["num_samples_between_layers"],
            name=name_prefix + "MRDGP",
        )

        return model

    def fit(
        self, x_train: FeaturesDict, y_train: TargetDict, mask: bool = None
    ) -> None:
        """
            Fit MR_DGP to the multi resolution x_train and y_train
        """

        print(json.dumps(self.model_params, sort_keys=True, indent=3))

        x_laqn = x_train["laqn"].copy()
        y_laqn = y_train["laqn"]["NO2"].copy()
        # ===========================Setup SAT Data===========================
        x_sat = x_train["satellite"].copy()
        y_sat = y_train["satellite"]["NO2"].copy()

<<<<<<< HEAD
=======

>>>>>>> 52f20e72
        # ===========================Setup Data===========================
        features = [0, 1, 2]
        x_laqn = x_laqn[:, features]
        x_sat = x_sat[:, :, features]



        if False:
            print(np.unique(x_laqn[:,  0]))
            print(np.unique(x_sat[:, :, 0]))

            print('x_laqn: ', x_laqn.shape)
            print('x_sat: ', x_sat.shape)

            import matplotlib as mpl
            import matplotlib.pyplot as plt
            norm = mpl.colors.Normalize(vmin=np.min(y_laqn), vmax=np.max(y_laqn))

            try:
                _i = 0
                for i in np.unique(x_sat[:, :, 0]):
                    time_point = i

                    N_sat, N_disr, N_d = x_sat.shape

                    y_sat_filtered = np.tile(y_sat[:, None, :], [1, N_disr, 1])
                    x_sat_filtered = x_sat.reshape(N_sat*N_disr, N_d)
                    y_sat_filtered = y_sat_filtered.reshape(N_sat*N_disr, 1)
                    idx = x_sat_filtered[:,  0] == time_point
                    x_sat_filtered = x_sat_filtered[idx, :]
                    y_sat_filtered = y_sat_filtered[idx, :]


                    x_sat_filtered = x_sat_filtered.reshape(int(x_sat_filtered.shape[0]/N_disr), N_disr, N_d)
                    y_sat_filtered = y_sat_filtered.reshape(int(y_sat_filtered.shape[0]/N_disr), N_disr, 1)

                    x_laqn_filtered = x_laqn[x_laqn[:, 0] == time_point, :]
                    y_laqn_filtered = y_laqn[x_laqn[:, 0] == time_point, :]

                    print('y_sat_filtered: ', y_sat_filtered.shape)
                    print(y_sat_filtered)
                    print('max laqn , sat: ', np.max(y_laqn_filtered), np.max(y_sat_filtered))

                    plt.scatter(x_sat_filtered[:, :, 1], x_sat_filtered[:, :, 2], c=np.squeeze(y_sat_filtered[:, :, 0]), norm=norm)
     
                    plt.scatter(x_laqn_filtered[:,  1], x_laqn_filtered[:,  2], c=np.squeeze(y_laqn_filtered), norm=norm)
                    plt.legend()
                    plt.show()
                    _i += 1

                    if _i == 24:
                        break
            except KeyboardInterrupt:
                print('ending')

            exit()
        # X = [X_laqn[:, None, :], X_sat]
        # Y = [Y_laqn, Y_sat]

        x_sat, y_sat = ModelMixin.clean_data(x_sat, y_sat)
        x_laqn, y_laqn = ModelMixin.clean_data(x_laqn, y_laqn)

        print(x_sat)
        print(x_laqn)
        print(np.min(x_laqn, axis=0), np.max(x_laqn, axis=0))
        print('LAQN: ', np.min(y_laqn), np.max(y_laqn))
        print('SAT: ', np.min(y_sat), np.max(y_sat))

        if mask:
            # remove any satellite tiles that are not fully in London
            in_london_index = ~np.all(mask["satellite"], axis=1)

            x_sat = x_sat[in_london_index]
            y_sat = y_sat[in_london_index]

        # TODO: can remove when SAT data is stable
        if False:
            # replace nans in x_sat with zeros
            nan_idx = np.isnan(x_sat)
            x_sat[nan_idx] = 0.0
            print(x_sat.shape)

        X = [x_sat, x_laqn[:, None, :]]
        Y = [y_sat, y_laqn]

        print(x_sat.shape)
        print(y_sat.shape)
        print(x_laqn.shape)
        print(y_laqn.shape)

        # ===========================Setup Model===========================
        #dataset = [LAQN, SAT]
        dataset = [[X[1], Y[1]], [X[0], Y[0]]]
        model_dgp = self.make_mixture(dataset, name_prefix="m1_")
        tf.local_variables_initializer()
        tf.global_variables_initializer()
        model_dgp.compile()
        self.model = model_dgp

        tf_session = self.model.enquire_session()
        # ===========================Train===========================
        if self.experiment_config["restore"]:
            saver = tf.train.Saver()
            saver.restore(
                tf_session,
                "{folder}/restore/{name}.ckpt".format(
                    folder=self.experiment_config["model_state_fp"],
                    name=self.experiment_config["name"],
                ),
            )

        try:
            if self.experiment_config["train"]:
                opt = AdamOptimizer(0.1)
                simple_optimizing_scheme = True

                if not simple_optimizing_scheme:
                    #train first layer
                    self.model.disable_dgp_elbo()
                    set_objective(AdamOptimizer, "base_elbo")
                    # TODO maxiter for different models (sat, laqn -> sat)
                    self.model.set_base_gp_noise(False)
                    self.model.set_dgp_gp_noise(False)
                    opt.minimize(
                        self.model,
                        step_callback=self.elbo_logger,
                        maxiter=self.model_params["base_laqn"]["maxiter"],
                    )

                    if True:
                        #train 2nd layer
                        self.model.disable_base_elbo()
                        self.model.enable_dgp_elbo()
                        set_objective(AdamOptimizer, 'elbo')
                        opt.minimize(
                            self.model,
                            step_callback=self.elbo_logger,
                            maxiter=self.model_params["base_laqn"]["maxiter"],
                        )

                        #train both layers
                        self.model.enable_base_elbo()
                        set_objective(AdamOptimizer, 'elbo')
                        opt.minimize(
                            self.model,
                            step_callback=self.elbo_logger,
                            maxiter=self.model_params["base_laqn"]["maxiter"],
                        )
                        if False:
                            self.model.set_base_gp_noise(True)
                            self.model.set_dgp_gp_noise(True)

                            #train both layers
                            self.model.enable_base_elbo()
                            set_objective(AdamOptimizer, 'elbo')
                            opt.minimize(
                                self.model,
                                step_callback=self.elbo_logger,
                                maxiter=self.model_params["base_laqn"]["maxiter"],
                            )
                else:
                    self.model.set_base_gp_noise(False)
                    self.model.set_dgp_gp_noise(False)

                    #print(tf.gradients())
                    
                    if False:
                        total_parameters = 0
                        for variable in tf.trainable_variables():
                            print(variable, ': ', np.sum(np.array(tf.gradients(self.model._build_likelihood(), variable)[0].eval(session=tf_session))))

                    print(self.model_params["base_laqn"]["maxiter"])
                    set_objective(AdamOptimizer, 'elbo')
                    opt.minimize(
                        self.model,
                        step_callback=self.elbo_logger,
                        maxiter=self.model_params["base_laqn"]["maxiter"],
                        anchor=True
                    )

        except KeyboardInterrupt:
            print("Ending early")

        print(self.model)

        if self.experiment_config["save_model_state"]:
            saver = tf.train.Saver()
            saver.save(
                tf_session,
                "{folder}/restore/{name}.ckpt".format(
                    folder=self.experiment_config["model_state_fp"],
                    name=self.experiment_config["name"],
                ),
            )

    def _predict(self, x_test):
        ys_mean, ys_var = self.model.predict_y_experts(
            x_test, self.model_params["num_prediction_samples"]
        )
        ys_mean, ys_var = get_sample_mean_var(ys_mean, ys_var)
        return ys_mean, ys_var

    def predict(self, x_test, species=None):
        species = species if species is not None else ["NO2"]
        # TODO there used be an ignore here? can we remove it
        # ignore = ignore if ignore is not None else None

        return self.predict_srcs(x_test, self._predict)


def get_sample_mean_var(ys_mean, ys_var):
    """
        Return estimated mean and variance of the predictive distribution from monte carlo samples.
    """
    ys_mean_samples = ys_mean[:, :, 0, :]
    ys_var_samples = ys_var[:, :, 0, :]
    ys_mean = np.mean(ys_mean_samples, axis=0)
    ys_sig = (
        np.mean(ys_var_samples + ys_mean_samples ** 2, axis=0)
        - np.mean(ys_mean_samples, axis=0) ** 2
    )
    return ys_mean, ys_sig


def get_mixing_weight(name, param=None):
    """
        The mixing weight defines how to the mix the mixture of Gaussians.
    """
    weight_dict = {
        "dgp_only": MR_DGP_Only,
        "base_only": MR_Base_Only,
        "variance_mixed_1": MR_Variance_Mixing_1,
        "variance_mixed": MR_Variance_Mixing,
        "average": MR_Average_Mixture,
    }
    if name not in weight_dict.keys():
        raise NotImplementedError(
            "Mixing wieght {name} has not been implemented.".format(name=name)
        )

    if param is not None:
        mixing_weight = weight_dict[name](i=int(param))
    else:
        mixing_weight = weight_dict[name]()
    return mixing_weight


def get_inducing_points(X, num_z=None):
    """
        Returns num_z inducing points locations using kmeans
    """
    if len(X.shape) == 3:
        X = X.reshape([X.shape[0] * X.shape[1], X.shape[2]])

    if num_z is None or num_z > X.shape[0]:
        z_inducing_locations = X
    else:
        z_inducing_locations = kmeans2(X, num_z, minit="points")[0]
    return z_inducing_locations


def get_kernel(kernels, base_name):
    """
        Returns product of kernels
    """

    kernel_dict = {"linear": MR_Linear, "se": MR_SE}

    # make sure kernels is a list
    if not isinstance(kernels, list):
        kernels = [kernels]

    kernels_objs = []

    for kernel_idx, kernel in enumerate(kernels):
        kernel_type = kernel["type"]
        print(kernel_type)

        if kernel_type not in kernel_dict.keys():
            raise NotImplementedError(
                "Kernel {kernel} does not exist".format(kernel=kernel_type)
            )

        for idx, _ in enumerate(kernel["active_dims"]):
            # kernel name must be unique, so include both active dim idx and kernel idx

            if kernel_type == "linear":
                # construct linear kernel on current active dim
                kernel_obj = kernel_dict[kernel_type](
                    input_dim=1,
                    variance=kernel["variance"][idx],
                    active_dims=[kernel["active_dims"][idx]],
                    name="{kernel}_{kernel_idx}_{idx}".format(
                        kernel=kernel["name"], kernel_idx=kernel_idx, idx=idx
                    ),
                )
            elif kernel_type == "se":
                # construct se kernel on current active dim
                kernel_obj = kernel_dict[kernel_type](
                    input_dim=1,
                    lengthscales=kernel["lengthscales"][idx],
                    variance=kernel["variance"][idx],
                    active_dims=[kernel["active_dims"][idx]],
                    name="{kernel}_{kernel_idx}_{idx}".format(
                        kernel=kernel["name"], kernel_idx=kernel_idx, idx=idx
                    ),
                )

            kernels_objs.append(kernel_obj)

    return gpflow.kernels.Product(kernels_objs, name=base_name + "_product_kernel")<|MERGE_RESOLUTION|>--- conflicted
+++ resolved
@@ -202,10 +202,6 @@
         x_sat = x_train["satellite"].copy()
         y_sat = y_train["satellite"]["NO2"].copy()
 
-<<<<<<< HEAD
-=======
-
->>>>>>> 52f20e72
         # ===========================Setup Data===========================
         features = [0, 1, 2]
         x_laqn = x_laqn[:, features]
