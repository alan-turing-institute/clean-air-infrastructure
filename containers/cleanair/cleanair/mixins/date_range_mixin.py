"""
Mixin for classes that need to keep track of date ranges
"""
from itertools import product
from datetime import datetime, timedelta
from dateutil.rrule import rrule
from dateutil.parser import isoparse
from ..loggers import get_logger
from ..timestamps import as_datetime


class DateRangeMixin:
    """Manage data ranges"""

    def __init__(self, end, nhours, **kwargs):
        # Pass unused arguments onwards
        super().__init__(**kwargs)

        # Ensure logging is available
        if not hasattr(self, "logger"):
            self.logger = get_logger(__name__)

<<<<<<< HEAD
=======
        # Convert end argument into a datetime
>>>>>>> d7ad8687
        self.end_datetime = as_datetime(end)

        # Construct the start datetime using nhours
        self.start_datetime = self.end_datetime - timedelta(hours=nhours)

        # Construct start and end dates, which might be useful
        self.start_date = self.start_datetime.date()
        self.end_date = self.end_datetime.date()


class DateGeneratorMixin:
    """Generate date ranges"""

    def __init__(self, **kwargs):
        # Pass unused arguments onwards
        super().__init__(**kwargs)

        # Ensure logging is available
        if not hasattr(self, "logger"):
            self.logger = get_logger(__name__)

    @staticmethod
    def get_datetime_list(start_datetime, end_datetime, frequency):
        """
        Get a list of datetimes between start_datetime and end_datetime (exclusive)

        Args:
            start_datetime (str): isostring specifying start datetime
            end_datetime (str): isostring specifying end datetime. The last datetime is less than this value
            frequency (int): An integer specifying the frequency. Use dateutil.rrule.HOURLY, dateutil.rrule.DAILY etc

        Returns:
            list[str]: A list of iso datetimes
        """

        return list(
            map(
                datetime.isoformat,
                rrule(
                    freq=frequency,
                    dtstart=isoparse(start_datetime),
                    until=isoparse(end_datetime),
                ),
            )
        )[:-1]

    def get_arg_list(
        self, start_datetime, end_datetime, frequency, *args, transpose=True
    ):
        """
        Get the cartesian product of datetime_list and *args where args are iterables
        to be used as inputs for functions which need to operate over times and other arguments


        Args:
            datetime_list (list[str]): List of datetime strings. Can generate with self.get_datetime_list
            *args (iterable): iterable arguments to create product with
            transpose (bool): Default False. Transpose the output to allow use with map()
        """

        arg_gen = product(
            self.get_datetime_list(start_datetime, end_datetime, frequency), *args
        )

        if transpose:
            return zip(*arg_gen)

        return arg_gen<|MERGE_RESOLUTION|>--- conflicted
+++ resolved
@@ -20,10 +20,7 @@
         if not hasattr(self, "logger"):
             self.logger = get_logger(__name__)
 
-<<<<<<< HEAD
-=======
         # Convert end argument into a datetime
->>>>>>> d7ad8687
         self.end_datetime = as_datetime(end)
 
         # Construct the start datetime using nhours
