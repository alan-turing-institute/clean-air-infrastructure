"""
Mixin for useful database queries
"""
from typing import List
from datetime import datetime
from sqlalchemy import func
from ...decorators import db_query
from ...databases.materialised_views import LondonBoundaryView
from ...databases.tables import (
    AQEReading,
    AQESite,
    LAQNReading,
    LAQNSite,
<<<<<<< HEAD
    LondonBoundary,
=======
>>>>>>> 0d9f9051
    SatelliteForecast,
    SatelliteGrid,
)
from ...loggers import get_logger
from ...timestamps import as_datetime
from ...types import Species


class DBQueryMixin:
    """Common database queries. Child classes must also inherit from DBWriter"""

    def __init__(self, **kwargs):
        # Pass unused arguments onwards
        super().__init__(**kwargs)

        # Ensure logging is available
        if not hasattr(self, "logger"):
            self.logger = get_logger(__name__)

    @db_query()
    def query_london_boundary(self):
        """Query LondonBoundary to obtain the bounding geometry for London.
        Only get the first row as should only be one entry"""
        with self.dbcnxn.open_session() as session:

            return session.query(LondonBoundaryView.geom).limit(1)

<<<<<<< HEAD
    @db_query
=======
    @db_query()
>>>>>>> 0d9f9051
    def get_laqn_readings(
        self, start_date: datetime, end_date: datetime, species: List[Species]
    ):
        """Get LAQN readings from database"""

        species = [spec.value for spec in species]

        with self.dbcnxn.open_session() as session:
            laqn_reading_q = (
                session.query(
                    LAQNSite.point_id,
                    LAQNReading.measurement_start_utc,
                    LAQNReading.species_code,
                    LAQNReading.value,
                )
                .join(LAQNSite)
                .filter(
                    LAQNReading.measurement_start_utc >= start_date.isoformat(),
                    LAQNReading.measurement_start_utc < end_date.isoformat(),
                    LAQNReading.species_code.in_(species),
                    LAQNReading.value.isnot(None),
                )
            )
            return laqn_reading_q

<<<<<<< HEAD
    @db_query
=======
    @db_query()
>>>>>>> 0d9f9051
    def get_aqe_readings(
        self, start_date: datetime, end_date: datetime, species: List[Species]
    ):
        """Get AQE readings from database"""

        species = [spec.value for spec in species]

        with self.dbcnxn.open_session() as session:
            aqe_reading_q = (
                session.query(
                    AQESite.point_id,
                    AQEReading.measurement_start_utc,
                    AQEReading.species_code,
                    AQEReading.value,
                )
                .join(AQESite)
                .filter(
                    AQEReading.measurement_start_utc >= start_date.isoformat(),
                    AQEReading.measurement_start_utc < end_date.isoformat(),
                    AQEReading.species_code.in_(species),
                    AQEReading.value.isnot(None),
                )
            )
            return aqe_reading_q

<<<<<<< HEAD
    @db_query
=======
    @db_query()
>>>>>>> 0d9f9051
    def get_satellite_readings(
        self, start_date: datetime, end_date: datetime, species: List[Species]
    ):
        """Get Satellite data
           As we get 72 hours of Satellite forecast on each day,
           here we only get Satellite data where the reference date
           is the same as the forecast time.
           i.e. Get data between start_datetime and end_datetime which
           consists of the first 24 hours of forecasts on each of those days
        """

        all_species = [spc.value for spc in species]

        with self.dbcnxn.open_session() as session:

            # The sort by is very important for creating numpy arrays
            sat_q = (
                session.query(
                    SatelliteForecast.measurement_start_utc,
                    SatelliteForecast.box_id,
                    SatelliteForecast.species_code,
                    SatelliteForecast.value,
                    SatelliteGrid.point_id,
                )
                .filter(
                    SatelliteForecast.measurement_start_utc >= start_date.isoformat(),
                    SatelliteForecast.measurement_start_utc < end_date.isoformat(),
                    func.date(SatelliteForecast.measurement_start_utc)
                    == func.date(SatelliteForecast.reference_start_utc),
                    SatelliteForecast.species_code.in_(all_species),
                )
                .join(SatelliteGrid, SatelliteForecast.box_id == SatelliteGrid.box_id)
                .order_by(
                    SatelliteForecast.box_id,
                    SatelliteForecast.measurement_start_utc,
                    SatelliteGrid.point_id,
                )
            )

            return sat_q

    @db_query()
    def get_satellite_readings_pred(self, start_date, end_date, species):
        """Get Satellite data for the prediction period
           Gets up to 72 hours of predicted data from the satellite readings
           from the same reference_start_utc date as start_date
        """

        if (
            int(
                (as_datetime(end_date) - as_datetime(start_date)).total_seconds()
                // 60
                // 60
            )
            > 72
        ):
            raise ValueError(
                "You may only request forecast data up to 72 hours from start_date"
            )

        with self.dbcnxn.open_session() as session:
            return session.query(SatelliteForecast).filter(
                SatelliteForecast.measurement_start_utc >= start_date,
                SatelliteForecast.measurement_start_utc < end_date,
                func.date(SatelliteForecast.reference_start_utc)
                == as_datetime(start_date).date().isoformat(),
                SatelliteForecast.species_code.in_(species),
            )<|MERGE_RESOLUTION|>--- conflicted
+++ resolved
@@ -11,10 +11,6 @@
     AQESite,
     LAQNReading,
     LAQNSite,
-<<<<<<< HEAD
-    LondonBoundary,
-=======
->>>>>>> 0d9f9051
     SatelliteForecast,
     SatelliteGrid,
 )
@@ -42,11 +38,7 @@
 
             return session.query(LondonBoundaryView.geom).limit(1)
 
-<<<<<<< HEAD
-    @db_query
-=======
     @db_query()
->>>>>>> 0d9f9051
     def get_laqn_readings(
         self, start_date: datetime, end_date: datetime, species: List[Species]
     ):
@@ -72,11 +64,7 @@
             )
             return laqn_reading_q
 
-<<<<<<< HEAD
-    @db_query
-=======
     @db_query()
->>>>>>> 0d9f9051
     def get_aqe_readings(
         self, start_date: datetime, end_date: datetime, species: List[Species]
     ):
@@ -102,11 +90,7 @@
             )
             return aqe_reading_q
 
-<<<<<<< HEAD
-    @db_query
-=======
     @db_query()
->>>>>>> 0d9f9051
     def get_satellite_readings(
         self, start_date: datetime, end_date: datetime, species: List[Species]
     ):
