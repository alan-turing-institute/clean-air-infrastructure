"""Mixin class for querying instances."""

from abc import abstractmethod
from typing import Any
from sqlalchemy import and_
from ...decorators import db_query
from ...databases.mixins import (
    DataTableMixin,
    InstanceTableMixin,
    ModelTableMixin,
)


class InstanceQueryMixin:
    """
    Class for querying instances.

    Attributes:
        instance_table (cleanair.mixins.InstanceTableMixin): A table that inherits InstanceTableMixin.
        model_table (cleanair.mixins.ModelTableMixin): A table that inherits ModelTableMixin.
        data_table (cleanair.mixins.DataTableMixin): A table that inherits DataTableMixin.

    Notes:
        Any object that inherits this mixin must assign the above attributes.
    """

    # declaring these attributes prevents mypy errors
    dbcnxn: Any

<<<<<<< HEAD
    @property
    @abstractmethod
    def data_table(self) -> DataTableMixin:
        """Data table."""

    @property
    @abstractmethod
    def instance_table(self) -> InstanceTableMixin:
        """Instance table."""

    @property
    @abstractmethod
    def model_table(self) -> ModelTableMixin:
        """Model params table."""
        return ModelTableMixin

    @db_query
=======
    @db_query()
>>>>>>> 0d9f9051
    def get_instances(  # pylint: disable=too-many-arguments
        self,
        tag: str = None,
        instance_ids: list = None,
        data_ids: list = None,
        param_ids: list = None,
        models: list = None,
        fit_start_time: str = None,
    ):
        """
        Get traffic instances and optionally filter by parameters.

        Args:
            tag: String to group model fits, e.g. 'test', 'validation'.
            instance_ids: Filter by instance ids in the list.
            data_ids: Filter by data ids in the list.
            param_ids: Filter by model parameter ids in the list.
            models: Filter by names of models in the list.
            fit_start_time: Filter by models that were fit on or after this timestamp.
        """
        with self.dbcnxn.open_session() as session:
            readings = session.query(self.instance_table)
            # filter by tag
            if tag:
                readings = readings.filter(self.instance_table.tag == tag)
            # filter by instance ids
            if instance_ids:
                readings = readings.filter(
                    self.instance_table.instance_id.in_(instance_ids)
                )
            # filter by data ids
            if data_ids:
                readings = readings.filter(self.instance_table.data_id.in_(data_ids))
            # filter by param ids and model name
            if param_ids:
                readings = readings.filter(self.instance_table.param_id.in_(param_ids))
            # filter by model names
            if models:
                readings = readings.filter(self.instance_table.model_name.in_(models))
            # get all instances that were fit on or after the given date
            if fit_start_time:
                readings = readings.filter(
                    self.instance_table.fit_start_time >= fit_start_time
                )
            return readings

    @db_query()
    def get_instances_with_params(  # pylint: disable=too-many-arguments
        self,
        tag: str = None,
        instance_ids: list = None,
        data_ids: list = None,
        param_ids: list = None,
        models: list = None,
        fit_start_time: str = None,
    ):
        """
        Get all traffic instances and join the json parameters.

        Args:
            tag: String to group model fits, e.g. 'test', 'validation'.
            instance_ids: Filter by instance ids in the list.
            data_ids: Filter by data ids in the list.
            param_ids: Filter by model parameter ids in the list.
            models: Filter by names of models in the list.
            fit_start_time: Filter by models that were fit on or after this timestamp.
        """
        instance_subquery = self.get_instances(
            tag=tag,
            instance_ids=instance_ids,
            data_ids=data_ids,
            param_ids=param_ids,
            models=models,
            fit_start_time=fit_start_time,
            output_type="subquery",
        )
        with self.dbcnxn.open_session() as session:
            readings = (
                session.query(
                    instance_subquery,
                    self.model_table.model_params,
                    self.data_table.data_config,
                    self.data_table.preprocessing,
                )
                .join(
                    self.model_table,
                    and_(
                        self.model_table.model_name == instance_subquery.c.model_name,
                        self.model_table.param_id == instance_subquery.c.param_id,
                    ),
                )
                .join(
                    self.data_table,
                    self.data_table.data_id == instance_subquery.c.data_id,
                )
            )
            return readings<|MERGE_RESOLUTION|>--- conflicted
+++ resolved
@@ -27,7 +27,6 @@
     # declaring these attributes prevents mypy errors
     dbcnxn: Any
 
-<<<<<<< HEAD
     @property
     @abstractmethod
     def data_table(self) -> DataTableMixin:
@@ -44,10 +43,7 @@
         """Model params table."""
         return ModelTableMixin
 
-    @db_query
-=======
     @db_query()
->>>>>>> 0d9f9051
     def get_instances(  # pylint: disable=too-many-arguments
         self,
         tag: str = None,
