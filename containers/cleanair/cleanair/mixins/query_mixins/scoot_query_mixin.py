--- conflicted
+++ resolved
@@ -1,11 +1,7 @@
 """Queries for the scoot dataset."""
 
-<<<<<<< HEAD
-from typing import Any, Iterable, List, Optional
-=======
 from __future__ import annotations
 from typing import Any, Iterable, List, Optional, TYPE_CHECKING
->>>>>>> 32bab5e7
 from sqlalchemy import func, or_, and_
 import pandas as pd
 from ...databases.tables import (
@@ -32,11 +28,7 @@
         limit: Optional[int] = None,
         geom_label: str = "location",
         detectors: Optional[List] = None,
-<<<<<<< HEAD
-        borough: Optional[str] = None,
-=======
         borough: Optional[Borough] = None,
->>>>>>> 32bab5e7
     ):
         """
         Get all scoot detectors from the interest point schema.
@@ -68,16 +60,8 @@
             if borough:
                 borough_sq = (
                     session.query(LondonBoundary)
-<<<<<<< HEAD
-                    .filter(LondonBoundary.name == borough)
-                    .subquery()
-                )
-                readings = readings.filter(
-                    func.ST_Intersects(MetaPoint.location, borough_sq.c.geom)
-=======
                     .filter(LondonBoundary.name == borough.value)
                     .subquery()
->>>>>>> 32bab5e7
                 )
                 readings = readings.filter(
                     func.ST_Intersects(MetaPoint.location, borough_sq.c.geom)
@@ -85,11 +69,6 @@
 
             return readings
 
-<<<<<<< HEAD
-            return readings
-
-=======
->>>>>>> 32bab5e7
     @db_query
     def scoot_readings(
         self,
@@ -100,11 +79,7 @@
         detectors: Optional[List] = None,
         offset: Optional[int] = None,
         limit: Optional[int] = None,
-<<<<<<< HEAD
-        borough: Optional[str] = None,
-=======
         borough: Optional[Borough] = None,
->>>>>>> 32bab5e7
     ):
         """Get scoot data with lat and long positions.
 
@@ -131,11 +106,7 @@
         ]
         if borough and not with_location:
             error_message = "If passing a borough, you must set `with_location` to True. You passed borough: %s"
-<<<<<<< HEAD
-            error_message = error_message.format(borough)
-=======
             error_message = error_message.format(borough.value)
->>>>>>> 32bab5e7
             return ValueError(error_message)
         # get the location of detectors
         if with_location:
@@ -175,13 +146,8 @@
                     # append AND statement
                     or_statements.append(
                         and_(
-<<<<<<< HEAD
-                            scoot_readings.c.measurement_start_utc >= start_date,
-                            scoot_readings.c.measurement_start_utc < upto_date,
-=======
                             ScootReading.measurement_start_utc >= start_date,
                             ScootReading.measurement_start_utc < upto_date,
->>>>>>> 32bab5e7
                         )
                     )
                 scoot_readings = scoot_readings.filter(or_(*or_statements))
