"""
Meta components that make up the dashboard.
"""

import dash_core_components as dcc
import plotly.express as px
from . import timeseries
from ..metrics import pop_kwarg

METRIC_NAMES = {
    "mae": "Mean absolute error",
    "mse": "Mean squared error",
    "r2_score": "R squared score",
    "ci50": "Confidence interval 50%",
    "ci75": "Confidence interval 75%",
    "ci95": "Confidence interval 95%",
<<<<<<< HEAD
    "pe1": "Probable error (1 std)"
=======
    "pe1": "Probable error (1 std)",
>>>>>>> 72d3b5a4
}
POLLUTANT_NAMES = dict(
    NO2="Nitrogen Dioxide",
    O3="Ozone",
    CO2="Carbon Dioxide",
    PM10="Particulate Matter (10 micro m)",
    PM25="Particulate Matter (2.5 micro m)",
)


class ModelFitComponent:
    """
    Collect all the components of a model fit and its layout in the app.
    """

    def __init__(
        self, instance_id, model_data, sensor_scores_df, temporal_scores_df, **kwargs,
    ):
        """
        Initialise with a model data object and the scores for the fit.
        """
        self.instance_id = instance_id
        self.model_data = model_data
        self.sensor_scores_df = sensor_scores_df
        self.temporal_scores_df = temporal_scores_df
        self.evaluate_training = pop_kwarg(kwargs, "evaluate_training", False)
        self.evaluate_testing = pop_kwarg(kwargs, "evaluate_testing", True)
        self.interest_points_map_id = pop_kwarg(
            kwargs, "interest_points_map_id", "interest-points-map"
        )
        self.interest_points_timeseries_id = pop_kwarg(
            kwargs, "interest_points_timeseries_id", "interest-points-timeseries"
        )
        self.temporal_metrics_timeseries_id = pop_kwarg(
            kwargs, "temporal_metrics_timeseries_id", "temporal_metrics_timeseries"
        )
        self.features_scatter_id = pop_kwarg(
            kwargs, "features_scatter_id", "features_scatter"
        )
        # execute and store the group bys
        if self.evaluate_training and self.evaluate_testing:
            # append train and test dfs then group by point id
            self.point_groupby = self.model_data.normalised_training_data_df.append(
                self.model_data.normalised_pred_data_df, ignore_index=True
            ).groupby("point_id")
        elif self.evaluate_training:
            # only groupby on training set
            self.point_groupby = self.model_data.normalised_training_data_df.groupby(
                "point_id"
            )
        elif self.evaluate_testing:
            # only groupby on test set
            self.point_groupby = self.model_data.normalised_pred_data_df.groupby(
                "point_id"
            )
        else:
            raise ValueError(
                "Must set either evaluate_training or evauluate_testing (or both) to True."
            )

    def get_interest_points_map(self, metric_key, pollutant):
        """
        Get a map with interest points plotted and the colour of points is the metric score.
        """
        return px.scatter_mapbox(
            self.sensor_scores_df,
            lat="lat",
            lon="lon",
            size=[15 for i in range(len(list(self.sensor_scores_df.index)))],
            color=pollutant + "_" + metric_key,
            zoom=10,
            mapbox_style="basic",
            hover_name=self.sensor_scores_df["point_id"],
        )

    def get_interest_points_timeseries(self, point_id, pollutant):
        """
        Get a map with interest points plotted.
        """
        return dict(
            data=[
                timeseries.get_pollutant_point_trace(
                    self.point_groupby.get_group(point_id), col=pollutant
                ),
                timeseries.get_pollutant_point_trace(
                    self.point_groupby.get_group(point_id), col=pollutant + "_mean"
                ),
            ],
            layout=dict(title="Prediction for point {id}".format(id=point_id)),
        )

    def get_temporal_metrics_timeseries(self, metric_key, pollutant):
        """
        Get a timeseries of the score for a given metric over the prediction period.
        """
        col = pollutant + "_" + metric_key
        name = METRIC_NAMES[metric_key]
        return dict(
            data=[
                dict(
                    x=list(self.temporal_scores_df["measurement_start_utc"]),
                    y=list(self.temporal_scores_df[col]),
                    mode="lines",
                    name=name,
                )
            ],
            layout=dict(
                title="{mtc} score for all sensors over time.".format(
                    mtc=METRIC_NAMES[metric_key]
                )
            ),
        )

    def get_features_scatter(self, metric_key, pollutant, x_feature, y_feature):
        """
        Get a scatter of sensor scores with two features on the X and Y axis.
        """
        col = pollutant + "_" + metric_key
        name = METRIC_NAMES[metric_key]
        return dict(
            data=[
                dict(
                    x=self.point_groupby[x_feature].mean(),
                    y=self.point_groupby[y_feature].mean(),
                    # x = self.sensor_scores_df[x_feature],
                    # y = self.sensor_scores_df[y_feature],
                    mode="markers",
                    marker=dict(
                        color=self.sensor_scores_df[col],
                        size=[20 for i in self.sensor_scores_df["point_id"]],
<<<<<<< HEAD
                        colorscale='Viridis',
=======
                        colorscale="Viridis",
>>>>>>> 72d3b5a4
                        showscale=True,
                    ),
                    hover_name=self.sensor_scores_df["point_id"],
                    name=name,
                ),
            ],
<<<<<<< HEAD
            layout=dict(
                title="{xl} vs {yl}".format(xl=x_feature, yl=y_feature)
            )
        )
=======
            layout=dict(title="{xl} vs {yl}".format(xl=x_feature, yl=y_feature)),
        )

>>>>>>> 72d3b5a4

def get_model_data_fit_intro():
    """
    Get the markdown for the introduction text for a model fit.
    """
    introduction = """
        #### Showing the errors on sensors in space

        Each dot in the diagram below shows a sensor.
        The colour of a sensor is the error on that sensor.
        When you hover over a sensor, the timeseries will show the predictive mean, variance and actual reading of the sensor.
    """
    return dcc.Markdown(introduction)

def get_pollutant_dropdown(component_id, species):
    """
    Get a dropdown menu with all possible pollutants inside.
    """
    return dcc.Dropdown(
        id=component_id,
        className="col-6",
        options=[
            dict(label=POLLUTANT_NAMES[pollutant], value=pollutant)
            for pollutant in species
        ],
        value=species[0],
    )

def get_metric_dropdown(component_id, metric_keys):
    """
    Get a dropdown menu with all available metrics.
    """
    return dcc.Dropdown(
        id=component_id,
        className="col-6",
        options=[dict(label=METRIC_NAMES[key], value=key) for key in metric_keys],
        value=metric_keys[0],
    )<|MERGE_RESOLUTION|>--- conflicted
+++ resolved
@@ -14,11 +14,7 @@
     "ci50": "Confidence interval 50%",
     "ci75": "Confidence interval 75%",
     "ci95": "Confidence interval 95%",
-<<<<<<< HEAD
-    "pe1": "Probable error (1 std)"
-=======
     "pe1": "Probable error (1 std)",
->>>>>>> 72d3b5a4
 }
 POLLUTANT_NAMES = dict(
     NO2="Nitrogen Dioxide",
@@ -149,27 +145,16 @@
                     marker=dict(
                         color=self.sensor_scores_df[col],
                         size=[20 for i in self.sensor_scores_df["point_id"]],
-<<<<<<< HEAD
-                        colorscale='Viridis',
-=======
                         colorscale="Viridis",
->>>>>>> 72d3b5a4
                         showscale=True,
                     ),
                     hover_name=self.sensor_scores_df["point_id"],
                     name=name,
                 ),
             ],
-<<<<<<< HEAD
-            layout=dict(
-                title="{xl} vs {yl}".format(xl=x_feature, yl=y_feature)
-            )
-        )
-=======
             layout=dict(title="{xl} vs {yl}".format(xl=x_feature, yl=y_feature)),
         )
 
->>>>>>> 72d3b5a4
 
 def get_model_data_fit_intro():
     """
