--- conflicted
+++ resolved
@@ -152,16 +152,10 @@
             # Construct one tuple for each interest point: the id and a geometry collection for each radius
             # Query-and-insert in one statement to reduce local memory overhead and remove database round-trips
             if self.features[feature_name]["type"] == "value":
-<<<<<<< HEAD
-                q_metapoints = self.query_meta_points(include_sources=self.sources)
+                q_metapoints = self.query_meta_points(include_sources=self.sources, with_buffers=True)
                 for select_stmt in self.process_value_features(feature_name, q_metapoints, q_source):
                     with self.dbcnxn.open_session() as session:
                         self.add_records(session, select_stmt, table=IntersectionValue)
-=======
-                q_metapoints = self.query_meta_points(include_sources=self.sources, with_buffers=True)
-                for insert_stmt, indexes in self.process_value_features(feature_name, q_metapoints, q_source):
-                    self.insert_records(insert_stmt, indexes, IntersectionValue.__tablename__)
->>>>>>> 3b6c4c87
             else:
                 q_metapoints = self.query_meta_points(include_sources=self.sources, with_buffers=True)
                 for select_stmt in self.process_geom_features(feature_name, q_metapoints, q_source):
