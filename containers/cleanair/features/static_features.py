--- conflicted
+++ resolved
@@ -17,20 +17,6 @@
         # Initialise parent classes
         super().__init__(**kwargs)
 
-<<<<<<< HEAD
-=======
-        # List of features to extract
-        self.ukmap_features = {
-            "building_height": {"feature_type": ["Building"]},  # 4h30 (was 5h30 before switching to server-side insert)
-            "flat": {"feature_type": ["Vegetated", "Water"]},   # out of memory after 1h15
-            "grass": {"feature_type": ["Vegetated"]},   # ? was out of memory after 30m
-            "hospitals": {"landuse": ["Hospitals"]},  # ? was 1h15
-            "museums": {"landuse": ["Museum"]},  # ? was 10m
-            "park": {"feature_type": ["Vegetated"], "landuse": ["Recreational open space"]},  # ?
-            "water": {"feature_type": ["Water"]},
-        }
-
->>>>>>> 8c11ed46
         # Radius around each interest point used for feature extraction.
         # Changing these would require redefining the database schema
         self.buffer_radii_metres = [1000, 500, 200, 100, 10]
@@ -50,23 +36,8 @@
                 _query = _query.filter(InterestPoint.source.in_(include_sources))
         return _query
 
-<<<<<<< HEAD
 
-    def query_feature_geoms(self, q_interest_points, q_source):
-=======
-    def query_ukmap_features(self, feature_type, feature_dict):
-        """Query UKMap, selecting all features matching the requirements in feature_dict"""
-        with self.dbcnxn.open_session() as session:
-            if feature_type == "building_height":
-                q_ukmap = session.query(UKMap.geom, UKMap.calculated_height_of_building, UKMap.feature_type)
-            else:
-                q_ukmap = session.query(UKMap.geom, UKMap.landuse, UKMap.feature_type)
-            for column, values in feature_dict.items():
-                q_ukmap = q_ukmap.filter(or_(*[getattr(UKMap, column) == value for value in values]))
-        return q_ukmap
-
-    def query_feature_geoms(self, feature_type, q_interest_points, q_ukmap):
->>>>>>> 8c11ed46
+    def query_feature_geoms(self, feature_type, q_interest_points, q_source):
         """Construct one record for each interest point containing the point ID and one geometry column per buffer"""
         with self.dbcnxn.open_session() as session:
             # Outer join of queries: [Npoints * Ngeometries records]
@@ -114,11 +85,7 @@
         # Return the overall query
         return q_intersections
 
-<<<<<<< HEAD
-    def query_feature_values(self, q_interest_points, q_source):
-=======
-    def query_feature_values(self, feature_type, q_interest_points, q_ukmap):
->>>>>>> 8c11ed46
+    def query_feature_values(self, feature_type, q_interest_points, q_source):
         """Construct one record for each interest point containing the point ID and one value column per buffer"""
         with self.dbcnxn.open_session() as session:
             # Outer join of queries: [Npoints * Ngeometries records]
@@ -171,54 +138,35 @@
         q_sensors = self.query_sensor_locations(include_sources=self.sources)
 
         # Iterate over each of the UK map features and calculate the overlap with the sensors
-<<<<<<< HEAD
-        for feature_name, feature_dict in self.features.items():
-=======
-        for feature_type, feature_dict in self.ukmap_features.items():
->>>>>>> 8c11ed46
+        for feature_type, feature_dict in self.features.items():
             start = time.time()
             self.logger.info("Now working on the %s feature", green(feature_type))
 
             # Get UKMap geometries for this feature
-<<<<<<< HEAD
-            q_source = self.query_features(feature_name, feature_dict['feature_dict'])
+            q_source = self.query_features(feature_type, feature_dict['feature_dict'])
 
             # Construct one tuple for each sensor, consisting of the point_id and a geometry collection for each radius
             if feature_dict['type'] == "value":
-                results = self.query_feature_values(q_sensors, q_source).all()
-                site_records = [IntersectionValues.build_entry(feature_name, result) for result in results]
-            else:
-                results = self.query_feature_geoms(q_sensors, q_source).all()
-                site_records = [IntersectionGeoms.build_entry(feature_name, result) for result in results]
-            self.logger.info("Constructed %s records in %s", green(len(results)), green(duration(start, time.time())))
-
-            # Convert the query output into database records and merge these into the existing table
-=======
-            q_ukmap = self.query_ukmap_features(feature_type, feature_dict)
-
-            # Construct one tuple for each sensor, consisting of the point_id and a geometry collection for each radius
-            if feature_type == "building_height":
                 # results = self.query_feature_values(q_sensors, q_ukmap).all()
                 # site_records = [UKMapIntersectionValues.build_entry(feature_type, result) for result in results]
-                select_stmt = self.query_feature_values(feature_type, q_sensors, q_ukmap).subquery().select()
-                columns = [c.key for c in UKMapIntersectionValues.__table__.columns]
-                insert_stmt = insert(UKMapIntersectionValues).from_select(columns, select_stmt)
-                indexes = [UKMapIntersectionValues.point_id, UKMapIntersectionValues.feature_type]
-                table_name = UKMapIntersectionValues.__tablename__
+                select_stmt = self.query_feature_values(feature_type, q_sensors, q_source).subquery().select()
+                columns = [c.key for c in IntersectionValues.__table__.columns]
+                insert_stmt = insert(IntersectionValues).from_select(columns, select_stmt)
+                indexes = [IntersectionValues.point_id, IntersectionValues.feature_type]
+                table_name = IntersectionValues.__tablename__
             else:
                 # results = self.query_feature_geoms(q_sensors, q_ukmap).all()
                 # site_records = [UKMapIntersectionGeoms.build_entry(feature_type, result) for result in results]
-                select_stmt = self.query_feature_geoms(feature_type, q_sensors, q_ukmap).subquery().select()
-                columns = [c.key for c in UKMapIntersectionGeoms.__table__.columns]
-                insert_stmt = insert(UKMapIntersectionGeoms).from_select(columns, select_stmt)
-                indexes = [UKMapIntersectionGeoms.point_id, UKMapIntersectionGeoms.feature_type]
-                table_name = UKMapIntersectionGeoms.__tablename__
+                select_stmt = self.query_feature_geoms(feature_type, q_sensors, q_source).subquery().select()
+                columns = [c.key for c in IntersectionGeoms.__table__.columns]
+                insert_stmt = insert(IntersectionGeoms).from_select(columns, select_stmt)
+                indexes = [IntersectionGeoms.point_id, IntersectionGeoms.feature_type]
+                table_name = IntersectionGeoms.__tablename__
 
             # self.logger.info("Constructed %s records in %s", green(len(results)), green(duration(start, time.time())))
 
             # Query-and-insert in one statement to reduce local memory overhead and remove database round-trips
             # with self.dbcnxn.engine.connect() as cnxn:
->>>>>>> 8c11ed46
             with self.dbcnxn.open_session() as session:
                 self.logger.info("Constructing features to merge into database table %s...", green(table_name))
                 # cnxn.execute(insert_stmt.on_conflict_do_nothing(index_elements=indexes))
