"""
Feature extraction Base  class
"""
import time
from sqlalchemy import func, literal, tuple_, or_
from sqlalchemy.sql.selectable import Alias as SUBQUERY_TYPE
from ..databases import DBWriter
from ..databases.tables import (
    IntersectionGeom,
    IntersectionValue,
    IntersectionValueDynamic,
    MetaPoint,
    UKMap,
)
from ..mixins import DBQueryMixin
from ..loggers import duration, green, get_logger


class Features(DBWriter, DBQueryMixin):
    """Extract features which are near to a given set of MetaPoints and inside London"""

    def __init__(self, **kwargs):
        """Base class for extracting features.
        args:
            dynamic: Boolean. Set whether feature is dynamic (e.g. varies over time)
                     Time must always be named measurement_start_utc
        """

        self.sources = kwargs.pop("sources", [])

        # Initialise parent classes
        super().__init__(**kwargs)

        # Ensure logging is available
        if not hasattr(self, "logger"):
            self.logger = get_logger(__name__)

        # Radius around each interest point used for feature extraction.
        # Changing these would require redefining the database schema
        self.buffer_radii_metres = [1000, 500, 200, 100, 10]
        self.dynamic = False

    @property
    def features(self):
        """A dictionary of features of the kind:

        {"building_height": {"type": "value", "feature_dict": {"calculated_height_of_building": ["*"]},
                                "aggfunc": max_}
        }
        """
        raise NotImplementedError("Must be implemented by child classes")

    @property
    def table(self):
        """Either returns an sql table instance or a subquery"""
        raise NotImplementedError("Must be implemented by child classes")

    def query_meta_points(self, include_sources=None, with_buffers=False):
        """Query MetaPoints, selecting all matching include_sources"""
        boundary_geom = self.query_london_boundary()
        with self.dbcnxn.open_session() as session:
            columns = [MetaPoint.id]
            if with_buffers:
                columns += [
                    func.Geometry(
                        func.ST_Buffer(func.Geography(MetaPoint.location), rad)
                    ).label(str(rad))
                    for rad in self.buffer_radii_metres
                ]
            _query = session.query(*columns).filter(
                MetaPoint.location.ST_Within(boundary_geom)
            )
            if include_sources:
                _query = _query.filter(MetaPoint.source.in_(include_sources))
        return _query

    def query_features(self, feature_name):
        """Query features selecting all features matching the requirements in self.feature_dict"""

        if isinstance(self.table, SUBQUERY_TYPE):
            table = self.table.c
        else:
            table = self.table
        with self.dbcnxn.open_session() as session:
            # Construct column selector for feature
            columns = [table.geom]
            columns = columns + [
                getattr(table, feature)
                for feature in self.features[feature_name]["feature_dict"].keys()
            ]
            if self.dynamic:
                columns = columns + [table.measurement_start_utc]

            q_source = session.query(*columns)
            # Construct filters
            filter_list = []
            if (
                feature_name == "building_height"
            ):  # filter out unreasonably tall buildings from UKMap
                filter_list.append(UKMap.calculated_height_of_building < 999.9)
                filter_list.append(UKMap.feature_type == "Building")
            for column, values in self.features[feature_name]["feature_dict"].items():
                if (len(values) == 1) and (values[0] != "*"):
                    filter_list.append(
                        or_(*[getattr(table, column) == value for value in values])
                    )
            q_source = q_source.filter(*filter_list)
        return q_source

    def query_feature_geoms(self, feature_name, q_metapoints, q_geometries):
        """Construct one record for each interest point containing the point ID and one geometry column per buffer"""

        with self.dbcnxn.open_session() as session:
            # Cross join interest point and geometry queries...
            sq_metapoints = q_metapoints.subquery()
            sq_geometries = q_geometries.subquery()

            # ... restrict to only those within max(radius) of one another
            # ... construct a column for each radius, containing the intersection with each geometry
            # => [M < Npoints * Ngeometries records]
            intersection_columns = [
                func.ST_Intersection(
                    getattr(sq_metapoints.c, str(radius)), sq_geometries.c.geom
                ).label("intst_{}".format(radius))
                for radius in self.buffer_radii_metres
            ]

            intersection_filter_columns = [
                func.ST_Intersects(
                    getattr(sq_metapoints.c, str(radius)), sq_geometries.c.geom
                ).label("intersects_{}".format(radius))
                for radius in self.buffer_radii_metres
            ]

            sq_within = (
                session.query(
                    sq_metapoints,
                    sq_geometries,
                    *intersection_columns,
                    *intersection_filter_columns,
                )
                .filter(
                    func.ST_Intersects(
                        getattr(sq_metapoints.c, str(max(self.buffer_radii_metres))),
                        sq_geometries.c.geom,
                    )
                )
                .subquery()
            )

            # Group these by interest point, unioning geometries: [Npoints records]
            sq_intersections = (
                session.query(
                    sq_within.c.id,
                    literal(feature_name).label("feature_name"),
                    *[
                        func.ST_ForceCollection(
                            func.ST_Collect(
                                getattr(sq_within.c, "intst_{}".format(radius))
                            ).filter(
                                getattr(sq_within.c, "intersects_{}".format(radius))
                            )
                        ).label("geom_{}".format(radius))
                        for radius in self.buffer_radii_metres
                    ],
                )
                .group_by(sq_within.c.id)
                .subquery()
            )

            # Join with meta points to ensure every meta point gets an entry,
            # even if there is no intersection in the buffer
            q_intersections = session.query(
                sq_metapoints.c.id,
                literal(feature_name).label("feature_name"),
                *[
                    getattr(sq_intersections.c, "geom_{}".format(radius))
                    for radius in self.buffer_radii_metres
                ],
            ).join(
                sq_intersections,
                sq_intersections.c.id == sq_metapoints.c.id,
                isouter=True,
            )

        # print(sq_intersections.statement.compile(compile_kwargs={"literal_binds": True}))
        # quit()

        # Return the overall query
        return q_intersections

    def query_feature_values(self, feature_name, q_metapoints, q_geometries):
        """Construct one record for each interest point containing the point ID and one value column per buffer"""

        agg_func = self.features[feature_name]["aggfunc"]
        # If its a value, there should only be one key
        value_column = list(self.features[feature_name]["feature_dict"].keys())[0]

        with self.dbcnxn.open_session() as session:
            # Cross join interest point and geometry queries...
            sq_metapoints = q_metapoints.subquery()
            sq_geometries = q_geometries.subquery()

            # ... restrict to only those within max(radius) of one another
            # ... construct a column for each radius, containing building height if the building is inside that radius
            # => [M < Npoints * Ngeometries records]
            intersection_columns = [
                func.ST_Intersection(
                    getattr(sq_metapoints.c, str(radius)), sq_geometries.c.geom
                ).label("intst_{}".format(radius))
                for radius in self.buffer_radii_metres
            ]

            intersection_filter_columns = [
                func.ST_Intersects(
                    getattr(sq_metapoints.c, str(radius)), sq_geometries.c.geom
                ).label("intersects_{}".format(radius))
                for radius in self.buffer_radii_metres
            ]

            sq_within = (
                session.query(
                    sq_metapoints,
                    sq_geometries,
                    *intersection_columns,
                    *intersection_filter_columns,
                )
                .filter(
                    func.ST_Intersects(
                        getattr(sq_metapoints.c, str(max(self.buffer_radii_metres))),
                        sq_geometries.c.geom,
                    )
                )
                .subquery()
            )

            # Now group these by interest point, aggregating the height columns using the maximum in each group
            # => [Npoints records]
            aggregate_funcs = [
                func.coalesce(
                    agg_func(getattr(sq_within.c, value_column)).filter(
                        getattr(sq_within.c, "intersects_{}".format(radius))
                    ),
                    0.0,
                ).label("value_{}".format(radius))
                for radius in self.buffer_radii_metres
            ]

            if self.dynamic:
                q_intersections = (
                    session.query(
                        sq_within.c.id,
                        literal(feature_name).label("feature_name"),
                        sq_within.c.measurement_start_utc,
                        *aggregate_funcs,
                    )
                    .group_by(sq_within.c.id, sq_within.c.measurement_start_utc)
                    .order_by(sq_within.c.id, sq_within.c.measurement_start_utc)
                )

            else:
                sq_intersections = (
                    session.query(
                        sq_within.c.id,
                        literal(feature_name).label("feature_name"),
                        *aggregate_funcs,
                    )
                    .group_by(sq_within.c.id)
                    .subquery()
                )

                # Join with meta points to ensure every meta point gets an entry,
                # even if there is no intersection in the buffer
                q_intersections = session.query(
                    sq_metapoints.c.id,
                    literal(feature_name).label("feature_name"),
                    *[
                        func.coalesce(
                            getattr(sq_intersections.c, "value_{}".format(radius)), 0.0
                        )
                        for radius in self.buffer_radii_metres
                    ],
                ).join(
                    sq_intersections,
                    sq_intersections.c.id == sq_metapoints.c.id,
                    isouter=True,
                )

        # Return the overall query
        return q_intersections

    def process_value_features(self, feature_name, q_metapoints, q_source):
        """
        Process value features in batches since some of them are extremely slow
        (and they need to be independentely calculated for each interest point anyway)
        """
        # Filter out any that have already been calculated
        with self.dbcnxn.open_session() as session:
            sq_intersection_value = session.query(
                IntersectionValue.point_id, IntersectionValue.feature_name
            ).subquery()
        q_filtered = q_metapoints.filter(
            ~tuple_(MetaPoint.id, literal(feature_name)).in_(sq_intersection_value)
        )

        n_interest_points = q_filtered.count()
        batch_size = 50
        self.logger.info(
            "Preparing to analyse %s interest points in batches of %i...",
            green(n_interest_points),
            batch_size,
        )

        # Iterate over interest points in batches, yielding the insert statement at each step
        for idx, _ in enumerate(range(0, n_interest_points, batch_size), start=1):
            self.logger.info(
                "Calculating %s for next %i interest points [batch %i/%i]...",
                feature_name,
                batch_size,
                idx,
                round(0.5 + n_interest_points / batch_size),
            )
            q_batch = q_filtered.slice(0, batch_size)
            select_stmt = self.query_feature_values(
                feature_name, q_batch, q_source
            ).subquery()
            yield select_stmt

    def process_geom_features(self, feature_name, q_metapoints, q_source):
        """
        Process geometric features in large batches as none of them are particularly slow at present
        (and they need to be independentely calculated for each interest point anyway)
        """
        # Filter out any that have already been calculated
        with self.dbcnxn.open_session() as session:
            sq_intersection_geom = session.query(
                IntersectionGeom.point_id, IntersectionGeom.feature_name
            ).subquery()
        q_filtered = q_metapoints.filter(
            ~tuple_(MetaPoint.id, literal(feature_name)).in_(sq_intersection_geom)
        )

        self.logger.debug(
            "Processing the following interest points: %s",
            [str(i.id) for i in q_filtered.all()],
        )
        n_interest_points = q_filtered.count()
<<<<<<< HEAD
        batch_size = 1
        self.logger.info("Preparing to analyse %s interest points in batches of %i...",
                         green(n_interest_points), batch_size)
=======
        batch_size = 50
        self.logger.info(
            "Preparing to analyse %s interest points in batches of %i...",
            green(n_interest_points),
            batch_size,
        )
>>>>>>> 734864ae

        # Iterate over interest points in batches, yielding the insert statement at each step
        for idx, _ in enumerate(range(0, n_interest_points, batch_size), start=1):
            self.logger.info(
                "Calculating %s for next %i interest points [batch %i/%i]...",
                feature_name,
                batch_size,
                idx,
                round(0.5 + n_interest_points / batch_size),
            )
            q_batch = q_filtered.slice(0, batch_size)
            select_stmt = self.query_feature_geoms(
                feature_name, q_batch, q_source
            ).subquery()
            yield select_stmt

    def calculate_intersections(self):
        """
        For each interest point location, for each feature:
        extract the geometry for that feature in each of the buffer radii
        """
        # Iterate over each of the features and calculate the overlap with the interest points
        for feature_name in self.features:
            feature_start = time.time()
            self.logger.info("Now working on the %s feature", green(feature_name))

            # Get geometries for this feature
            q_source = self.query_features(feature_name)

            # Construct one tuple for each interest point: the id and a geometry collection for each radius
            # Query-and-insert in one statement to reduce local memory overhead and remove database round-trips
            if self.features[feature_name]["type"] == "value":
                q_metapoints = self.query_meta_points(
                    include_sources=self.sources, with_buffers=True
                )
                for select_stmt in self.process_value_features(
                    feature_name, q_metapoints, q_source
                ):
                    with self.dbcnxn.open_session() as session:
                        if self.dynamic:
                            self.commit_records(
                                session,
                                select_stmt,
                                table=IntersectionValueDynamic,
                                on_conflict_do_nothing=True,
                            )
                        else:
                            self.commit_records(
                                session,
                                select_stmt,
                                table=IntersectionValue,
                                on_conflict_do_nothing=True,
                            )
            else:
                q_metapoints = self.query_meta_points(
                    include_sources=self.sources, with_buffers=True
                )
                for select_stmt in self.process_geom_features(
                    feature_name, q_metapoints, q_source
                ):
                    with self.dbcnxn.open_session() as session:
                        self.commit_records(
                            session,
                            select_stmt,
                            table=IntersectionGeom,
                            on_conflict_do_nothing=True,
                        )

            # Print a final timing message
            self.logger.info(
                "Finished adding records after %s",
                green(duration(feature_start, time.time())),
            )

    def aggregate_geom_features(self):
        """Apply aggregation functions to the intersected geometries and insert into the model output table"""
        for feature_name in self.features:
            feature_start = time.time()
            if self.features[feature_name]["type"] == "geom":
                self.logger.info(
                    "Now applying aggregation function on the %s feature",
                    green(feature_name),
                )
                agg_func = self.features[feature_name]["aggfunc"]
                query_args = [
                    agg_func(getattr(IntersectionGeom, "geom_" + str(radius))).label(
                        "value_" + str(radius)
                    )
                    for radius in self.buffer_radii_metres
                ]
                with self.dbcnxn.open_session() as session:

                    select_stmt = (
                        session.query(
                            IntersectionGeom.point_id,
                            literal(feature_name).label("feature_name"),
                            *query_args,
                        )
                        .filter(IntersectionGeom.feature_name == feature_name)
                        .group_by(IntersectionGeom.point_id)
                        .subquery()
                    )

                    self.commit_records(
                        session,
                        select_stmt,
                        table=IntersectionValue,
                        on_conflict_do_nothing=True,
                    )

            # Print a final timing message
            self.logger.info(
                "Finished adding records after %s",
                green(duration(feature_start, time.time())),
            )

    def update_remote_tables(self):
        """Update all remote tables"""
        self.calculate_intersections()
        self.aggregate_geom_features()<|MERGE_RESOLUTION|>--- conflicted
+++ resolved
@@ -345,18 +345,12 @@
             [str(i.id) for i in q_filtered.all()],
         )
         n_interest_points = q_filtered.count()
-<<<<<<< HEAD
-        batch_size = 1
-        self.logger.info("Preparing to analyse %s interest points in batches of %i...",
-                         green(n_interest_points), batch_size)
-=======
         batch_size = 50
         self.logger.info(
             "Preparing to analyse %s interest points in batches of %i...",
             green(n_interest_points),
             batch_size,
         )
->>>>>>> 734864ae
 
         # Iterate over interest points in batches, yielding the insert statement at each step
         for idx, _ in enumerate(range(0, n_interest_points, batch_size), start=1):
