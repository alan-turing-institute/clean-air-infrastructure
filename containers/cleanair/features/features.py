"""
Feature extraction Base  class
"""
import time
from sqlalchemy import func, literal, tuple_, or_, case
from sqlalchemy.sql.selectable import Alias as SUBQUERY_TYPE
from ..databases import DBWriter
from ..databases.tables import (
    IntersectionValue,
<<<<<<< HEAD
    FeatureDynamicValue,
    MetaPoint,
=======
>>>>>>> 396e52c4
    UKMap,
    MetaPoint,
)
from ..decorators import db_query
from ..mixins import DBQueryMixin
from ..loggers import duration, green, red, get_logger


class Features(DBWriter, DBQueryMixin):
    """Extract features which are near to a given set of MetaPoints and inside London"""

    def __init__(self, dynamic=False, **kwargs):
        """Base class for extracting features.
        args:
            dynamic: Boolean. Set whether feature is dynamic (e.g. varies over time)
                     Time must always be named measurement_start_utc
        """

        self.sources = kwargs.pop("sources", [])

        # Initialise parent classes
        super().__init__(**kwargs)

        # Ensure logging is available
        if not hasattr(self, "logger"):
            self.logger = get_logger(__name__)

<<<<<<< HEAD
        # Radius around each interest point used for feature extraction.
        # Changing these would require redefining the database schema
        self.buffer_radii_metres = [1000, 500, 200, 100, 10]
        self.dynamic = dynamic
=======
        self.dynamic = False
>>>>>>> 396e52c4

    @property
    def features(self):
        """A dictionary of features of the kind:

        {
            "building_height": {
                "type": "value",
                "feature_dict": {
                    "calculated_height_of_building": ["*"]
                },
                "aggfunc": max_
            }
        }
        """
        raise NotImplementedError("Must be implemented by child classes")

    @property
    def table(self):
        """Either returns an sql table instance or a subquery"""
        raise NotImplementedError("Must be implemented by child classes")

    @db_query
    def query_meta_points(
        self, include_sources=None, exclude_processed=True, feature_name=None
    ):
        """Query MetaPoints, selecting all matching include_sources"""

        boundary_geom = self.query_london_boundary()

        with self.dbcnxn.open_session() as session:

            meta_point_q = session.query(
                MetaPoint.id,
                MetaPoint.source,
                func.Geometry(
                    func.ST_Buffer(func.Geography(MetaPoint.location), 1000)
                ).label("buff_1000"),
                func.Geometry(
                    func.ST_Buffer(func.Geography(MetaPoint.location), 500)
                ).label("buff_500"),
                func.Geometry(
                    func.ST_Buffer(func.Geography(MetaPoint.location), 200)
                ).label("buff_200"),
                func.Geometry(
                    func.ST_Buffer(func.Geography(MetaPoint.location), 100)
                ).label("buff_100"),
                func.Geometry(
                    func.ST_Buffer(func.Geography(MetaPoint.location), 10)
                ).label("buff_10"),
            ).filter(MetaPoint.location.ST_Within(boundary_geom))

            if include_sources:
                meta_point_q = meta_point_q.filter(
                    MetaPoint.source.in_(include_sources)
                )

            if exclude_processed:
                already_processed_sq = (
                    session.query(
                        IntersectionValue.point_id, IntersectionValue.feature_name
                    )
                    .filter(IntersectionValue.feature_name == feature_name)
                    .subquery()
                )

                meta_point_q = meta_point_q.filter(
                    ~tuple_(MetaPoint.id, literal(feature_name)).in_(
                        already_processed_sq
                    )
                )

        return meta_point_q

    @db_query
    def query_features(self, feature_name):
        """Query features selecting all features matching the requirements in self.feature_dict"""

        if isinstance(self.table, SUBQUERY_TYPE):
            table = self.table.c
        else:
            table = self.table
        with self.dbcnxn.open_session() as session:
            # Construct column selector for feature
            columns = [table.geom]
            columns = columns + [
                getattr(table, feature)
                for feature in self.features[feature_name]["feature_dict"].keys()
            ]
            if self.dynamic:
                columns = columns + [table.measurement_start_utc]

            q_source = session.query(*columns)

            # Construct filters
            filter_list = []
            if (
                feature_name == "building_height"
            ):  # filter out unreasonably tall buildings from UKMap
                filter_list.append(UKMap.calculated_height_of_building < 999.9)
                filter_list.append(UKMap.feature_type == "Building")
            for column, values in self.features[feature_name]["feature_dict"].items():
                if (len(values) >= 1) and (values[0] != "*"):
                    filter_list.append(
                        or_(*[getattr(table, column) == value for value in values])
                    )
            q_source = q_source.filter(*filter_list)
        return q_source

    def process_features(self, feature_name, feature_type, agg_func, batch_size=1):
        """
        Process geometric features in large batches as none of them are particularly slow at present
        (and they need to be independentely calculated for each interest point anyway)
        """

        # Get geometries for this feature
        sq_source = self.query_features(feature_name, output_type="subquery")

        # Get all the metapoints and buffer geometries as a common table expression
        cte_buffers = self.query_meta_points(
            include_sources=self.sources, feature_name=feature_name, limit=batch_size
        ).cte("buffers")

        n_interest_points = self.query_meta_points(
            include_sources=self.sources, feature_name=feature_name, output_type="count"
        )

        if n_interest_points == 0:
            self.logger.info(
                "There are 0 interest points left to process for feature %s ...",
                red(feature_name),
            )
            return None

<<<<<<< HEAD
        # Return the overall query
        return q_intersections

    def query_feature_values(self, feature_name, q_metapoints, q_geometries):
        """Construct one record for each interest point containing the point ID and one value column per buffer"""

        agg_func = self.features[feature_name]["aggfunc"]
        # If its a value, there should only be one key
        value_column = list(self.features[feature_name]["feature_dict"].keys())[0]

        with self.dbcnxn.open_session() as session:
            # Cross join interest point and geometry queries...
            sq_metapoints = q_metapoints.subquery()
            sq_geometries = q_geometries.subquery()

            # ... restrict to only those within max(radius) of one another
            # ... construct a column for each radius, containing <feature value> if the geometry is inside that radius
            # => [M < Npoints * Ngeometries records]
            intersection_columns = [
                func.ST_Intersection(
                    getattr(sq_metapoints.c, str(radius)), sq_geometries.c.geom
                ).label("intst_{}".format(radius))
                for radius in self.buffer_radii_metres
            ]

            intersection_filter_columns = [
                func.ST_Intersects(
                    getattr(sq_metapoints.c, str(radius)), sq_geometries.c.geom
                ).label("intersects_{}".format(radius))
                for radius in self.buffer_radii_metres
            ]
=======
        self.logger.info(
            "Preparing to analyse %s interest points of %s unprocessed...",
            red(batch_size),
            green(n_interest_points),
        )
>>>>>>> 396e52c4

        if feature_type == "geom":
            # Use case to avoid calculating intersection if we know
            # the geom is covered by the buffer (see https://postgis.net/2014/03/14/tip_intersection_faster/)
            value_1000 = agg_func(
                case(
                    [
                        (
                            func.ST_CoveredBy(
                                sq_source.c.geom, cte_buffers.c.buff_1000
                            ),
                            sq_source.c.geom,
                        ),
                    ],
                    else_=func.ST_Intersection(
                        sq_source.c.geom, cte_buffers.c.buff_1000
                    ),
                )
            )
            value_500 = agg_func(
                case(
                    [
                        (
                            func.ST_CoveredBy(sq_source.c.geom, cte_buffers.c.buff_500),
                            sq_source.c.geom,
                        ),
                    ],
                    else_=func.ST_Intersection(
                        sq_source.c.geom, cte_buffers.c.buff_500
                    ),
                )
            )
<<<<<<< HEAD

            # Now group these by interest point, aggregating the <feature value> columns using the maximum in each group
            # => [Npoints records]
            aggregate_funcs = [
                func.coalesce(
                    agg_func(getattr(sq_within.c, value_column)).filter(
                        getattr(sq_within.c, "intersects_{}".format(radius))
=======
            value_200 = agg_func(
                case(
                    [
                        (
                            func.ST_CoveredBy(sq_source.c.geom, cte_buffers.c.buff_200),
                            sq_source.c.geom,
                        ),
                    ],
                    else_=func.ST_Intersection(
                        sq_source.c.geom, cte_buffers.c.buff_200
>>>>>>> 396e52c4
                    ),
                )
            )
            value_100 = agg_func(
                case(
                    [
                        (
                            func.ST_CoveredBy(sq_source.c.geom, cte_buffers.c.buff_100),
                            sq_source.c.geom,
                        ),
                    ],
                    else_=func.ST_Intersection(
                        sq_source.c.geom, cte_buffers.c.buff_100
                    ),
                )
            )
            value_10 = agg_func(
                case(
                    [
                        (
                            func.ST_CoveredBy(sq_source.c.geom, cte_buffers.c.buff_10),
                            sq_source.c.geom,
                        ),
                    ],
                    else_=func.ST_Intersection(sq_source.c.geom, cte_buffers.c.buff_10),
                )
            )

        elif feature_type == "value":
            # If its a value, there should only be one key
            value_column = list(self.features[feature_name]["feature_dict"].keys())[0]
            value_1000 = agg_func(getattr(sq_source.c, value_column)).filter(
                func.ST_Intersects(sq_source.c.geom, cte_buffers.c.buff_1000)
            )
            value_500 = agg_func(getattr(sq_source.c, value_column)).filter(
                func.ST_Intersects(sq_source.c.geom, cte_buffers.c.buff_500)
            )
            value_200 = agg_func(getattr(sq_source.c, value_column)).filter(
                func.ST_Intersects(sq_source.c.geom, cte_buffers.c.buff_200)
            )
            value_100 = agg_func(getattr(sq_source.c, value_column)).filter(
                func.ST_Intersects(sq_source.c.geom, cte_buffers.c.buff_100)
            )
            value_10 = agg_func(getattr(sq_source.c, value_column)).filter(
                func.ST_Intersects(sq_source.c.geom, cte_buffers.c.buff_10)
            )

<<<<<<< HEAD
    def process_value_features(
        self, feature_name, q_metapoints, q_source, batch_size=1000
    ):
        """
        Process value features in batches since some of them are extremely slow
        (and they need to be independentely calculated for each interest point anyway)
        """
        # Filter out any that have already been calculated
        if not self.dynamic:
            with self.dbcnxn.open_session() as session:
                sq_intersection_value = session.query(
                    IntersectionValue.point_id, IntersectionValue.feature_name
                ).subquery()

            q_filtered = q_metapoints.filter(
                ~tuple_(MetaPoint.id, literal(feature_name)).in_(sq_intersection_value)
            )
        else:
            q_filtered = q_metapoints

        n_interest_points = q_filtered.count()

        self.logger.info(
            "Preparing to analyse %s interest points in batches of %i...",
            green(n_interest_points),
            batch_size,
        )

        # Iterate over interest points in batches, yielding the insert statement at each step
        for idx, batch_start in enumerate(
            range(0, n_interest_points, batch_size), start=1
        ):
            self.logger.info(
                "Calculating %s for next %i interest points [batch %i/%i]...",
                feature_name,
                batch_size,
                idx,
                round(0.5 + n_interest_points / batch_size),
            )
            # For dynamic features, we don't filter based on the metapoint already being
            # in the database (since each metapoint appears once for each time period).
            # This means that we have to slice starting at `batch_start`
            if self.dynamic:
                q_batch = q_filtered.slice(batch_start, batch_start + batch_size)
            # For static features, we apply a filter so we know that (0, batch_size)
            # will only contain unprocessed points
            else:
                q_batch = q_filtered.slice(0, batch_size)
            select_stmt = self.query_feature_values(
                feature_name, q_batch, q_source
            ).subquery()
            yield select_stmt

    def process_geom_features(
        self, feature_name, q_metapoints, q_source, batch_size=50
    ):
        """
        Process geometric features in large batches as none of them are particularly slow at present
        (and they need to be independentely calculated for each interest point anyway)
        """

        if not self.dynamic:
            # Filter out any that have already been calculated
            with self.dbcnxn.open_session() as session:
                sq_intersection_geom = session.query(
                    IntersectionGeom.point_id, IntersectionGeom.feature_name
                ).subquery()
            q_filtered = q_metapoints.filter(
                ~tuple_(MetaPoint.id, literal(feature_name)).in_(sq_intersection_geom)
            )
        else:
            q_filtered = q_metapoints

        self.logger.debug(
            "Processing the following interest points: %s",
            [str(i.id) for i in q_filtered.all()],
        )
        n_interest_points = q_filtered.count()
        self.logger.info(
            "Preparing to analyse %s interest points in batches of %i...",
            green(n_interest_points),
            batch_size,
        )

        # Iterate over interest points in batches, yielding the insert statement at each step
        for idx, batch_start in enumerate(
            range(0, n_interest_points, batch_size), start=1
        ):
            self.logger.info(
                "Calculating %s for next %i interest points [batch %i/%i]...",
                feature_name,
                batch_size,
                idx,
                round(0.5 + n_interest_points / batch_size),
            )
            # For dynamic features, we don't filter based on the metapoint already being
            # in the database (since each metapoint appears once for each time period).
            # This means that we have to slice starting at `batch_start`
            if self.dynamic:
                q_batch = q_filtered.slice(batch_start, batch_start + batch_size)
            # For static features, we apply a filter so we know that (0, batch_size)
            # will only contain unprocessed points
            else:
                q_batch = q_filtered.slice(0, batch_size)
            select_stmt = self.query_feature_geoms(
                feature_name, q_batch, q_source
            ).subquery()
            yield select_stmt
=======
        else:
            raise TypeError("{} is not a feature type".format(feature_type))

        with self.dbcnxn.open_session() as session:

            res = (
                session.query(
                    cte_buffers.c.id,
                    value_1000.label("value_1000"),
                    value_500.label("value_500"),
                    value_200.label("value_200"),
                    value_100.label("value_100"),
                    value_10.label("value_10"),
                )
                .join(
                    sq_source,
                    func.ST_Intersects(sq_source.c.geom, cte_buffers.c.buff_1000),
                )
                .group_by(cte_buffers.c.id)
                .subquery()
            )

            # Left join with coalesce to make sure we always return a value
            out = session.query(
                cte_buffers.c.id,
                literal(feature_name).label("feature_name"),
                func.coalesce(res.c.value_1000, 0.0).label("value_1000"),
                func.coalesce(res.c.value_500, 0.0).label("value_500"),
                func.coalesce(res.c.value_200, 0.0).label("value_200"),
                func.coalesce(res.c.value_100, 0.0).label("value_100"),
                func.coalesce(res.c.value_10, 0.0).label("value_10"),
            ).join(res, cte_buffers.c.id == res.c.id, isouter=True)

            return out
>>>>>>> 396e52c4

    def calculate_intersections(self):
        """
        For each interest point location, for each feature:
        extract the geometry for that feature in each of the buffer radii
        """
        # Iterate over each of the features and calculate the overlap with the interest points
        for idx, feature_name in enumerate(self.features, start=1):
            feature_start = time.time()
            self.logger.info(
                "Now working on the %s feature [feature %i/%i]",
                green(feature_name),
                idx,
                len(self.features),
            )

            # Query-and-insert in one statement to reduce local memory overhead and remove database round-trips
<<<<<<< HEAD
            if self.features[feature_name]["type"] == "value":
                q_metapoints = self.query_meta_points(
                    include_sources=self.sources, with_buffers=True
                )
                for select_stmt in self.process_value_features(
                    feature_name, q_metapoints, q_source
                ):
                    with self.dbcnxn.open_session() as session:
                        if self.dynamic:
                            self.commit_records(
                                session,
                                select_stmt,
                                on_conflict="ignore",
                                table=FeatureDynamicValue,
                            )
                        else:
                            self.commit_records(
                                session,
                                select_stmt,
                                on_conflict="ignore",
                                table=IntersectionValue,
                            )
            else:
                q_metapoints = self.query_meta_points(
                    include_sources=self.sources, with_buffers=True
=======
            while True:
                select_stmt = self.process_features(
                    feature_name,
                    feature_type=self.features[feature_name]["type"],
                    agg_func=self.features[feature_name]["aggfunc"],
                    batch_size=100,
>>>>>>> 396e52c4
                )

                if select_stmt:

                    self.logger.debug(
                        "%s",
                        select_stmt.statement.compile(
                            compile_kwargs={"literal_binds": True}
                        ),
                    )

                    with self.dbcnxn.open_session() as session:
                        self.commit_records(
                            session,
<<<<<<< HEAD
                            select_stmt,
                            on_conflict="ignore",
                            table=IntersectionGeom,
                        )

            # Print a final timing message
            self.logger.info(
                "Finished adding records for %s after %s",
                feature_name,
                green(duration(feature_start, time.time())),
            )

    def aggregate_geom_features(self):
        """Apply aggregation functions to the intersected geometries and insert into the model output table"""
        for feature_name in self.features:
            feature_start = time.time()
            if self.features[feature_name]["type"] == "geom":
                self.logger.info(
                    "Now applying aggregation function on the %s feature",
                    green(feature_name),
                )
                agg_func = self.features[feature_name]["aggfunc"]
                query_args = [
                    agg_func(getattr(IntersectionGeom, "geom_" + str(radius))).label(
                        "value_" + str(radius)
                    )
                    for radius in self.buffer_radii_metres
                ]
                with self.dbcnxn.open_session() as session:

                    select_stmt = (
                        session.query(
                            IntersectionGeom.point_id,
                            literal(feature_name).label("feature_name"),
                            *query_args,
                        )
                        .filter(IntersectionGeom.feature_name == feature_name)
                        .group_by(IntersectionGeom.point_id)
                        .subquery()
                    )

                    self.commit_records(
                        session,
                        select_stmt,
                        on_conflict="ignore",
                        table=IntersectionValue,
                    )
=======
                            select_stmt.subquery(),
                            table=IntersectionValue,
                            on_conflict_do_nothing=True,
                        )
                else:
                    break
>>>>>>> 396e52c4

            # Print a final timing message
            self.logger.info(
                "Finished adding records for %s after %s",
                feature_name,
                green(duration(feature_start, time.time())),
            )

    def update_remote_tables(self):
        """Update all remote tables"""
        self.calculate_intersections()<|MERGE_RESOLUTION|>--- conflicted
+++ resolved
@@ -7,11 +7,7 @@
 from ..databases import DBWriter
 from ..databases.tables import (
     IntersectionValue,
-<<<<<<< HEAD
     FeatureDynamicValue,
-    MetaPoint,
-=======
->>>>>>> 396e52c4
     UKMap,
     MetaPoint,
 )
@@ -39,14 +35,7 @@
         if not hasattr(self, "logger"):
             self.logger = get_logger(__name__)
 
-<<<<<<< HEAD
-        # Radius around each interest point used for feature extraction.
-        # Changing these would require redefining the database schema
-        self.buffer_radii_metres = [1000, 500, 200, 100, 10]
         self.dynamic = dynamic
-=======
-        self.dynamic = False
->>>>>>> 396e52c4
 
     @property
     def features(self):
@@ -181,45 +170,11 @@
             )
             return None
 
-<<<<<<< HEAD
-        # Return the overall query
-        return q_intersections
-
-    def query_feature_values(self, feature_name, q_metapoints, q_geometries):
-        """Construct one record for each interest point containing the point ID and one value column per buffer"""
-
-        agg_func = self.features[feature_name]["aggfunc"]
-        # If its a value, there should only be one key
-        value_column = list(self.features[feature_name]["feature_dict"].keys())[0]
-
-        with self.dbcnxn.open_session() as session:
-            # Cross join interest point and geometry queries...
-            sq_metapoints = q_metapoints.subquery()
-            sq_geometries = q_geometries.subquery()
-
-            # ... restrict to only those within max(radius) of one another
-            # ... construct a column for each radius, containing <feature value> if the geometry is inside that radius
-            # => [M < Npoints * Ngeometries records]
-            intersection_columns = [
-                func.ST_Intersection(
-                    getattr(sq_metapoints.c, str(radius)), sq_geometries.c.geom
-                ).label("intst_{}".format(radius))
-                for radius in self.buffer_radii_metres
-            ]
-
-            intersection_filter_columns = [
-                func.ST_Intersects(
-                    getattr(sq_metapoints.c, str(radius)), sq_geometries.c.geom
-                ).label("intersects_{}".format(radius))
-                for radius in self.buffer_radii_metres
-            ]
-=======
         self.logger.info(
             "Preparing to analyse %s interest points of %s unprocessed...",
             red(batch_size),
             green(n_interest_points),
         )
->>>>>>> 396e52c4
 
         if feature_type == "geom":
             # Use case to avoid calculating intersection if we know
@@ -252,15 +207,6 @@
                     ),
                 )
             )
-<<<<<<< HEAD
-
-            # Now group these by interest point, aggregating the <feature value> columns using the maximum in each group
-            # => [Npoints records]
-            aggregate_funcs = [
-                func.coalesce(
-                    agg_func(getattr(sq_within.c, value_column)).filter(
-                        getattr(sq_within.c, "intersects_{}".format(radius))
-=======
             value_200 = agg_func(
                 case(
                     [
@@ -271,7 +217,6 @@
                     ],
                     else_=func.ST_Intersection(
                         sq_source.c.geom, cte_buffers.c.buff_200
->>>>>>> 396e52c4
                     ),
                 )
             )
@@ -319,116 +264,6 @@
                 func.ST_Intersects(sq_source.c.geom, cte_buffers.c.buff_10)
             )
 
-<<<<<<< HEAD
-    def process_value_features(
-        self, feature_name, q_metapoints, q_source, batch_size=1000
-    ):
-        """
-        Process value features in batches since some of them are extremely slow
-        (and they need to be independentely calculated for each interest point anyway)
-        """
-        # Filter out any that have already been calculated
-        if not self.dynamic:
-            with self.dbcnxn.open_session() as session:
-                sq_intersection_value = session.query(
-                    IntersectionValue.point_id, IntersectionValue.feature_name
-                ).subquery()
-
-            q_filtered = q_metapoints.filter(
-                ~tuple_(MetaPoint.id, literal(feature_name)).in_(sq_intersection_value)
-            )
-        else:
-            q_filtered = q_metapoints
-
-        n_interest_points = q_filtered.count()
-
-        self.logger.info(
-            "Preparing to analyse %s interest points in batches of %i...",
-            green(n_interest_points),
-            batch_size,
-        )
-
-        # Iterate over interest points in batches, yielding the insert statement at each step
-        for idx, batch_start in enumerate(
-            range(0, n_interest_points, batch_size), start=1
-        ):
-            self.logger.info(
-                "Calculating %s for next %i interest points [batch %i/%i]...",
-                feature_name,
-                batch_size,
-                idx,
-                round(0.5 + n_interest_points / batch_size),
-            )
-            # For dynamic features, we don't filter based on the metapoint already being
-            # in the database (since each metapoint appears once for each time period).
-            # This means that we have to slice starting at `batch_start`
-            if self.dynamic:
-                q_batch = q_filtered.slice(batch_start, batch_start + batch_size)
-            # For static features, we apply a filter so we know that (0, batch_size)
-            # will only contain unprocessed points
-            else:
-                q_batch = q_filtered.slice(0, batch_size)
-            select_stmt = self.query_feature_values(
-                feature_name, q_batch, q_source
-            ).subquery()
-            yield select_stmt
-
-    def process_geom_features(
-        self, feature_name, q_metapoints, q_source, batch_size=50
-    ):
-        """
-        Process geometric features in large batches as none of them are particularly slow at present
-        (and they need to be independentely calculated for each interest point anyway)
-        """
-
-        if not self.dynamic:
-            # Filter out any that have already been calculated
-            with self.dbcnxn.open_session() as session:
-                sq_intersection_geom = session.query(
-                    IntersectionGeom.point_id, IntersectionGeom.feature_name
-                ).subquery()
-            q_filtered = q_metapoints.filter(
-                ~tuple_(MetaPoint.id, literal(feature_name)).in_(sq_intersection_geom)
-            )
-        else:
-            q_filtered = q_metapoints
-
-        self.logger.debug(
-            "Processing the following interest points: %s",
-            [str(i.id) for i in q_filtered.all()],
-        )
-        n_interest_points = q_filtered.count()
-        self.logger.info(
-            "Preparing to analyse %s interest points in batches of %i...",
-            green(n_interest_points),
-            batch_size,
-        )
-
-        # Iterate over interest points in batches, yielding the insert statement at each step
-        for idx, batch_start in enumerate(
-            range(0, n_interest_points, batch_size), start=1
-        ):
-            self.logger.info(
-                "Calculating %s for next %i interest points [batch %i/%i]...",
-                feature_name,
-                batch_size,
-                idx,
-                round(0.5 + n_interest_points / batch_size),
-            )
-            # For dynamic features, we don't filter based on the metapoint already being
-            # in the database (since each metapoint appears once for each time period).
-            # This means that we have to slice starting at `batch_start`
-            if self.dynamic:
-                q_batch = q_filtered.slice(batch_start, batch_start + batch_size)
-            # For static features, we apply a filter so we know that (0, batch_size)
-            # will only contain unprocessed points
-            else:
-                q_batch = q_filtered.slice(0, batch_size)
-            select_stmt = self.query_feature_geoms(
-                feature_name, q_batch, q_source
-            ).subquery()
-            yield select_stmt
-=======
         else:
             raise TypeError("{} is not a feature type".format(feature_type))
 
@@ -463,7 +298,6 @@
             ).join(res, cte_buffers.c.id == res.c.id, isouter=True)
 
             return out
->>>>>>> 396e52c4
 
     def calculate_intersections(self):
         """
@@ -481,40 +315,12 @@
             )
 
             # Query-and-insert in one statement to reduce local memory overhead and remove database round-trips
-<<<<<<< HEAD
-            if self.features[feature_name]["type"] == "value":
-                q_metapoints = self.query_meta_points(
-                    include_sources=self.sources, with_buffers=True
-                )
-                for select_stmt in self.process_value_features(
-                    feature_name, q_metapoints, q_source
-                ):
-                    with self.dbcnxn.open_session() as session:
-                        if self.dynamic:
-                            self.commit_records(
-                                session,
-                                select_stmt,
-                                on_conflict="ignore",
-                                table=FeatureDynamicValue,
-                            )
-                        else:
-                            self.commit_records(
-                                session,
-                                select_stmt,
-                                on_conflict="ignore",
-                                table=IntersectionValue,
-                            )
-            else:
-                q_metapoints = self.query_meta_points(
-                    include_sources=self.sources, with_buffers=True
-=======
             while True:
                 select_stmt = self.process_features(
                     feature_name,
                     feature_type=self.features[feature_name]["type"],
                     agg_func=self.features[feature_name]["aggfunc"],
                     batch_size=100,
->>>>>>> 396e52c4
                 )
 
                 if select_stmt:
@@ -529,11 +335,12 @@
                     with self.dbcnxn.open_session() as session:
                         self.commit_records(
                             session,
-<<<<<<< HEAD
-                            select_stmt,
+                            select_stmt.subquery(),
+                            table=IntersectionValue,
                             on_conflict="ignore",
-                            table=IntersectionGeom,
                         )
+                else:
+                    break
 
             # Print a final timing message
             self.logger.info(
@@ -542,57 +349,6 @@
                 green(duration(feature_start, time.time())),
             )
 
-    def aggregate_geom_features(self):
-        """Apply aggregation functions to the intersected geometries and insert into the model output table"""
-        for feature_name in self.features:
-            feature_start = time.time()
-            if self.features[feature_name]["type"] == "geom":
-                self.logger.info(
-                    "Now applying aggregation function on the %s feature",
-                    green(feature_name),
-                )
-                agg_func = self.features[feature_name]["aggfunc"]
-                query_args = [
-                    agg_func(getattr(IntersectionGeom, "geom_" + str(radius))).label(
-                        "value_" + str(radius)
-                    )
-                    for radius in self.buffer_radii_metres
-                ]
-                with self.dbcnxn.open_session() as session:
-
-                    select_stmt = (
-                        session.query(
-                            IntersectionGeom.point_id,
-                            literal(feature_name).label("feature_name"),
-                            *query_args,
-                        )
-                        .filter(IntersectionGeom.feature_name == feature_name)
-                        .group_by(IntersectionGeom.point_id)
-                        .subquery()
-                    )
-
-                    self.commit_records(
-                        session,
-                        select_stmt,
-                        on_conflict="ignore",
-                        table=IntersectionValue,
-                    )
-=======
-                            select_stmt.subquery(),
-                            table=IntersectionValue,
-                            on_conflict_do_nothing=True,
-                        )
-                else:
-                    break
->>>>>>> 396e52c4
-
-            # Print a final timing message
-            self.logger.info(
-                "Finished adding records for %s after %s",
-                feature_name,
-                green(duration(feature_start, time.time())),
-            )
-
     def update_remote_tables(self):
         """Update all remote tables"""
         self.calculate_intersections()