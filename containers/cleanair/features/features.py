--- conflicted
+++ resolved
@@ -274,14 +274,10 @@
                 q_metapoints = self.query_meta_points(include_sources=self.sources, with_buffers=True)
                 for select_stmt in self.process_value_features(feature_name, q_metapoints, q_source):
                     with self.dbcnxn.open_session() as session:
-<<<<<<< HEAD
-                        self.commit_records(session, select_stmt, table=IntersectionValue)
-=======
                         if self.dynamic:
-                            self.add_records(session, select_stmt, table=IntersectionValueDynamic)
+                            self.commit_records(session, select_stmt, table=IntersectionValueDynamic)
                         else:
-                            self.add_records(session, select_stmt, table=IntersectionValue)
->>>>>>> 75769a89
+                            self.commit_records(session, select_stmt, table=IntersectionValue)
             else:
                 q_metapoints = self.query_meta_points(include_sources=self.sources, with_buffers=True)
                 for select_stmt in self.process_geom_features(feature_name, q_metapoints, q_source):
