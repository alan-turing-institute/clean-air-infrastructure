--- conflicted
+++ resolved
@@ -11,21 +11,11 @@
 class HexGridQuery(HexGridQueryMixin, DBReader):
     """Hexgrid query"""
 
-<<<<<<< HEAD
 def main(secretfile: Path, hexgrid_csv: Path):
     """Download hexgrid"""
     query = HexGridQuery(secretfile=secretfile)
     df: pd.DataFrame = query.query_hexgrid(output_type="df")
-    print(df.sample(5)) 
     df.to_csv(hexgrid_csv)
-=======
-def main(secretfile: Path, outputfile: Path):
-    """Download hexgrid"""
-    query = HexGridQuery(secretfile=secretfile)
-    df = query.query_hexgrid(output_type="df")
-
-    df.to_csv(outputfile, index=False)
->>>>>>> 186e2501
 
 if __name__ == "__main__":
     typer.run(main)