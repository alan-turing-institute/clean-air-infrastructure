--- conflicted
+++ resolved
@@ -18,13 +18,5 @@
 COPY scripts/ /app/scripts
 
 # Install cleanair
-<<<<<<< HEAD
-RUN pip install '/app/cleanair'
-RUN pip install holidays==0.10.2
-RUN pip install LunarCalendar
-RUN pip install pystan
-RUN pip install pathos
-RUN pip install fbprophet
-=======
-RUN pip install '/app/cleanair[models, traffic]'
->>>>>>> abc5f2d8
+
+RUN pip install '/app/cleanair[models, traffic]'