--- conflicted
+++ resolved
@@ -207,9 +207,6 @@
         else:
             raise ValueError("Cluster does not exist: ",self.cluster)
 
-<<<<<<< HEAD
-    def __get_cluster(self):
-=======
     def get(self):
         """
         Get results from cluster.
@@ -238,7 +235,6 @@
         """
         # before running any models, create the results directories
         self.__create_experiment_results_directories()
->>>>>>> 184a6ef4
         experiment_df = self.get_default_experiment_df()
 
         cluster_run_params = []
@@ -259,11 +255,7 @@
         print(self.directory+'../libs/')
 
         cluster = self.__get_cluster_obj()(
-<<<<<<< HEAD
-            root=self.cluster_root+'/',
-=======
             root = 'validation/cluster/',
->>>>>>> 184a6ef4
             experiment_name=self.name,
             cluster_config={},
             experiment_configs=cluster_run_params,
