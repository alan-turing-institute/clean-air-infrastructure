--- conflicted
+++ resolved
@@ -241,11 +241,7 @@
 
         call_array = [
             "sudo",
-<<<<<<< HEAD
-            "sh", self.root+"scripts/get_results.sh",
-=======
             "sh", "validation/cluster/scripts/get_results.sh",
->>>>>>> 184a6ef4
             "--user", self.config['user'],
             "--ip", self.config['ip'],
             "--ssh_key", self.home_directory_fp +  self.config['ssh_key'],
