import argparse
import importlib
import sys

from validation import experiments, cluster

AVAILABLE_EXPERIMENTS = {
    'basic':experiments.basic.BasicExperiment
}

def load_experiment(file_name, root=''):
    try:
        sys.path.append(root+'experiments/')
        mod = importlib.import_module(file_name)
        return mod
    except:
        print(file_name, ' does not exist')

class ValidationParser(argparse.ArgumentParser):

    def __init__(self):
        super().__init__(description="Run validation")
        self.add_argument('-s', '--setup', action='store_true', help='setup an experiment with parameters and data')
        self.add_argument('-r', '--run', action='store_true', help='train and predict a model')
        self.add_argument('-k', '--check', action='store_true', help='check the status of a cluster')
        self.add_argument('-n', '--name', type=str, help='name of the experiment')
        self.add_argument('-c', '--cluster', type=str, help='name of the cluster')
        self.add_argument('-d', '--home_directory', type=str, help='path to home directory')
        self.add_argument('-e', '--experiments_directory', type=str, help='path to experiments directory')


if __name__=="__main__":
    parser = ValidationParser()
    args = parser.parse_args()

    mod = load_experiment(args.name, root='validation/experiments/')

    if mod is None:
        raise ValueError('Experiment {name} does not exist'.format(name=args.name))

    if args.setup:
        pass

    elif args.run:
        mod.run()

    elif args.check:
        pass
    
<<<<<<< HEAD

=======
    # load the experiment file
    # load the class within the file
    
    mod = load_experiment(args.name, root='validation/experiments/')
>>>>>>> 8c51d5a8

    <|MERGE_RESOLUTION|>--- conflicted
+++ resolved
@@ -46,14 +46,6 @@
 
     elif args.check:
         pass
-    
-<<<<<<< HEAD
 
-=======
-    # load the experiment file
-    # load the class within the file
-    
-    mod = load_experiment(args.name, root='validation/experiments/')
->>>>>>> 8c51d5a8
 
     