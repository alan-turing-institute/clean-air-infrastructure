--- conflicted
+++ resolved
@@ -13,11 +13,7 @@
         self.add_argument('-s', '--setup', action='store_true', help='setup an experiment with parameters and data')
         self.add_argument('-r', '--run', action='store_true', help='train and predict a model')
         self.add_argument('-k', '--check', action='store_true', help='check the status of a cluster')
-<<<<<<< HEAD
         self.add_argument('-cl', '--clean', action='store_true', help='clean up experiment run')
-=======
-        self.add_argument('-g', '--get', action='store_true', help='get results from cluster')
->>>>>>> 184a6ef4
         self.add_argument('-v', '--validate', action='store_true', help='run validation methods')
         self.add_argument('-f', '--force', action='store_true', help='force download data, even it exists')
         self.add_argument('-n', '--name', type=str, help='name of the experiment')
@@ -41,11 +37,6 @@
         exp = experiment_class(args.name, models, args.cluster, directory=args.experiments_directory, **vars(args))
         exp.run()
 
-<<<<<<< HEAD
-    if args.get_results:
-        exp = experiment_class(args.name, models, args.cluster, directory=args.experiments_directory, **vars(args))
-        exp.get()
-
     if args.check:
         exp = experiment_class(args.name, models, args.cluster, directory=args.experiments_directory, **vars(args))
         exp.check_status()
@@ -54,14 +45,9 @@
         exp = experiment_class(args.name, models, args.cluster, directory=args.experiments_directory, **vars(args))
         exp.clean()
 
-=======
     if args.get:
         exp = experiment_class(args.name, models, args.cluster, directory=args.experiments_directory, **vars(args))
         exp.get()
-
->>>>>>> 184a6ef4
-    if args.check:
-        pass
 
     if args.validate:
         exp = util.load_experiment_from_directory(args.name, experiment_data=args.experiments_directory)
