--- conflicted
+++ resolved
@@ -4,19 +4,7 @@
 
 import argparse
 
-<<<<<<< HEAD
-def load_experiment(file_name, root=''):
-    try:
-        sys.path.append(root)
-        print(root)
-        print(file_name)
-        mod = importlib.import_module(file_name)
-        return mod
-    except:
-        print(file_name, ' does not exist')
-=======
 from validation import util
->>>>>>> beec8612
 
 class ValidationParser(argparse.ArgumentParser):
 
