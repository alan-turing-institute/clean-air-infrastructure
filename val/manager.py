"""
Entry point for validation.
"""

import argparse

from cleanair import metrics
from validation import util
from validation.dashboard import dashboard

class ValidationParser(argparse.ArgumentParser):

    def __init__(self):
        super().__init__(description="Run validation")
        self.add_argument('-s', '--setup', action='store_true', help='setup an experiment with parameters and data')
        self.add_argument('-r', '--run', action='store_true', help='train and predict a model')
        self.add_argument('-k', '--check', action='store_true', help='check the status of a cluster')
        self.add_argument('-cl', '--clean', action='store_true', help='clean up experiment run')
        self.add_argument('-v', '--validate', action='store_true', help='run validation methods')
        self.add_argument('-f', '--force', action='store_true', help='force download data, even it exists')
        self.add_argument('-dash', '--dashboard', action='store_true', help='show the dashboard')
        self.add_argument('-n', '--name', type=str, help='name of the experiment')
<<<<<<< HEAD
        self.add_argument('-c', '--cluster', type=str, help='name of the cluster')
=======
        self.add_argument('-c', '--cluster_name', type=str, help='name of the cluster', default='laptop')
>>>>>>> 67045686
        self.add_argument('-d', '--home_directory', type=str, help='path to home directory', default='~')
        self.add_argument('-e', '--experiments_directory', type=str, default='experiment_data/', help='path to experiments directory')
        self.add_argument('-g', '--get_results', action='store_true', help='get results from cluster')

def main():
    parser = ValidationParser()
    args = parser.parse_args()
    experiment_class = util.get_experiment_class(args.name)

    models = ['svgp']

    if args.setup:
        exp = experiment_class(models=models, **vars(args))
        exp.setup(force_redownload=args.force)

    if args.run:
        exp = experiment_class(models=models, **vars(args))
        exp.run()

    if args.check:
        exp = experiment_class(args.name, models, args.cluster, directory=args.experiments_directory, **vars(args))
        exp.check_status()

    if args.clean:
        exp = experiment_class(args.name, models, args.cluster, directory=args.experiments_directory, **vars(args))
        exp.clean()

    if args.get_results:
        exp = experiment_class(args.name, models, args.cluster, directory=args.experiments_directory, **vars(args))
        exp.get()

    if args.validate:
        evaluate_training = True
        evaluate_testing = False
        xp = util.load_experiment_from_directory(**vars(args))
        xp.update_model_data_list(
            update_train=evaluate_training,
            update_test=evaluate_testing
        )
        sensor_scores_df, temporal_scores_df = xp.evaluate(
            metrics.get_metric_methods(),
            evaluate_training=evaluate_training,
            evaluate_testing=evaluate_testing
        )
        print(sensor_scores_df.sample(3))
        print(temporal_scores_df.sample(3))
        util.save_experiment_scores_df(xp, sensor_scores_df, 'sensor_scores.csv')
        util.save_experiment_scores_df(xp, temporal_scores_df, 'temporal_scores.csv')

    if args.dashboard:
        # update the experiment results
        exp = util.load_experiment_from_directory(**vars(args))
        exp.update_model_data_list(update_train=True, update_test=True)

        # run the dashboard
        dashboard.main(exp)

if __name__ == "__main__":
    main()<|MERGE_RESOLUTION|>--- conflicted
+++ resolved
@@ -20,11 +20,7 @@
         self.add_argument('-f', '--force', action='store_true', help='force download data, even it exists')
         self.add_argument('-dash', '--dashboard', action='store_true', help='show the dashboard')
         self.add_argument('-n', '--name', type=str, help='name of the experiment')
-<<<<<<< HEAD
-        self.add_argument('-c', '--cluster', type=str, help='name of the cluster')
-=======
         self.add_argument('-c', '--cluster_name', type=str, help='name of the cluster', default='laptop')
->>>>>>> 67045686
         self.add_argument('-d', '--home_directory', type=str, help='path to home directory', default='~')
         self.add_argument('-e', '--experiments_directory', type=str, default='experiment_data/', help='path to experiments directory')
         self.add_argument('-g', '--get_results', action='store_true', help='get results from cluster')
