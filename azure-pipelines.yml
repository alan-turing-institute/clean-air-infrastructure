--- conflicted
+++ resolved
@@ -59,13 +59,8 @@
       displayName: 'Build UKMap feature processing image'
     # Output API
     - script: |
-<<<<<<< HEAD
-        docker build -t $(CONTAINER-REGISTRY-LOGIN-SERVER)/cleanairapi:$(Build.SourceVersion) -f containers/dockerfiles/cleanairapi.Dockerfile containers
-      displayName: 'Build cleanair API image'
-=======
         docker build -t $(CONTAINER-REGISTRY-LOGIN-SERVER)/urbanairapi:$(Build.SourceVersion) -f containers/dockerfiles/urbanairapi.Dockerfile containers
       displayName: 'Build urbanair API image'
->>>>>>> 86b1561b
     # GLA Lockdown images
     - script: |
          docker build -t $(CONTAINER-REGISTRY-LOGIN-SERVER)/lockdown_baseline:$(Build.SourceVersion) -f containers/dockerfiles/lockdown_baseline.Dockerfile containers
@@ -90,11 +85,7 @@
         docker push $(CONTAINER-REGISTRY-LOGIN-SERVER)/feature_scoot_readings:$(Build.SourceVersion)
         docker push $(CONTAINER-REGISTRY-LOGIN-SERVER)/feature_streetcanyon:$(Build.SourceVersion)
         docker push $(CONTAINER-REGISTRY-LOGIN-SERVER)/feature_ukmap:$(Build.SourceVersion)
-<<<<<<< HEAD
-        docker push $(CONTAINER-REGISTRY-LOGIN-SERVER)/cleanairapi:$(Build.SourceVersion)
-=======
         docker push $(CONTAINER-REGISTRY-LOGIN-SERVER)/urbanairapi:$(Build.SourceVersion)
->>>>>>> 86b1561b
         docker push $(CONTAINER-REGISTRY-LOGIN-SERVER)/lockdown_baseline:$(Build.SourceVersion)
       displayName: 'Push Docker images to ACR'
 
