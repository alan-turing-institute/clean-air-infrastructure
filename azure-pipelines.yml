trigger:
- master

pr: none

variables:
  namespace: "cleanair"
  helm_release: "cleanair"
  kubernetes_cluster_name: "cleanair-kubernetes"
  kubernetes_cluster_resource_group: "RG_CLEANAIR_KUBERNETES_CLUSTER"

stages:
- stage: Docker
  displayName: Add new Docker images to ACR
  jobs:
  - job: BuildAndPushDocker
    displayName: Build and register Docker images
    pool:
      vmImage: 'ubuntu-latest'
    steps:
    - task: AzureKeyVault@1
      displayName: 'Read KeyVault secrets'
      inputs:
        azureSubscription: 'cleanair-scn'
        KeyVaultName: 'cleanair-secrets'
        SecretsFilter: 'container-registry-admin-password,container-registry-admin-username,container-registry-login-server'
    # Build AQE
    - script: |
        docker build -t $(CONTAINER-REGISTRY-LOGIN-SERVER)/aqe:$(Build.SourceVersion) -f containers/dockerfiles/add_aqe_readings.Dockerfile containers
      displayName: 'Build AQE data collection image'
    # Build LAQN
    - script: |
        docker build -t $(CONTAINER-REGISTRY-LOGIN-SERVER)/laqn:$(Build.SourceVersion) -f containers/dockerfiles/add_laqn_readings.Dockerfile containers
      displayName: 'Build LAQN data collection image'
    # Build SCOOT
    - script: |
        docker build -t $(CONTAINER-REGISTRY-LOGIN-SERVER)/scoot:$(Build.SourceVersion) -f containers/dockerfiles/add_scoot_readings.Dockerfile containers
      displayName: 'Build SCOOT data collection image'
    # Build SCOOT road maps
    - script: |
        docker build -t $(CONTAINER-REGISTRY-LOGIN-SERVER)/scoot-roadmap:$(Build.SourceVersion) -f containers/dockerfiles/construct_scoot_roadmaps.Dockerfile containers
      displayName: 'Build SCOOT road mapping image'
    # Build SCOOT forecast features
    - script: |
        docker build -t $(CONTAINER-REGISTRY-LOGIN-SERVER)/scootforecastfeatures:$(Build.SourceVersion) -f containers/dockerfiles/features_scoot_forecasts.Dockerfile containers
      displayName: 'Build SCOOT forecast features image'
    # Build SCOOT reading features
    - script: |
        docker build -t $(CONTAINER-REGISTRY-LOGIN-SERVER)/scootreadingfeatures:$(Build.SourceVersion) -f containers/dockerfiles/features_scoot_readings.Dockerfile containers
      displayName: 'Build SCOOT reading features image'
    # Build satellite
    - script: |
        docker build -t $(CONTAINER-REGISTRY-LOGIN-SERVER)/satellite:$(Build.SourceVersion) -f containers/dockerfiles/add_satellite_readings.Dockerfile containers
      displayName: 'Build satellite data collection image'
    # Build OSHighway
    - script: |
        docker build -t $(CONTAINER-REGISTRY-LOGIN-SERVER)/oshighway:$(Build.SourceVersion) -f containers/dockerfiles/extract_oshighway_features.Dockerfile containers
      displayName: 'Build OSHighway feature processing image'
    # Build Street Canyon
    - script: |
        docker build -t $(CONTAINER-REGISTRY-LOGIN-SERVER)/streetcanyon:$(Build.SourceVersion) -f containers/dockerfiles/extract_streetcanyon_features.Dockerfile containers
      displayName: 'Build street canyon feature processing image'
    # Build UKMap
    - script: |
        docker build -t $(CONTAINER-REGISTRY-LOGIN-SERVER)/ukmap:$(Build.SourceVersion) -f containers/dockerfiles/extract_ukmap_features.Dockerfile containers
      displayName: 'Build UKMap feature processing image'
<<<<<<< HEAD
    # Build extract SCOOT
    - script: |
        docker build -t $(CONTAINER-REGISTRY-LOGIN-SERVER)extract_scoot:$(Build.SourceVersion) -f containers/dockerfiles/extract_scoot_features.Dockerfile containers
      displayName: 'Build scoot feature processing image'
=======
>>>>>>> 396e52c4
    # Build API
    - script: |
        docker build -t $(CONTAINER-REGISTRY-LOGIN-SERVER)/cleanairapi:$(Build.SourceVersion) -f containers/dockerfiles/cleanairapi.Dockerfile containers
      displayName: 'Build cleanair api image'
    # List available images
    - script: |
        docker images
      displayName: 'List images'
    # Login to ACR
    - script: |
        echo "$(CONTAINER-REGISTRY-ADMIN-PASSWORD)" | docker login -u "$(CONTAINER-REGISTRY-ADMIN-USERNAME)" --password-stdin "$(CONTAINER-REGISTRY-LOGIN-SERVER)"
      displayName: 'Login to ACR'
    # Push Docker images to ACR
    - script: |
        docker push $(CONTAINER-REGISTRY-LOGIN-SERVER)/aqe:$(Build.SourceVersion)
        docker push $(CONTAINER-REGISTRY-LOGIN-SERVER)/laqn:$(Build.SourceVersion)
        docker push $(CONTAINER-REGISTRY-LOGIN-SERVER)/scoot:$(Build.SourceVersion)
        docker push $(CONTAINER-REGISTRY-LOGIN-SERVER)/scootforecast:$(Build.SourceVersion)
        docker push $(CONTAINER-REGISTRY-LOGIN-SERVER)/oshighway:$(Build.SourceVersion)
        docker push $(CONTAINER-REGISTRY-LOGIN-SERVER)/streetcanyon:$(Build.SourceVersion)
        docker push $(CONTAINER-REGISTRY-LOGIN-SERVER)/ukmap:$(Build.SourceVersion)
        docker push $(CONTAINER-REGISTRY-LOGIN-SERVER)/cleanairapi:$(Build.SourceVersion)
        docker push $(CONTAINER-REGISTRY-LOGIN-SERVER)/satellite:$(Build.SourceVersion)
      displayName: 'Push Docker images to ACR'

- stage: Kubernetes
  displayName: Update Helm chart on Azure Kubernetes cluster
  jobs:
  - job: UpdateAzureKubernetesHelmChart
    displayName: Install Kubectl and install/upgrade helm
    pool:
      vmImage: 'ubuntu-latest'
    steps:
    # Connect to Azure
    - task: AzureCLI@1
      displayName: 'Connect to Azure'
      inputs:
        azureSubscription: 'cleanair-scn'
        scriptLocation: 'inlineScript'
        inlineScript: |
          az aks get-credentials -n $(KUBERNETES_CLUSTER_NAME) -g $(KUBERNETES_CLUSTER_RESOURCE_GROUP)
          KUBERNETES_VERSION=$(az aks show -n $(KUBERNETES_CLUSTER_NAME) -g $(KUBERNETES_CLUSTER_RESOURCE_GROUP) --query "kubernetesVersion" -o tsv)
          echo "##vso[task.setvariable variable=kubernetes_version]$KUBERNETES_VERSION"
    # Read Azure key vault
    - task: AzureKeyVault@1
      displayName: 'Read KeyVault secrets'
      inputs:
        azureSubscription: 'cleanair-scn'
        KeyVaultName: 'cleanair-secrets'
        SecretsFilter: 'scoot-aws-key,scoot-aws-key-id,satellite-copernicus-key,cleanair-inputs-db-name,cleanair-inputs-db-admin-password,cleanair-inputs-db-admin-username,cleanair-inputs-db-server-name,container-registry-admin-password,container-registry-admin-username,container-registry-login-server'
    # Install matching Kubectl version
    - task: KubectlInstaller@0
      displayName: 'Install matching Kubectl version'
      inputs:
        kubectlVersion: $(KUBERNETES_VERSION)
    # Install latest Helm version
    - task: HelmInstaller@1
      displayName: 'Install latest Helm version'
      inputs:
        helmVersionToInstall: latest
    # List installed versions
    - script: |
        echo "Kubernetes version on the cluster is ${KUBERNETES_VERSION}"
        echo "Kubectl details:"
        kubectl version
        echo "Helm details:"
        helm version
        echo "Helm $(NAMESPACE) namespace:"
        helm list --namespace $(NAMESPACE)
      displayName: 'List installed versions'
    # Add secrets to Kubernetes
    - script: |
        # Check whether we need to create a new namespace
        if [ "$(kubectl get namespace $(NAMESPACE) 2> /dev/null | grep $(NAMESPACE))" == "" ]; then
        kubectl create namespace $(NAMESPACE)
        fi
        echo "Adding secrets to Kubernetes"
        if [ "$(kubectl get secret regcred --namespace cleanair 2> /dev/null | grep regcred)" == "" ]; then
          kubectl create secret docker-registry --namespace cleanair regcred --docker-server=$(CONTAINER-REGISTRY-LOGIN-SERVER) --docker-username=$(CONTAINER-REGISTRY-ADMIN-USERNAME) --docker-password=$(CONTAINER-REGISTRY-ADMIN-PASSWORD)
        fi
        if [ "$(kubectl get secret secrets --namespace cleanair 2> /dev/null | grep secrets)" == "" ]; then
          echo  '{
            "aws_key_id": "$(SCOOT-AWS-KEY-ID)",
            "aws_key": "$(SCOOT-AWS-KEY)"
          }' > aws_secrets.json
          echo '{
            "username": "$(CLEANAIR-INPUTS-DB-ADMIN-USERNAME)@$(CLEANAIR-INPUTS-DB-SERVER-NAME)",
            "password": "$(CLEANAIR-INPUTS-DB-ADMIN-PASSWORD)",
            "host": "$(CLEANAIR-INPUTS-DB-SERVER-NAME).postgres.database.azure.com",
            "port": 5432,
            "db_name": "$(CLEANAIR-INPUTS-DB-NAME)",
            "ssl_mode": "require"
          }' > db_secrets.json
          echo '{
            "copernicus_key": "${SATELLITE-COPERNICUS-KEY}"
          }' > copernicus_secrets.json
          kubectl create secret generic --namespace cleanair secrets --from-file=aws_secrets.json --from-file=db_secrets.json --from-file=copernicus_secrets.json
          rm -f aws_secrets.json db_secrets.json copernicus_secrets.json
          # kubectl create secret generic --namespace cleanair secrets --from-literal=host='$(CLEANAIR-INPUTS-DB-SERVER-NAME).postgres.database.azure.com' --from-literal=port=5432 --from-literal=db_name='$(CLEANAIR-INPUTS-DB-NAME)' --from-literal=username='$(CLEANAIR-INPUTS-DB-ADMIN-USERNAME)@$(CLEANAIR-INPUTS-DB-SERVER-NAME)' --from-literal=password='$(CLEANAIR-INPUTS-DB-ADMIN-PASSWORD)' --from-literal=ssl_mode='require' --from-literal=aws_key_id='$(SCOOT-AWS-KEY-ID)' --from-literal=aws_key='$(SCOOT-AWS-KEY)'
        fi
      displayName: 'Add secrets to Kubernetes'
    # Prepare Helm chart
    - script: |
        echo "Setting image tag to $(Build.SourceVersion)"
        sed -i 's/^imageTag:.*$/imageTag: $(Build.SourceVersion)/' kubernetes/cleanair/values.yaml
      displayName: 'Prepare Helm chart'
    # Install certmanager custom resource definition
    - script: |
        kubectl apply --validate=false -f https://raw.githubusercontent.com/jetstack/cert-manager/v0.13.1/deploy/manifests/00-crds.yaml  --namespace cleanair
        helm dependency update kubernetes/cleanair
      displayName: 'Install cert manager components'
    # Install/upgrade Helm chart
    - task: HelmDeploy@0
      displayName: 'Install/upgrade Helm chart'
      inputs:
        connectionType: Azure Resource Manager
        azureSubscriptionEndpoint: 'cleanair-scn'
        azureResourceGroup: $(KUBERNETES_CLUSTER_RESOURCE_GROUP)
        kubernetesCluster: $(KUBERNETES_CLUSTER_NAME)
        namespace: $(NAMESPACE)
        command: upgrade
        arguments: --cleanup-on-fail --set nginx-ingress.controller.service.externalTrafficPolicy=Local --timeout 1800s
        chartType: filepath
        chartPath: kubernetes/cleanair
        releaseName: cleanair
        updatedependency: true
        install: true<|MERGE_RESOLUTION|>--- conflicted
+++ resolved
@@ -64,13 +64,6 @@
     - script: |
         docker build -t $(CONTAINER-REGISTRY-LOGIN-SERVER)/ukmap:$(Build.SourceVersion) -f containers/dockerfiles/extract_ukmap_features.Dockerfile containers
       displayName: 'Build UKMap feature processing image'
-<<<<<<< HEAD
-    # Build extract SCOOT
-    - script: |
-        docker build -t $(CONTAINER-REGISTRY-LOGIN-SERVER)extract_scoot:$(Build.SourceVersion) -f containers/dockerfiles/extract_scoot_features.Dockerfile containers
-      displayName: 'Build scoot feature processing image'
-=======
->>>>>>> 396e52c4
     # Build API
     - script: |
         docker build -t $(CONTAINER-REGISTRY-LOGIN-SERVER)/cleanairapi:$(Build.SourceVersion) -f containers/dockerfiles/cleanairapi.Dockerfile containers
