# UrbanAir API - Repurposed as London Busyness COVID-19
[![Build Status](https://dev.azure.com/alan-turing-institute/clean-air-infrastructure/_apis/build/status/alan-turing-institute.clean-air-infrastructure?branchName=master)](https://dev.azure.com/alan-turing-institute/clean-air-infrastructure/_build/latest?definitionId=1&branchName=master)
[![Build Status](https://travis-ci.com/alan-turing-institute/clean-air-infrastructure.svg?token=zxQwzfsqCyEouTqXAVUn&branch=master)](https://travis-ci.com/alan-turing-institute/clean-air-infrastructure)
[![License: MIT](https://img.shields.io/badge/License-MIT-yellow.svg)](https://opensource.org/licenses/MIT)

Azure Infrastructure for the [Clean Air project](https://www.turing.ac.uk/research/research-projects/london-air-quality).

Provides 48h high-resolution air pollution forecasts over London via the [UrbanAir-API](https://urbanair.turing.ac.uk/apidocs/).

Currently repurposed to assess `busyness` in London during the COVID-19 pandemic - providing busyness data via the [ip-whitelisted API](https://urbanair.turing.ac.uk/apidocs/).


# Contributors :dancers:

A list of key developers on the project. A good place to start if you wish to contribute.

| Name               | GitHub ID                                            | Email                       | Admin  |
| ------------------ | -----------------------------------------------------| --------------------------- | ------ |
| James Brandreth    | [@jamesbrandreth](https://github.com/jamesbrandreth) | <jbrandreth@turing.ac.uk>   | |
| Oscar Giles        | [@OscartGiles](https://github.com/OscartGiles)       | <ogiles@turing.ac.uk>       | Infrastructure, Prod Database, Kubernetes Cluster |
| Oliver Hamelijnck  | [@defaultobject](https://github.com/defaultobject)   | <ohamelijnck@turing.ac.uk>  | |
| Chance Haycock     | [@chancehaycock](https://github.com/chancehaycock)   | <chaycock@turing.ac.uk>     | |
| Christy Nakou      | [@ChristyNou](https://github.com/ChristyNou)         | <cnakou@turing.ac.uk>       | |
| Patrick O'Hara     | [@PatrickOHara](https://github.com/PatrickOHara)     | <pohara@turing.ac.uk>       | |
| Harry Moss     | [@harryjmoss](https://github.com/harryjmoss)     | <h.moss@ucl.ac.uk>       | |
| David Perez-Suarez | [@dpshelio](https://github.com/dpshelio)             | <d.perez-suarez@ucl.ac.uk>  | |
| James Robinson     | [@jemrobinson](https://github.com/jemrobinson)       | <jrobinson@turing.ac.uk>    | Infrastructure, Prod Database, Kubernetes Cluster |
| Tim Spain          | [@timspainUCL](https://github.com/timspainUCL)       | <t.spain@ucl.ac.uk>         | |
| Edward Thorpe-Woods | [@TeddyTW](https://github.com/TeddyTW)              | <ethorpe-woods@turing.ac.uk>| |

# Contents

### Setting up a development environment
- [Azure account](#azure-account)
- [Non-infrastructure dependencies](#non-infrastructure-dependencies)
- [Infrastructure dependencies](#infrastructure-dependencies)
- [Login to Azure](#login-to-azure)
- [Configure a local database](#configure-a-local-database)
- [Insert static datasets into local database](#static-data-insert)
- [Configure schema and database roles](#create-schema-and-roles)


### Accessing Production database
- [Access CleanAir Production Database](#access-cleanair-production-database)
- [Connect with psql](#connect-using-psql)
- [Create a production secretfile](#create-secret-file-to-connect-using-CleanAir-package)

### Entry points
- [Running Entry points](#running-entry-points)
- [Entry point with local database](#entry-point-with-local-database)
- [Entry point with production database](#entry-point-with-production-database)

### Running the UrbanAir API
- [Running the UrbanAir API](#urbanair-api)

### Developer guide
- [Style guide](#style-guide)
- [Running tests](#running-tests)
- [Writing tests](#writing-tests)

### Researcher guide
- [Setup notebooks](#setup-notebook)
- [Training models](#training-models)
- [GPU support with Docker](#gpu-support-with-docker)
- [Singularity for HPC](#singularity-for-hpc)

### Infrastructure
- [Infrastructure Deployment](#infrastructure-deployment)


---

# Contributing guide

## Azure account
To contribute to the Turing deployment of this project you will need to be on the Turing Institute's Azure active directory. In other words you will need a turing email address `<someone>@turing.ac.uk`. If you do not have one already contact an [infrastructure administrator](#contributors-:dancers:).

If you are deploying the CleanAir infrastrucure elsewhere you should have access to an Azure account (the cloud-computing platform where the infrastructure is deployed).


## Non-infrastructure dependencies
To contribute as a non-infrastructure developer you will need the following:

- `Azure command line interface (CLI)` (for managing your Azure subscriptions)
- `Docker` (For building and testing images locally)
- `postgreSQL` (command-line tool for interacting with db)
- `python` (Note that `python>=3.8` is currently incompatible with some of our dependencies. We currently recommend `python==3.7.8`)
- `CleanAir python packages` (install python packages)
- `GDAL` (For inserting static datasets)
- `eccodes` (For reading GRIB files)

The instructions below are to install the dependencies system-wide, however you can follow the [instructions at the end if you wish to use an anaconda environment](#with-a-Conda-environment) if you want to keep it all separated from your system.

Windows is not supported. However, you may use [Windows Subsystem for Linux 2](https://docs.microsoft.com/en-us/windows/wsl/install-win10) and then install dependencies with [conda](#with-a-conda-environment).

### Azure CLI
If you have not already installed the command line interface for `Azure`, please [`follow the procedure here`](https://docs.microsoft.com/en-us/cli/azure/install-azure-cli) to get started

<details>
<summary>Or follow a simpler option</summary>
Install it using on your own preferred environment with `pip install azure-cli`
</details>

### Docker
Download and install [Docker Desktop](https://www.docker.com/products/docker-desktop)

### PostgreSQL
[PostgreSQL](https://www.postgresql.org/download) and [PostGIS](https://postgis.net/install).

```bash
brew install postgresql postgis
```

### GDAL
[GDAL](https://gdal.org/) can be installed using `brew` on OSX.
```bash
brew install gdal
```
or any of the [binaries](https://gdal.org/download.html#binaries) provided for different platforms.

### Eccodes
```bash
brew install eccodes
```

### Development tools
The following are optional as we can run everything on docker images. However, they are recommended for development/testing and required for setting up a local copy of the database.

```bash
pip install -r containers/requirements.txt
```

### CleanAir Python packages
To run the CleanAir functionality locally (without a docker image) you can install the package with `pip`.

For a basic install which will allow you to set up a local database run:

```bash
pip install -e 'containers/cleanair[<optional-dependencies>]'
```

Certain functionality requires optional dependencies. These can be installed by adding the following:

| Option keyword     | Functionality               |
| ------------------ | --------------------------- |
| models             | CleanAir GPFlow models      |
| traffic            | FBProphet Trafic Models     |
| dashboards         | Model fitting Dashboards    |

For getting started we recommend:

```bash
pip install -e 'containers/cleanair[models, traffic, dashboard]'
```

### UATraffic (London Busyness only)
All additional functionality related to the London Busyness project requires:
```bash
pip install -e 'containers/odysseus'
```

### UrbanAir Flask API package
```bash
pip install -e 'containers/urbanair'
```

---

## Infrastructure dependencies
Cloud infrastructure developers will require the following in addition to the [non-infrastructure dependencies](#Non-infrastructure-development-:sparkles:).

### Infrastructure development
- `Access to the deployment Azure subscription`
- `Terraform` (for configuring the Azure infrastructure)
- `Travis Continuous Integration (CI) CLI` (for setting up automatic deployments)

### Azure subscription
You need to have access to the CleanAir Azure subscription to deploy infrastructure. If you need access contact an [infrastructure administrator](#contributors-:dancers:)

### Terraform
The Azure infrastructure is managed with `Terraform`. To get started [download `Terraform` from their website](https://www.terraform.io). If using Mac OS, you can instead use `homebrew`:

```bash
brew install terraform
```

### Travis CI CLI
Ensure you have Ruby 1.9.3 or above installed:
```bash
brew install ruby
gem update --system
```

Then install the Travis CI CLI with:
```bash
gem install travis -no-rdoc -no-ri
```

On some versions of OSX, this fails, so you may need the following alternative:
```
ARCHFLAGS=-Wno-error=unused-command-line-argument-hard-error-in-future gem install --user-install travis -v 1.8.13 --no-document
```

Verify with
```bash
travis version
```

If this fails ensure Gems user_dir is on the path:
```
cat << EOF >> ~/.bash_profile
export PATH="\$PATH:$(ruby -e 'puts Gem.user_dir')/bin"
EOF
```

### Using a Conda environment
It is possible to set everything up with a conda environment, this way you can keep different versions of software around in your machine.
All the steps above can be done with:

```bash
# Non-infrastructure dependencies
conda create -n busyness python=3.7
conda activate busyness
conda install -c anaconda postgresql
conda install -c conda-forge gdal postgis uwsgi
pip install azure-cli
pip install azure-nspkg azure-mgmt-nspkg
# The following fails with: ERROR: azure-cli 2.6.0 has requirement azure-storage-blob<2.0.0,>=1.3.1, but you'll have azure-storage-blob 12.3.0 which is incompatible.
# but they install fine.
pip install -r containers/requirements.txt
pip install -e 'containers/cleanair[models, dashboard]'
pip install -e 'containers/odysseus'
pip install -e 'containers/urbanair'

## Infrastructure dependencies

# if you don't get rb-ffi and rb-json you'll need to install gcc_linux-64 and libgcc to build these in order to install travis.
conda install -c conda-forge terraform ruby rb-ffi rb-json
# At least on Linux you'll need to dissable IPV6 to make this version of gem to work.
gem install travis -no-rdoc -no-ri
# Create a soft link of the executables installed by gem into a place seen within the conda env.
conda_env=$(conda info --json | grep -w "active_prefix" | awk '{print $2}'| sed -e 's/,//' -e 's/"//g')
ln -s $(find $conda_env -iname 'travis' | grep bin) $conda_env/bin/
```


## Login to Azure

To start working with `Azure`, you must first login to your account from the terminal:
```bash
az login
```

### Infrastructure developers:

Infrastructure developers should additionally check which `Azure` subscriptions you have access to by running
```bash
az account list --output table --refresh
```

Then set your default subscription to the Clean Air project (if you cannot see it in the output generated from the last line you do not have access):
```bash
az account set --subscription "CleanAir"
```

If you don't have access this is ok. You only need it to deploy and manage infrastructure.

## Configure a local database
In production we use a managed [PostgreSQL database](https://docs.microsoft.com/en-us/azure/postgresql/). However, it is useful to have a local copy to run tests and for development. To set up a local version start a local postgres server:
```bash
brew services start postgresql
```

<details>
<summary> If you installed the database using conda </summary>

Set it up the server and users first with:
```bash
initdb -D mylocal_db
pg_ctl -D mylocal_db -l logfile start
createdb --owner=${USER} myinner_db
```

When you want to work in this environment again you'll need to run:
```bash
pg_ctl -D mylocal_db -l logfile start
```

You can stop it with:
```bash
pg_ctl -D mylocal_db stop
```
</details>

### Create a local secrets file
We store database credentials in json files. **For production databases you should never store database passwords in these files - for more information see the production database section**.

```bash
mkdir -p .secrets
echo '{
    "username": "postgres",
    "password": "''",
    "host": "localhost",
    "port": 5432,
    "db_name": "cleanair_test_db",
    "ssl_mode": "prefer"
}' >> .secrets/.db_secrets_offline.json
```

N.B In some cases your default username may be your OS user. Change the username in the file above if this is the case.

```bash
createdb cleanair_test_db
```

### Create schema and roles
We must now setup the database schema. This also creates a number of roles on the database.

Create a variable with the location of your secrets file and set as an environment variable

```bash
export DB_SECRET_FILE=$(pwd)/.secrets/.db_secrets_offline.json
```

```bash
python containers/entrypoints/setup/configure_db_roles.py -s $DB_SECRET_FILE -c configuration/database_role_config/local_database_config.yaml
```

### Static data insert
The database requires a number of static datasets. We can now insert `static data` into our local database. You will need a [SAS token](https://docs.microsoft.com/en-us/azure/storage/common/storage-sas-overview) to access static data files stored on Azure.

If you have access Azure you can log in to Azure from the [command line](#login-to-Azure) and run the following to obtain a SAS token:

```bash
SAS_TOKEN=$(python containers/entrypoints/setup/insert_static_datasets.py generate)
```

By default the SAS token will last for 1 hour. If you need a longer expiry time pass `--days` and `--hours` arguments to the program above. N.B. It's better to use short expiry dates where possible.

Otherwise you must request a SAS token from an [infrastructure developer](#contributors-:dancers:) and set it as a variable:

```bash
SAS_TOKEN=<SAS_TOKEN>
```

You can then download and insert all static data into the database by running the following:

```bash
python containers/entrypoints/setup/insert_static_datasets.py insert -t $SAS_TOKEN -s $DB_SECRET_FILE -d rectgrid_100 street_canyon hexgrid london_boundary oshighway_roadlink scoot_detector urban_village
```

If you would also like to add `UKMAP` to the database run:

```bash
python containers/entrypoints/setup/insert_static_datasets.py insert -t $SAS_TOKEN -s $DB_SECRET_FILE -d ukmap
```

`UKMAP` is extremly large and will take ~1h to download and insert. We therefore do not run tests against `UKMAP` at the moment.

N.B. SAS tokens will expire after a short length of time, after which you will need to request a new one.



### Check the database configuration
You can check everything configured correctly by running:
```bash
pytest containers/tests/test_database_init --secretfile $DB_SECRET_FILE
```


# Access CleanAir Production Database
To access the production database you will need an Azure account and be given access by one of the [database adminstrators](#contributors-:dancers:). You should discuss what your access requirements are (e.g. do you need write access).To access the database first [login to Azure](#login-to-Azure) from the terminal.

If you do not have an Azure subscription you must use:
```bash
az login --allow-no-subscriptions
```

You can then request an access token. The token will be valid for between 5 minutes and 1 hour. Set the token as an environment variable:
```bash
export PGPASSWORD=$(az account get-access-token --resource-type oss-rdbms --query accessToken -o tsv)
```


## Connect using psql
Once your IP has been whitelisted (ask the [database adminstrators](#contributors-:dancers:)), you will be able to
access the database using psql:
```bash
psql "host=cleanair-inputs-server.postgres.database.azure.com port=5432 dbname=cleanair_inputs_db user=<your-turing-credentials>@cleanair-inputs-server sslmode=require"
```
replacing `<your-turing-credentials>` with your turing credentials (e.g. `jblogs@turing.ac.uk`).


## Create secret file to connect using CleanAir package
To connect to the database using the CleanAir package you will need to create another secret file:

```bash
echo '{
    "username": "<your-turing-credentials>@cleanair-inputs-server",
    "host": "cleanair-inputs-server.postgres.database.azure.com",
    "port": 5432,
    "db_name": "cleanair_inputs_db",
    "ssl_mode": "require"
}' >> .secrets/db_secrets_ad.json
```

Make sure you then replace `<your-turing-credentials>` with your full Turing username (e.g.`jblogs@turing.ac.uk@cleanair-inputs-server`).


# Running entry points
The directory [containers/entrypoints](containers/entrypoints) contains Python scripts which are then built into Docker images in  [containers/dockerfiles](containers/dockerfiles). You can run them locally.

These are scripts which collect and insert data into the database. To see what arguments they take you can call any  of the files with the argument `-h`, for example:

```bash
python containers/entrypoints/inputs/input_laqn_readings.py -h
```

### Entry point with local database
The entrypoints will need to connect to a database. To do so you can pass one or more of the following arguments:

1. `--secretfile`: Full path to one of the secret .json files you created in the `.secrets` directory.

2. `--secret-dict`: A set of parameters to override the values in `--secretfile`. For example you could alter the port and ssl parameters as `--secret-dict port=5411 ssl_mode=prefer`

### Entry point with production database
You will notice that the `db_secrets_ad.json` file we created does not contain a password. To run an entrypoint against a production database you must run:

```bash
az login
```
```bash
export PGPASSWORD=$(az account get-access-token --resource-type oss-rdbms --query accessToken -o tsv)
```

When you run an entrypoint script the CleanAir package will read the `PGPASSWORD` environment variable. This will also take precedence over any value provided in the`--secret-dict` argument.

### Docker entry point
To run an entry point from a docker file we first need to build a docker image. Here shown for the satellite input entry point:

```bash
docker build -t input_satellite:local -f containers/dockerfiles/input_satellite_readings.Dockerfile containers
```

To run we need to set a few more environment variables. The first is the directory with secret files in:

```bash
SECRET_DIR=$(pwd)/.secrets
```

Now get a new token:

```bash
export PGPASSWORD=$(az account get-access-token --resource-type oss-rdbms --query accessToken -o tsv)
```

Finally you can run the docker image, passing PGPASSWORD as an environment variable
(:warning: this writes data into the online database)

```bash
docker run -e PGPASSWORD -v $SECRET_DIR:/secrets input_satellite:local -s 'db_secrets_ad.json' -k <copernicus-key>
```

Here we also provided the copernicus api key which is stored in the `cleanair-secrets`
[Azure's keyvault](https://portal.azure.com/#blade/HubsExtension/BrowseResource/resourceType/Microsoft.KeyVault%2Fvaults).

If you want to run that example with the local database you can do so by:

```bash
COPERNICUS_KEY=$(az keyvault secret show --vault-name cleanair-secrets --name satellite-copernicus-key -o tsv --query value)
# OSX or Windows: change "localhost" to host.docker.internal on your db_secrets_offline.json
docker run -e PGPASSWORD -v $SECRET_DIR:/secrets input_satellite:local -s 'db_secrets_offline.json' -k $COPERNICUS_KEY
# Linux:
docker run --network host -e PGPASSWORD -v $SECRET_DIR:/secrets input_satellite:local -s 'db_secrets_offline.json' -k $COPERNICUS_KEY
```


# UrbanAir API
The UrbanAir RESTFUL API is a [Fast API](https://fastapi.tiangolo.com/) application. To run it in locally you must configure the following steps:

### Configure CleanAir database secrets
Ensure you have configured a secrets file for the CleanAir database
```bash
export PGPASSWORD=$(az account get-access-token --resource-type oss-rdbms --query accessToken -o tsv)
```

### Run the application

#### On development server
```bash
DB_SECRET_FILE=$(pwd)/.secrets/.db_secrets_ad.json uvicorn urbanair.main:app --reload
```

#### In a docker image

To build the API docker image
```bash
docker build -t fastapi:test -f containers/dockerfiles/urbanairapi.Dockerfile 'containers'
```

Then run the docker image:
```bash
DB_SECRET_FILE='.db_secrets_ad.json'
SECRET_DIR=$(pwd)/.secrets
docker run -i -p 80:80 -e DB_SECRET_FILE -e PGPASSWORD -e APP_MODULE="urbanair.main:app" -v $SECRET_DIR:/secrets fastapi:test
```

# Developer guide

## Style guide

### Writing Documentation
Before being accepted into master all code should have well writen documentation.

**Please use [Google Style Python Docstrings](https://sphinxcontrib-napoleon.readthedocs.io/en/latest/example_google.html)**

We would like to move towards adding [type hints](https://docs.python.org/3.7/library/typing.html) so you may optionally add types to your code. In which case you do not need to include types in your google style docstrings.

Adding and updating existing documentation is highly encouraged.

### Gitmoji
We like [gitmoji](https://gitmoji.carloscuesta.me/) for an emoji guide to our commit messages. You might consider (entirely optional) using the [gitmoji-cli](https://github.com/carloscuesta/gitmoji-cli) as a hook when writing commit messages.

### Working on an issue
The general workflow for contributing to the project is to first choose and issue (or create one) to work on and assign yourself to the issues.

You can find issues that need work on by searching by the `Needs assignment` label. If you decide to move onto something else or wonder what you've got yourself into please unassign yourself, leave a comment about why you dropped the issue (e.g. got bored, blocked by something etc) and re-add the `Needs assignment` label.

You are encouraged to open a pull request earlier rather than later (either a `draft pull request` or add `WIP` to the title) so others know what you are working on.

How you label branches is optional, but we encourage using `iss_<issue-number>_<description_of_issue>` where `<issue-number>` is the github issue number and `<description_of_issue>` is a very short description of the issue. For example `iss_928_add_api_docs`.

## Running tests
Tests should be written where possible before code is accepted into master. Contributing tests to existing code is highly desirable. Tests will also be run on travis (see the [travis configuration](.travis.yml)).

All tests can be found in the [`containers/tests/`](containers/tests) directory. We already ran some tests to check our local database was set up.

To run the full test suite against the local database run

```bash
export DB_SECRET_FILE=$(pwd)/.secrets/.db_secrets_offline.json
```

```bash
pytest containers --secretfile $DB_SECRET_FILE
```

## Writing tests
The following shows an example test:

```python
def test_scoot_reading_empty(secretfile, connection):
    conn = DBWriter(
        secretfile=secretfile, initialise_tables=True, connection=connection
    )

    with conn.dbcnxn.open_session() as session:
        assert session.query(ScootReading).count() == 0
```

It uses the `DBWriter` class to connect to the database. In general when interacting with a database we write a class which inherits from either `DBWriter` or `DBReader`. Both classes take a `secretfile` as an argument which provides database connection secrets.

**Critically, we also pass a special `connection` fixture when initialising any class that interacts with the database**.

This fixture ensures that all interactions with the database take place within a `transaction`. At the end of the test the transaction is rolled back leaving the database in the same state it was in before the test was run, even if `commit` is called on the database.

# Researcher guide
*The following steps provide useful tools for researchers to use, for example setting up jupyter notebooks and running models using a GPU.*

## Setup notebook
First install jupyter with conda (you can also use pip).

```bash
pip install jupyter
```

You can start the notebook:

```bash
jupyter notebook
```

Alternatively you may wish to use jupyter lab which offers more features on top of the normal notebooks.

```bash
jupyter lab
```

This will require some additional steps for [adding jupyter lab extensions for plotly](https://plotly.com/python/getting-started/#jupyterlab-support-python-35).

For some notebooks you may also want to a mapbox for visualising spatial data. To do this you will need a [mapbox access token](https://docs.mapbox.com/help/how-mapbox-works/access-tokens/) which you can store inside your `.env` file (see below).

### Environment variables
To access the database, the notebooks need access to the `PGPASSWORD` environment variable.
It is also recommended to set the `DB_SECRET_FILE` variable.
We will create a `.env` file within you notebook directory `path/to/notebook` where you will be storing environment variables.

> **Note**: if you are using a shared system or scientific cluster, **do not follow these steps and do not store your password in a file**.

Run the below command to create a `.env` file, replacing `path/to/secretfile` with the path to your `db_secrets`.

```bash
echo '
DB_SECRET_FILE="path/to/secretfile"
PGPASSWORD=
' > path/to/notebook/.env
```

To set the `PGPASSWORD`, run the following command.
This will create a new password using the azure cli and replace the line in `.env` that contains `PGPASSWORD` with the new password.
Remember to replace `path/to/notebook` with the path to your notebook directory.

```bash
sed -i '' "s/.*PGPASSWORD.*/PGPASSWORD=$(az account get-access-token --resource-type oss-rdbms --query accessToken -o tsv)/g" path/to/notebook/.env
```

If you need to store other environment variables and access them in your notebook, simply add them to the `.env` file.

To access the environment variables, include the following lines at the top of your jupyter notebook:

```python
%load_ext dotenv
%dotenv
```

You can now access the value of these variables as follows:

```python
secretfile = os.getenv("DB_SECRET_FILE", None)
```

Remember that the `PGPASSWORD` token will only be valid for ~1h.

## Training models
To train a model on your local machine you can run a model fitting entrypoint:

TL;DR
```bash
urbanair init production
urbanair model data generate-config --train-source laqn --train-source satellite --pred-source laqn
urbanair model data generate-full-config
urbanair model data download --training-data --prediction-data
urbanair model setup mrdgp
urbanair model fit mrdgp
urbanair model update result mrdgp
urbanair model update metrics INSTANCE_ID
```

### Generate a model config
```bash
urbanair model data generate-config --train-source laqn --train-source satellite --pred-source satellite --pred-source laqn --pred-source hexgrid
```

<<<<<<< HEAD
### Validate the config
```bash
urbanair model data generate-full-config
```

### Download all data
=======
## GPU support with Docker
For GPU support we strongly recommend using our docker image to run the entrypoint.
This docker image extends the tensorflow 1.15 GPU dockerfile for python 3.6 with gpflow 1.5 installed.
>>>>>>> 0d9f9051

```bash
urbanair model data download --training-data --prediction-data
```

### Export data to directory
```bash
urbanair model data save-cache <data-dir-name>
```

### Run model
```bash
urbanair model svgp fit <data-directory>
```

or for deep gp

```bash
urbanair model deep-gp fit <data-directory>
```

## Model fitting with docker

Build a model fitting docker image with tensorflow installed:
```
docker build --build-arg git_hash=$(git show -s --format=%H) -t cleanairdocker.azurecr.io/model_fitting -f containers/dockerfiles/model_fitting.Dockerfile containers
```

Alternatively you can pull the docker image if you haven't made any changes:

```bash
docker pull cleanairdocker.azurecr.io/model_fitting
```

To fit and predict using the SVGP you can run:

```bash
docker run -it --rm cleanairdocker.azurecr.io/model_fitting:latest sh /app/scripts/svgp.sh
```

To fit and predict using the MRDGP run:
```bash
docker run -it --rm cleanairdocker.azurecr.io/model_fitting:latest sh /app/scripts/mrdgp.sh
```

If you are running on your local machine you will also need to add `-e PGPASSWORD -e DB_SECRET_FILE -v $SECRET_DIR:/secrets` after the `run` command and set the environment variables (see above in the README).

## Singularity for HPC
Many scientific clusters will give you access to [Singularity](https://singularity.lbl.gov/).
This software means you can [import and run Docker images](https://singularity.lbl.gov/docs-docker) without having Docker installed or being a superuser.
Scientific clusters are often a pain to setup, so we strongly recommend using Singularity & Docker to avoid a painful experience.

First login to your HPC and ensure singularity is installed:

```bash
singularity --version
```

Now we will need to pull the Docker image from our Docker container registry on Azure.
Since our docker images are private you will need to login to the container registry.
1. Go to [portal.azure.com](https://portal.azure.com).
2. Search for the `CleanAirDocker` container registry.
3. Go to `Access keys`.
4. The username is `CleanAirDocker`. Copy the password.

```bash
singularity pull --docker-login docker://cleanairdocker.azurecr.io/mf:latest
```

Then build the singularity image to a `.sif` file.
We recommend you store all of your singularity images in a directory called `containers`.

```bash
singularity build --docker-login containers/model_fitting.sif docker://cleanairdocker.azurecr.io/mf:latest
```

To test everything has built correctly, spawn a shell and run python:

```bash
singularity shell containers/model_fitting.sif
python
```

Then try importing tensorflow and cleanair:

```python
import tensorflow as tf
tf.__version__
import cleanair
cleanair.__version__
```

Finally your can run the singularity image, passing any arguments you see fit:

```bash
singularity run containers/model_fitting.sif --secretfile $SECRETS
```

# Infrastructure Deployment
:skull: **The following steps are needed to setup the Clean Air cloud infrastructure. Only infrastrucure administrator should deploy**

## Login to Travis CLI
Login to Travis with your github credentials, making sure you are in the Clean Air repository (Travis automatically detects your repository):

```bash
travis login --pro
```

Create an Azure service principal using the documentation for the [Azure CLI](https://docs.microsoft.com/en-us/cli/azure/create-an-azure-service-principal-azure-cli) or with [Powershell](https://docs.microsoft.com/en-us/powershell/azure/create-azure-service-principal-azureps), ensuring that you keep track of the `NAME`, `ID` and `PASSWORD/SECRET` for the service principal, as these will be needed later.


## Setup Terraform with Python
`Terraform` uses a backend to keep track of the infrastructure state.
We keep the backend in `Azure` storage so that everyone has a synchronised version of the state.

<details>
<summary> You can download the `tfstate` file with `az` though you won't need it.</summary>

```bash
cd terraform
az storage blob download -c terraformbackend -f terraform.tfstate -n terraform.tfstate --account-name terraformstorage924roouq --auth-mode key
```

</details>


To enable this, we have to create an initial `Terraform` configuration by running (from the root directory):

```bash
python cleanair_setup/initialise_terraform.py -i $AWS_KEY_ID -k $AWS_KEY -n $SERVICE_PRINCIPAL_NAME -s $SERVICE_PRINCIPAL_ID -p $SERVICE_PRINCIPAL_PASSWORD
```

Where `AWS_KEY_ID` and `AWS_KEY` are the secure key information needed to access TfL's SCOOT data on Amazon Web Services.

```bash
AWS_KEY=$(az keyvault secret show --vault-name terraform-configuration --name scoot-aws-key -o tsv --query value)
AWS_KEY_ID=$(az keyvault secret show --vault-name terraform-configuration --name scoot-aws-key-id -o tsv --query value)
```

The `SERVICE_PRINCIPAL_NAME`, `_ID` and `_PASSWORD` are also available in the `terraform-configuration` keyvault.

```bash
SERVICE_PRINCIPAL_NAME=$(az keyvault secret show --vault-name terraform-configuration --name azure-service-principal-name -o tsv --query value)
SERVICE_PRINCIPAL_ID=$(az keyvault secret show --vault-name terraform-configuration --name azure-service-principal-id -o tsv --query value)
SERVICE_PRINCIPAL_PASSWORD=$(az keyvault secret show --vault-name terraform-configuration --name azure-service-principal-password -o tsv --query value)
```

This will only need to be run once (by anyone), but it's not a problem if you run it multiple times.


## Building the Clean Air infrastructure with Terraform
To build the `Terraform` infrastructure go to the `terraform` directory

```bash
cd terraform
```

and run:

```bash
terraform init
```

If you want to, you can look at the `backend_config.tf` file, which should contain various details of your `Azure` subscription.
**NB. It is important that this file is in `.gitignore`. Do not push this file to the remote repository**

Then run:
```bash
terraform plan
```

which creates an execution plan. Check this matches your expectations. If you are happy then run:
```bash
terraform apply
```

to set up the Clean Air infrastructure on `Azure` using `Terraform`. You should be able to see this on the `Azure` portal.


## Creating A Record for cleanair API (DO THIS BEFORE RUNNING AZURE PIPELINES)
Terraform created a DNS Zone in the kubernetes cluster resource group (`RG_CLEANAIR_KUBERNETES_CLUSTER`). Navigate to the DNS Zone on the Azure portal and copy the four nameservers in the “NS” record. Send the nameserver to Turing IT Services. Ask them to add the subdomain’s DNS record as an NS record for `urbanair` in the `turing.ac.uk` DNS zone record.

1. When viewing the DNS zone on the Azure Portal, click `+ Record set`
2. In the Name field, enter `urbanair`.
3. Set Alias record set to “Yes” and this will bring up some new options.
4. We can now set up Azure pipelines. Once the cleanair api has been deployed on kubernetes you can update the alias record to point to the ip address of the cleanair-api on the cluster.


## Initialising the input databases
Terraform will now have created a number of databases. We need to add the datasets to the database.
This is done using Docker images from the Azure container registry.
You will need the username, password and server name for the Azure container registry.
All of these will be stored as secrets in the `RG_CLEANAIR_INFRASTRUCTURE > cleanair-secrets` Azure KeyVault.

## Setting up Azure pipelines
These Docker images are built by an Azure pipeline whenever commits are made to the master branch of the GitHub repository.
Ensure that you have configured Azure pipelines to [use this GitHub repository](https://docs.microsoft.com/en-us/azure/devops/pipelines/get-started/pipelines-get-started).
You will need to add Service Connections to GitHub and to Azure (the Azure one should be called `cleanair-scn`).
Currently a pipeline is set up [here](https://dev.azure.com/alan-turing-institute/clean-air-infrastructure/_build).

To run the next steps we need to ensure that this pipeline runs a build in order to add the Docker images to the Azure container registry created by Terraform.
Either push to the GitHub repository, or rerun the last build by going to [the Azure pipeline page](https://dev.azure.com/alan-turing-institute/clean-air-infrastructure/_build) and clicking `Run pipeline` on the right-hand context menu.
This will build all of the Docker images and add them to the registry.

Now go to Azure and update the A-record to point to the ip address of the cleanair-api on the cluster.

## Adding static datasets
To add static datasets follow the [Static data insert](#static-data-insert) instructions but use the production database credentials

## Adding live datasets
The live datasets (like LAQN or AQE) are populated using regular jobs that create an Azure container instance and add the most recent data to the database.
These are run automatically through Kubernetes and the Azure pipeline above is used to keep track of which version of the code to use.

## Kubernetes deployment with GPU support

The [azure pipeline](#setting-up-azure-pipelines) will deploy the cleanair helm chart to the azure kubernetes cluster we deployed with terraform. If you deployed GPU enabled machines on Azure (current default in the terraform script) then you need to install the nvidia device plugin daemonset. The manifest for this is [adapted from the Azure docs](https://docs.microsoft.com/en-us/azure/aks/gpu-cluster). However, as our GPU machines have [taints](https://kubernetes.io/docs/concepts/scheduling-eviction/taint-and-toleration/#:~:text=Taints%20are%20the%20opposite%20%E2%80%93%20they,not%20scheduled%20onto%20inappropriate%20nodes.) applied we have to add tolerations to the manifest, otherwise the nodes will block the daemonset. To install the custom manifest run,


```bash
kubectl apply -f kubernetes/gpu_resources/nvidia-device-plugin-ds.yaml
```

## Removing Terraform infrastructure
To destroy all the resources created by `Terraform` run:
```
terraform destroy
```

You can check everything was removed on the Azure portal.
Then login to TravisCI and delete the Azure Container repo environment variables.<|MERGE_RESOLUTION|>--- conflicted
+++ resolved
@@ -651,18 +651,12 @@
 urbanair model data generate-config --train-source laqn --train-source satellite --pred-source satellite --pred-source laqn --pred-source hexgrid
 ```
 
-<<<<<<< HEAD
 ### Validate the config
 ```bash
 urbanair model data generate-full-config
 ```
 
 ### Download all data
-=======
-## GPU support with Docker
-For GPU support we strongly recommend using our docker image to run the entrypoint.
-This docker image extends the tensorflow 1.15 GPU dockerfile for python 3.6 with gpflow 1.5 installed.
->>>>>>> 0d9f9051
 
 ```bash
 urbanair model data download --training-data --prediction-data
