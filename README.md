--- conflicted
+++ resolved
@@ -900,166 +900,4 @@
 ```
 
 You can check everything was removed on the Azure portal.
-<<<<<<< HEAD
-Then login to TravisCI and delete the Azure Container repo environment variables.
-
-
-
-<!-- Open the file and replace the <> with the secret values which can be found in the keyvault in the `RG_CLEANAIR_INFRASTRUCTURE` Azure resource group.
-
-## Build and run docker images locally
-**AQE - Download AQE data**
-```bash
-docker build -t cleanairdocker.azurecr.io/aqe -f containers/dockerfiles/add_aqe_readings.Dockerfile containers && docker run -v /<repo-dir>/clean-air-infrastructure/terraform/.secrets:/secrets cleanairdocker.azurecr.io/aqe
-```
-
-**LAQN - Download LAQN data**
-```bash
-docker build -t cleanairdocker.azurecr.io/laqn -f containers/dockerfiles/add_laqn_readings.Dockerfile containers && docker run -v /<repo-dir>/clean-air-infrastructure/terraform/.secrets:/secrets cleanairdocker.azurecr.io/laqn
-```
-
-**UKMAP feature extraction**
-```bash
-docker build -t cleanairdocker.azurecr.io/ukmap -f containers/dockerfiles/extract_ukmap_features.Dockerfile containers && docker run -v <repo-dir>/clean-air-infrastructure/terraform/.secrets:/secrets cleanairdocker.azurecr.io/ukmap
-```
-
-**OSHighway feature extraction**
-```
-docker build -t cleanairdocker.azurecr.io/osh -f containers/dockerfiles/extract_oshighway_features.Dockerfile containers && docker run -v /<repo-dir>/clean-air-infrastructure/terraform/.secrets:/secrets cleanairdocker.azurecr.io/osh
-```
-
-**Model fitting**
-```bash
-docker build -t cleanairdocker.azurecr.io/mf -f containers/dockerfiles/run_model_fitting.Dockerfile containers && docker run -v /<repo-dir>/clean-air-infrastructure/terraform/.secrets:/secrets cleanairdocker.azurecr.io/mf
-```
-
-**Traffic lockdown model training**
-```bash
-docker build -t cleanairdocker.azurecr.io/traffic/lockdown_train -f containers/dockerfiles/lockdown_train.Dockerfile containers && docker run -v /<repo-dir>/clean-air-infrastructure/terraform/.secrets:/secrets cleanairdocker.azurecr.io/traffic/lockdown_train
-``` -->
-
-<!-- ## The cleanair parser
-
-A `CleanAirParser` class has been created for interacting with `run_model_fitting.py`. Run the following command to see available options:
-
-```bash
-python run_model_fitting.py -h
-```
-
-By passing no arguments, `run_model_fitting.py` will read data from the DB and write the results to the DB using the default data_config.
-Reading and writing data/results is all made possible through the command line. Different arguments are available for `run_dashboard.py`. -->
-
-<!-- ### Parser config
-
-If you frequently run model fitting locally, then you may wish to store some of your common settings into the `parser_config.json` file. For example, if you always want to `return_y` and `predict_training`, then your parser config file would look like:
-
-```json
-{
-    "return_y": true,
-    "predict_training": true 
-}
-```
-
-By passing the `-c` flag, the parser will use the json file to overwrite the default parser values. -->
-
-<!-- ## Running with local database
-
-### Install postgres and upload static datasets
-
-It is possible to test code without the Azure infrastructure. This can be achieved by creating databases on your local machine. Ensure you install the following:
-
-- Install postgres and start it running
-```bash
-brew install postgresql postgis
-brew services start postgres
-```
-
-- Create a database called 'cleanair_inputs_db'. In a terminal run:
-```bash
-psql postgres
-```
-
-and then create the database:
-```bash
-CREATE DATABASE cleanair_inputs_db;
-```
-
-- Create a local secrets file following the instructions above
-
-- Follow all instructions above as per cloud until add static datasets.
-
-- Download static data and insert into the database:
-```
-python cleanair_setup/insert_static_datasets.py -l terraform/.secrets/.db_secrets.json
-``` -->
-
-
-<!-- ## Dashboard
-
-The dashboard lets you see the predictions and validation scores of a model fit on the LAQN sensors. To run the dashboard you must have a [mapbox API key](https://account.mapbox.com/auth/signup/) and sign up to their account.
-
-Once you have the key, use the following command to place the key in the .secrets folder:
-
-```bash
-echo "API_KEY" > terraform/.secrets/.mapbox_token
-```
-
-At the moment you can only run the dashboard locally:
-```bash
-python run_dashboard.py
-```
-
-By default the dashboard will try to load a model fit from the DB, but you can pass command line arguments to load a locally stored model fit.
- -->
-
-<!-- 
-## Configure Kubernetes Cluster:
-
-### Local cluster
-You can set up a local cluster on your machine. To do this install [minikube](https://kubernetes.io/docs/tasks/tools/install-minikube/)
-
-To start the cluster run:
-```
-minikube start --vm-driver=virtualbox
-```
-
-Start the cluster dashboard with:
-```
-minikube dashboard
-```
-
-Next follow these instruction to [install helm](https://helm.sh/docs/using_helm/).
-
-### Adding secrets
-The cluster requires secrets in order to pull images from the azure container repository and to connect to databases. When terraform provisioned the azure infrastructure it creates a folder called `.secrets/` which contains a number of files. We need to add these to the Kubernetes cluster.
-
-The ACR login details are in a file called .regcred_secret.json
-```
-kubectl create secret docker-registry regcred --docker-server=<servername> --docker-username=<username>--docker-password=<password> --docker-email=<your-email>
-```
-
-Next create a secret for each database secret file:
-```
-kubectl create secret generic secrets --from-file=<path_to_aws_secret>aws_secrets.json --from-file=<path_to_db_secret>/db_secrets.json
-```
-
-
-### Configure the cluster with Helm
-Go to the `/kubernetes` directory and run:
-
-```
-helm install kubernetes/cleanair
-```
-
-Now you to the minikube dashboard and you can see everything that was installed.
-
-## How to create a new model
-
-Look at the `model.py`. You will need to extend the `Model` class (or an existing model) using your new model class you are about to create. The `Model` class contains information about the shapes and the expected parameters/returns of functions for a model. We recommend you read this file closely before implementing your model.
-
-The `SVGP` class is an example of a `Model` that uses only laqn data and some features. We recommend you look through this class before implementing your model.
-
-All model parameters should be contained within the `model_params` dictionary. -->
-=======
-Then login to TravisCI and delete the Azure Container repo environment variables.
->>>>>>> 104b97ac
+Then login to TravisCI and delete the Azure Container repo environment variables.