# UrbanAir API - Repurposed as London Busyness COVID-19
[![Build Status](https://dev.azure.com/alan-turing-institute/clean-air-infrastructure/_apis/build/status/alan-turing-institute.clean-air-infrastructure?branchName=master)](https://dev.azure.com/alan-turing-institute/clean-air-infrastructure/_build/latest?definitionId=1&branchName=master)
[![Build Status](https://travis-ci.com/alan-turing-institute/clean-air-infrastructure.svg?token=zxQwzfsqCyEouTqXAVUn&branch=master)](https://travis-ci.com/alan-turing-institute/clean-air-infrastructure)
[![License: MIT](https://img.shields.io/badge/License-MIT-yellow.svg)](https://opensource.org/licenses/MIT)

Azure Infrastructure for the [Clean Air project](https://www.turing.ac.uk/research/research-projects/london-air-quality).

Provides 48h high-resolution air pollution forecasts over London via the [UrbanAir-API](https://urbanair.turing.ac.uk/apidocs/).

Currently repurposed to assess `busyness` in London during the COVID-19 pandemic - providing busyness data via the [ip-whitelisted API](https://urbanair.turing.ac.uk/apidocs/).


# Contributors :dancers:

A list of key developers on the project. A good place to start if you wish to contribute.

| Name               | GitHub ID                                            | Email                       | Admin  |
| ------------------ | -----------------------------------------------------| --------------------------- | ------ |
| James Brandreth    | [@jamesbrandreth](https://github.com/jamesbrandreth) | <jbrandreth@turing.ac.uk>   | |
| Oscar Giles        | [@OscartGiles](https://github.com/OscartGiles)       | <ogiles@turing.ac.uk>       | Infrastructure, Prod Database, Kubernetes Cluster |
| Oliver Hamelijnck  | [@defaultobject](https://github.com/defaultobject)   | <ohamelijnck@turing.ac.uk>  | |
| Chance Haycock     | [@chancehaycock](https://github.com/chancehaycock)   | <chaycock@turing.ac.uk>     | |
| Christy Nakou      | [@ChristyNou](https://github.com/ChristyNou)         | <cnakou@turing.ac.uk>       | |
| Patrick O'Hara     | [@PatrickOHara](https://github.com/PatrickOHara)     | <pohara@turing.ac.uk>       | |
| David Perez-Suarez | [@dpshelio](https://github.com/dpshelio)             | <d.perez-suarez@ucl.ac.uk>  | |
| James Robinson     | [@jemrobinson](https://github.com/jemrobinson)       | <jrobinson@turing.ac.uk>    | Infrastructure, Prod Database, Kubernetes Cluster |
| Tim Spain          | [@timspainUCL](https://github.com/timspainUCL)       | <t.spain@ucl.ac.uk>         | |
| Edward Thorpe-Woods | [@TeddyTW](https://github.com/TeddyTW)              | <ethorpe-woods@turing.ac.uk>| |


# Documentatin

## Development docs

### Run locally

```bash
pip install -r containers/requirements.txt
```

```bash
mkdocs serve -f containers/docs/mkdocs.yml
```


# Contents

### Setting up a development environment
- [Azure account](#azure-account)
- [Non-infrastructure dependencies](#non-infrastructure-dependencies)
- [Infrastructure dependencies](#infrastructure-dependencies)
- [Login to Azure](#login-to-azure)
- [Configure a local database](#configure-a-local-database)
- [Insert static datasets into local database](#static-data-insert)
- [Configure schema and database roles](#create-schema-and-roles)


### Accessing Production database
- [Access CleanAir Production Database](#access-cleanair-production-database)
- [Connect with psql](#connect-using-psql)
- [Create a production secretfile](#create-secret-file-to-connect-using-CleanAir-package)

### Entry points
- [Running Entry points](#running-entry-points)
- [Entry point with local database](#entry-point-with-local-database)
- [Entry point with production database](#entry-point-with-production-database)

### Running the UrbanAir API
- [Running the UrbanAir API](#urbanair-api)

### Developer guide
- [Style guide](#style-guide)
- [Running tests](#running-tests)
- [Writing tests](#writing-tests)

### Researcher guide
- [Setup notebooks](#setup-notebook)
- [Training models](#training-models)
- [GPU support with Docker](#gpu-support-with-docker)
- [Singularity for HPC](#singularity-for-hpc)

### Infrastructure
- [Infrastructure Deployment](#infrastructure-deployment)


---

# Contributing guide

## Azure account
To contribute to the Turing deployment of this project you will need to be on the Turing Institute's Azure active directory. In other words you will need a turing email address `<someone>@turing.ac.uk`. If you do not have one already contact an [infrastructure administrator](#contributors-:dancers:).

If you are deploying the CleanAir infrastrucure elsewhere you should have access to an Azure account (the cloud-computing platform where the infrastructure is deployed).


## Non-infrastructure dependencies
To contribute as a non-infrastructure developer you will need the following:

- `Azure command line interface (CLI)` (for managing your Azure subscriptions)
- `Docker` (For building and testing images locally)
- `postgreSQL` (command-line tool for interacting with db)
- `python` (Note that `python>=3.8` is currently incompatible with some of our dependencies. We currently recommend `python==3.7.8`)
- `CleanAir python packages` (install python packages)
- `GDAL` (For inserting static datasets)
- `eccodes` (For reading GRIB files)

The instructions below are to install the dependencies system-wide, however you can follow the [instructions at the end if you wish to use an anaconda environment](#with-a-Conda-environment) if you want to keep it all separated from your system.

Windows is not supported. However, you may use [Windows Subsystem for Linux 2](https://docs.microsoft.com/en-us/windows/wsl/install-win10) and then install dependencies with [conda](#with-a-conda-environment).

### Azure CLI
If you have not already installed the command line interface for `Azure`, please [`follow the procedure here`](https://docs.microsoft.com/en-us/cli/azure/install-azure-cli) to get started

<details>
<summary>Or follow a simpler option</summary>
Install it using on your own preferred environment with `pip install azure-cli`
</details>

### Docker
Download and install [Docker Desktop](https://www.docker.com/products/docker-desktop)

### PostgreSQL
[PostgreSQL](https://www.postgresql.org/download) and [PostGIS](https://postgis.net/install).

```bash
brew install postgresql postgis
```

### GDAL
[GDAL](https://gdal.org/) can be installed using `brew` on OSX.
```bash
brew install gdal
```
or any of the [binaries](https://gdal.org/download.html#binaries) provided for different platforms.

### Eccodes
```bash
brew install eccodes
```

### Development tools
The following are optional as we can run everything on docker images. However, they are recommended for development/testing and required for setting up a local copy of the database.

```bash
pip install -r containers/requirements.txt
```

### CleanAir Python packages
To run the CleanAir functionality locally (without a docker image) you can install the package with `pip`.

For a basic install which will allow you to set up a local database run:

```bash
pip install -e 'containers/cleanair[<optional-dependencies>]'
```

Certain functionality requires optional dependencies. These can be installed by adding the following:

| Option keyword     | Functionality               |
| ------------------ | --------------------------- |
| models             | CleanAir GPFlow models      |
| traffic            | FBProphet Trafic Models     |
| dashboards         | Model fitting Dashboards    |

For getting started we recommend:

```bash
pip install -e 'containers/cleanair[models, traffic, dashboard]'
```

### UATraffic (London Busyness only)
All additional functionality related to the London Busyness project requires:
```bash
pip install -e 'containers/odysseus'
```

### UrbanAir Flask API package
```bash
pip install -e 'containers/urbanair'
```

---

## Infrastructure dependencies
Cloud infrastructure developers will require the following in addition to the [non-infrastructure dependencies](#Non-infrastructure-development-:sparkles:).

### Infrastructure development
- `Access to the deployment Azure subscription`
- `Terraform` (for configuring the Azure infrastructure)
- `Travis Continuous Integration (CI) CLI` (for setting up automatic deployments)

### Azure subscription
You need to have access to the CleanAir Azure subscription to deploy infrastructure. If you need access contact an [infrastructure administrator](#contributors-:dancers:)

### Terraform
The Azure infrastructure is managed with `Terraform`. To get started [download `Terraform` from their website](https://www.terraform.io). If using Mac OS, you can instead use `homebrew`:

```bash
brew install terraform
```

### Travis CI CLI
Ensure you have Ruby 1.9.3 or above installed:
```bash
brew install ruby
gem update --system
```

Then install the Travis CI CLI with:
```bash
gem install travis -no-rdoc -no-ri
```

On some versions of OSX, this fails, so you may need the following alternative:
```
ARCHFLAGS=-Wno-error=unused-command-line-argument-hard-error-in-future gem install --user-install travis -v 1.8.13 --no-document
```

Verify with
```bash
travis version
```

If this fails ensure Gems user_dir is on the path:
```
cat << EOF >> ~/.bash_profile
export PATH="\$PATH:$(ruby -e 'puts Gem.user_dir')/bin"
EOF
```

### Using a Conda environment
It is possible to set everything up with a conda environment, this way you can keep different versions of software around in your machine.
All the steps above can be done with:

```bash
# Non-infrastructure dependencies
conda create -n busyness python=3.7
conda activate busyness
conda install -c anaconda postgresql
conda install -c conda-forge gdal postgis uwsgi
pip install azure-cli
pip install azure-nspkg azure-mgmt-nspkg
# The following fails with: ERROR: azure-cli 2.6.0 has requirement azure-storage-blob<2.0.0,>=1.3.1, but you'll have azure-storage-blob 12.3.0 which is incompatible.
# but they install fine.
pip install -r containers/requirements.txt
pip install -e 'containers/cleanair[models, dashboard]'
pip install -e 'containers/odysseus'
pip install -e 'containers/urbanair'

## Infrastructure dependencies

# if you don't get rb-ffi and rb-json you'll need to install gcc_linux-64 and libgcc to build these in order to install travis.
conda install -c conda-forge terraform ruby rb-ffi rb-json
# At least on Linux you'll need to dissable IPV6 to make this version of gem to work.
gem install travis -no-rdoc -no-ri
# Create a soft link of the executables installed by gem into a place seen within the conda env.
conda_env=$(conda info --json | grep -w "active_prefix" | awk '{print $2}'| sed -e 's/,//' -e 's/"//g')
ln -s $(find $conda_env -iname 'travis' | grep bin) $conda_env/bin/
```


## Login to Azure

To start working with `Azure`, you must first login to your account from the terminal:
```bash
az login
```

### Infrastructure developers:

Infrastructure developers should additionally check which `Azure` subscriptions you have access to by running
```bash
az account list --output table --refresh
```

Then set your default subscription to the Clean Air project (if you cannot see it in the output generated from the last line you do not have access):
```bash
az account set --subscription "CleanAir"
```

If you don't have access this is ok. You only need it to deploy and manage infrastructure.

## Configure a local database
In production we use a managed [PostgreSQL database](https://docs.microsoft.com/en-us/azure/postgresql/). However, it is useful to have a local copy to run tests and for development. To set up a local version start a local postgres server:
```bash
brew services start postgresql
```

<details>
<summary> If you installed the database using conda </summary>

Set it up the server and users first with:
```bash
initdb -D mylocal_db
pg_ctl -D mylocal_db -l logfile start
createdb --owner=${USER} myinner_db
```

When you want to work in this environment again you'll need to run:
```bash
pg_ctl -D mylocal_db -l logfile start
```

You can stop it with:
```bash
pg_ctl -D mylocal_db stop
```
</details>

### Create a local secrets file
We store database credentials in json files. **For production databases you should never store database passwords in these files - for more information see the production database section**.

```bash
mkdir -p .secrets
echo '{
    "username": "postgres",
    "password": "''",
    "host": "localhost",
    "port": 5432,
    "db_name": "cleanair_test_db",
    "ssl_mode": "prefer"
}' >> .secrets/.db_secrets_offline.json
```

N.B In some cases your default username may be your OS user. Change the username in the file above if this is the case.

```bash
createdb cleanair_test_db
```

### Create schema and roles
We must now setup the database schema. This also creates a number of roles on the database.

Create a variable with the location of your secrets file and set as an environment variable

```bash
export DB_SECRET_FILE=$(pwd)/.secrets/.db_secrets_offline.json
```

```bash
python containers/entrypoints/setup/configure_db_roles.py -s $DB_SECRET_FILE -c configuration/database_role_config/local_database_config.yaml
```

### Static data insert
The database requires a number of static datasets. We can now insert `static data` into our local database. You will need a [SAS token](https://docs.microsoft.com/en-us/azure/storage/common/storage-sas-overview) to access static data files stored on Azure.

If you have access Azure you can log in to Azure from the [command line](#login-to-Azure) and run the following to obtain a SAS token:

```bash
SAS_TOKEN=$(python containers/entrypoints/setup/insert_static_datasets.py generate)
```

By default the SAS token will last for 1 hour. If you need a longer expiry time pass `--days` and `--hours` arguments to the program above. N.B. It's better to use short expiry dates where possible.

Otherwise you must request a SAS token from an [infrastructure developer](#contributors-:dancers:) and set it as a variable:

```bash
SAS_TOKEN=<SAS_TOKEN>
```

You can then download and insert all static data into the database by running the following:

```bash
python containers/entrypoints/setup/insert_static_datasets.py insert -t $SAS_TOKEN -s $DB_SECRET_FILE -d rectgrid_100 street_canyon hexgrid london_boundary oshighway_roadlink scoot_detector urban_village
```

If you would also like to add `UKMAP` to the database run:

```bash
python containers/entrypoints/setup/insert_static_datasets.py insert -t $SAS_TOKEN -s $DB_SECRET_FILE -d ukmap
```

`UKMAP` is extremly large and will take ~1h to download and insert. We therefore do not run tests against `UKMAP` at the moment.

N.B. SAS tokens will expire after a short length of time, after which you will need to request a new one.



### Check the database configuration
You can check everything configured correctly by running:
```bash
pytest containers/tests/test_database_init --secretfile $DB_SECRET_FILE
```


# Access CleanAir Production Database
To access the production database you will need an Azure account and be given access by one of the [database adminstrators](#contributors-:dancers:). You should discuss what your access requirements are (e.g. do you need write access).To access the database first [login to Azure](#login-to-Azure) from the terminal.

If you do not have an Azure subscription you must use:
```bash
az login --allow-no-subscriptions
```

You can then request an access token. The token will be valid for between 5 minutes and 1 hour. Set the token as an environment variable:
```bash
export PGPASSWORD=$(az account get-access-token --resource-type oss-rdbms --query accessToken -o tsv)
```


## Connect using psql
Once your IP has been whitelisted (ask the [database adminstrators](#contributors-:dancers:)), you will be able to
access the database using psql:
```bash
psql "host=cleanair-inputs-server.postgres.database.azure.com port=5432 dbname=cleanair_inputs_db user=<your-turing-credentials>@cleanair-inputs-server sslmode=require"
```
replacing `<your-turing-credentials>` with your turing credentials (e.g. `jblogs@turing.ac.uk`).


## Create secret file to connect using CleanAir package
To connect to the database using the CleanAir package you will need to create another secret file:

```bash
echo '{
    "username": "<your-turing-credentials>@cleanair-inputs-server",
    "host": "cleanair-inputs-server.postgres.database.azure.com",
    "port": 5432,
    "db_name": "cleanair_inputs_db",
    "ssl_mode": "require"
}' >> .secrets/db_secrets_ad.json
```

Make sure you then replace `<your-turing-credentials>` with your full Turing username (e.g.`jblogs@turing.ac.uk@cleanair-inputs-server`).


# Running entry points
The directory [containers/entrypoints](containers/entrypoints) contains Python scripts which are then built into Docker images in  [containers/dockerfiles](containers/dockerfiles). You can run them locally.

These are scripts which collect and insert data into the database. To see what arguments they take you can call any  of the files with the argument `-h`, for example:

```bash
python containers/entrypoints/inputs/input_laqn_readings.py -h
```

### Entry point with local database
The entrypoints will need to connect to a database. To do so you can pass one or more of the following arguments:

1. `--secretfile`: Full path to one of the secret .json files you created in the `.secrets` directory.

2. `--secret-dict`: A set of parameters to override the values in `--secretfile`. For example you could alter the port and ssl parameters as `--secret-dict port=5411 ssl_mode=prefer`

### Entry point with production database
You will notice that the `db_secrets_ad.json` file we created does not contain a password. To run an entrypoint against a production database you must run:

```bash
az login
```
```bash
export PGPASSWORD=$(az account get-access-token --resource-type oss-rdbms --query accessToken -o tsv)
```

When you run an entrypoint script the CleanAir package will read the `PGPASSWORD` environment variable. This will also take precedence over any value provided in the`--secret-dict` argument.

### Docker entry point
To run an entry point from a docker file we first need to build a docker image. Here shown for the satellite input entry point:

```bash
docker build -t input_satellite:local -f containers/dockerfiles/input_satellite_readings.Dockerfile containers
```

To run we need to set a few more environment variables. The first is the directory with secret files in:

```bash
SECRET_DIR=$(pwd)/.secrets
```

Now get a new token:

```bash
export PGPASSWORD=$(az account get-access-token --resource-type oss-rdbms --query accessToken -o tsv)
```

Finally you can run the docker image, passing PGPASSWORD as an environment variable
(:warning: this writes data into the online database)

```bash
docker run -e PGPASSWORD -v $SECRET_DIR:/secrets input_satellite:local -s 'db_secrets_ad.json' -k <copernicus-key>
```

Here we also provided the copernicus api key which is stored in the `cleanair-secrets`
[Azure's keyvault](https://portal.azure.com/#blade/HubsExtension/BrowseResource/resourceType/Microsoft.KeyVault%2Fvaults).

If you want to run that example with the local database you can do so by:

```bash
COPERNICUS_KEY=$(az keyvault secret show --vault-name cleanair-secrets --name satellite-copernicus-key -o tsv --query value)
# OSX or Windows: change "localhost" to host.docker.internal on your db_secrets_offline.json
docker run -e PGPASSWORD -v $SECRET_DIR:/secrets input_satellite:local -s 'db_secrets_offline.json' -k $COPERNICUS_KEY
# Linux:
docker run --network host -e PGPASSWORD -v $SECRET_DIR:/secrets input_satellite:local -s 'db_secrets_offline.json' -k $COPERNICUS_KEY
```


# UrbanAir API
The UrbanAir RESTFUL API is a [Fast API](https://fastapi.tiangolo.com/) application. To run it in locally you must configure the following steps:

### Configure CleanAir database secrets
Ensure you have configured a secrets file for the CleanAir database
```bash
export PGPASSWORD=$(az account get-access-token --resource-type oss-rdbms --query accessToken -o tsv)
```

### Run the application

#### On development server
```bash
DB_SECRET_FILE=$(pwd)/.secrets/.db_secrets_ad.json uvicorn urbanair.main:app --reload
```

#### In a docker image

To build the API docker image
```bash
docker build -t fastapi:test -f containers/dockerfiles/urbanairapi.Dockerfile 'containers'
```

Then run the docker image:
```bash
DB_SECRET_FILE='.db_secrets_ad.json'
<<<<<<< HEAD
SECRET_DIR=$(pwd)/.secrets  
docker run -i -p 80:80 -e DB_SECRET_FILE -e PGPASSWORD -e APP_MODULE="urbanair.main:app" -e IS_DOCKER=true -v $SECRET_DIR:/secrets fastapi:test
=======
SECRET_DIR=$(pwd)/.secrets
docker run -i -p 80:80 -e DB_SECRET_FILE -e PGPASSWORD -e APP_MODULE="urbanair.main:app" -v $SECRET_DIR:/secrets fastapi:test
>>>>>>> 4ef08e93
```

# Developer guide

## Style guide

### Writing Documentation
Before being accepted into master all code should have well writen documentation.

**Please use [Google Style Python Docstrings](https://sphinxcontrib-napoleon.readthedocs.io/en/latest/example_google.html)**

We would like to move towards adding [type hints](https://docs.python.org/3.7/library/typing.html) so you may optionally add types to your code. In which case you do not need to include types in your google style docstrings.

Adding and updating existing documentation is highly encouraged.

### Gitmoji
We like [gitmoji](https://gitmoji.carloscuesta.me/) for an emoji guide to our commit messages. You might consider (entirely optional) using the [gitmoji-cli](https://github.com/carloscuesta/gitmoji-cli) as a hook when writing commit messages.

### Working on an issue
The general workflow for contributing to the project is to first choose and issue (or create one) to work on and assign yourself to the issues.

You can find issues that need work on by searching by the `Needs assignment` label. If you decide to move onto something else or wonder what you've got yourself into please unassign yourself, leave a comment about why you dropped the issue (e.g. got bored, blocked by something etc) and re-add the `Needs assignment` label.

You are encouraged to open a pull request earlier rather than later (either a `draft pull request` or add `WIP` to the title) so others know what you are working on.

How you label branches is optional, but we encourage using `iss_<issue-number>_<description_of_issue>` where `<issue-number>` is the github issue number and `<description_of_issue>` is a very short description of the issue. For example `iss_928_add_api_docs`.

## Running tests
Tests should be written where possible before code is accepted into master. Contributing tests to existing code is highly desirable. Tests will also be run on travis (see the [travis configuration](.travis.yml)).

All tests can be found in the [`containers/tests/`](containers/tests) directory. We already ran some tests to check our local database was set up.

To run the full test suite against the local database run

```bash
export DB_SECRET_FILE=$(pwd)/.secrets/.db_secrets_offline.json
```

```bash
pytest containers --secretfile $DB_SECRET_FILE
```

## Writing tests
The following shows an example test:

```python
def test_scoot_reading_empty(secretfile, connection):
    conn = DBWriter(
        secretfile=secretfile, initialise_tables=True, connection=connection
    )

    with conn.dbcnxn.open_session() as session:
        assert session.query(ScootReading).count() == 0
```

It uses the `DBWriter` class to connect to the database. In general when interacting with a database we write a class which inherits from either `DBWriter` or `DBReader`. Both classes take a `secretfile` as an argument which provides database connection secrets.

**Critically, we also pass a special `connection` fixture when initialising any class that interacts with the database**.

This fixture ensures that all interactions with the database take place within a `transaction`. At the end of the test the transaction is rolled back leaving the database in the same state it was in before the test was run, even if `commit` is called on the database.

# Researcher guide
*The following steps provide useful tools for researchers to use, for example setting up jupyter notebooks and running models using a GPU.*

## Setup notebook
First install jupyter with conda (you can also use pip).

```bash
pip install jupyter
```

You can start the notebook:

```bash
jupyter notebook
```

Alternatively you may wish to use jupyter lab which offers more features on top of the normal notebooks.

```bash
jupyter lab
```

This will require some additional steps for [adding jupyter lab extensions for plotly](https://plotly.com/python/getting-started/#jupyterlab-support-python-35).

For some notebooks you may also want to a mapbox for visualising spatial data. To do this you will need a [mapbox access token](https://docs.mapbox.com/help/how-mapbox-works/access-tokens/) which you can store inside your `.env` file (see below).

### Environment variables
To access the database, the notebooks need access to the `PGPASSWORD` environment variable.
It is also recommended to set the `DB_SECRET_FILE` variable.
We will create a `.env` file within you notebook directory `path/to/notebook` where you will be storing environment variables.

> **Note**: if you are using a shared system or scientific cluster, **do not follow these steps and do not store your password in a file**.

Run the below command to create a `.env` file, replacing `path/to/secretfile` with the path to your `db_secrets`.

```bash
echo '
DB_SECRET_FILE="path/to/secretfile"
PGPASSWORD=
' > path/to/notebook/.env
```

To set the `PGPASSWORD`, run the following command.
This will create a new password using the azure cli and replace the line in `.env` that contains `PGPASSWORD` with the new password.
Remember to replace `path/to/notebook` with the path to your notebook directory.

```bash
sed -i '' "s/.*PGPASSWORD.*/PGPASSWORD=$(az account get-access-token --resource-type oss-rdbms --query accessToken -o tsv)/g" path/to/notebook/.env
```

If you need to store other environment variables and access them in your notebook, simply add them to the `.env` file.

To access the environment variables, include the following lines at the top of your jupyter notebook:

```python
%load_ext dotenv
%dotenv
```

You can now access the value of these variables as follows:

```python
secretfile = os.getenv("DB_SECRET_FILE", None)
```

Remember that the `PGPASSWORD` token will only be valid for ~1h.

## Training models
To train a model on your local machine you can run a model fitting entrypoint:

```bash
python containers/entrypoints/model_fitting/model_fitting.py --secretfile $SECRETS
```

You can adjust the model parameters and data settings by changing the command line arguments.
Use the `--help` flag to see available options.

## GPU support with Docker
For GPU support we strongly recommend using our docker image to run the entrypoint.
This docker image extends the tensorflow 1.15 GPU dockerfile for python 3.6 with gpflow 1.5 installed.

You can build our custom GPU dockerfile with the following command:

```bash
docker build --build-arg git_hash=$(git show -s --format=%H) -t cleanairdocker.azurecr.io/mf -f containers/dockerfiles/model_fitting.Dockerfile containers
```

To run the latest version of this entrypoint:

```bash
docker run -it -e PGPASSWORD=$(az account get-access-token --resource-type oss-rdbms --query accessToken -o tsv) --rm -v $(pwd)/.secrets:/secrets cleanairdocker.azurecr.io/mf:latest --secretfile /secrets/.db_secrets_ad.json
```

## Singularity for HPC
Many scientific clusters will give you access to [Singularity](https://singularity.lbl.gov/).
This software means you can [import and run Docker images](https://singularity.lbl.gov/docs-docker) without having Docker installed or being a superuser.
Scientific clusters are often a pain to setup, so we strongly recommend using Singularity & Docker to avoid a painful experience.

First login to your HPC and ensure singularity is installed:

```bash
singularity --version
```

Now we will need to pull the Docker image from our Docker container registry on Azure.
Since our docker images are private you will need to login to the container registry.
1. Go to [portal.azure.com](https://portal.azure.com).
2. Search for the `CleanAirDocker` container registry.
3. Go to `Access keys`.
4. The username is `CleanAirDocker`. Copy the password.

```bash
singularity pull --docker-login docker://cleanairdocker.azurecr.io/mf:latest
```

Then build the singularity image to a `.sif` file.
We recommend you store all of your singularity images in a directory called `containers`.

```bash
singularity build --docker-login containers/model_fitting.sif docker://cleanairdocker.azurecr.io/mf:latest
```

To test everything has built correctly, spawn a shell and run python:

```bash
singularity shell containers/model_fitting.sif
python
```

Then try importing tensorflow and cleanair:

```python
import tensorflow as tf
tf.__version__
import cleanair
cleanair.__version__
```

Finally your can run the singularity image, passing any arguments you see fit:

```bash
singularity run containers/model_fitting.sif --secretfile $SECRETS
```

# Infrastructure Deployment
:skull: **The following steps are needed to setup the Clean Air cloud infrastructure. Only infrastrucure administrator should deploy**

## Login to Travis CLI
Login to Travis with your github credentials, making sure you are in the Clean Air repository (Travis automatically detects your repository):

```bash
travis login --pro
```

Create an Azure service principal using the documentation for the [Azure CLI](https://docs.microsoft.com/en-us/cli/azure/create-an-azure-service-principal-azure-cli) or with [Powershell](https://docs.microsoft.com/en-us/powershell/azure/create-azure-service-principal-azureps), ensuring that you keep track of the `NAME`, `ID` and `PASSWORD/SECRET` for the service principal, as these will be needed later.


## Setup Terraform with Python
`Terraform` uses a backend to keep track of the infrastructure state.
We keep the backend in `Azure` storage so that everyone has a synchronised version of the state.

<details>
<summary> You can download the `tfstate` file with `az` though you won't need it.</summary>

```bash
cd terraform
az storage blob download -c terraformbackend -f terraform.tfstate -n terraform.tfstate --account-name terraformstorage924roouq --auth-mode key
```

</details>


To enable this, we have to create an initial `Terraform` configuration by running (from the root directory):

```bash
python cleanair_setup/initialise_terraform.py -i $AWS_KEY_ID -k $AWS_KEY -n $SERVICE_PRINCIPAL_NAME -s $SERVICE_PRINCIPAL_ID -p $SERVICE_PRINCIPAL_PASSWORD
```

Where `AWS_KEY_ID` and `AWS_KEY` are the secure key information needed to access TfL's SCOOT data on Amazon Web Services.

```bash
AWS_KEY=$(az keyvault secret show --vault-name terraform-configuration --name scoot-aws-key -o tsv --query value)
AWS_KEY_ID=$(az keyvault secret show --vault-name terraform-configuration --name scoot-aws-key-id -o tsv --query value)
```

The `SERVICE_PRINCIPAL_NAME`, `_ID` and `_PASSWORD` are also available in the `terraform-configuration` keyvault.

```bash
SERVICE_PRINCIPAL_NAME=$(az keyvault secret show --vault-name terraform-configuration --name azure-service-principal-name -o tsv --query value)
SERVICE_PRINCIPAL_ID=$(az keyvault secret show --vault-name terraform-configuration --name azure-service-principal-id -o tsv --query value)
SERVICE_PRINCIPAL_PASSWORD=$(az keyvault secret show --vault-name terraform-configuration --name azure-service-principal-password -o tsv --query value)
```

This will only need to be run once (by anyone), but it's not a problem if you run it multiple times.


## Building the Clean Air infrastructure with Terraform
To build the `Terraform` infrastructure go to the `terraform` directory

```bash
cd terraform
```

and run:

```bash
terraform init
```

If you want to, you can look at the `backend_config.tf` file, which should contain various details of your `Azure` subscription.
**NB. It is important that this file is in `.gitignore`. Do not push this file to the remote repository**

Then run:
```bash
terraform plan
```

which creates an execution plan. Check this matches your expectations. If you are happy then run:
```bash
terraform apply
```

to set up the Clean Air infrastructure on `Azure` using `Terraform`. You should be able to see this on the `Azure` portal.


## Creating A Record for cleanair API (DO THIS BEFORE RUNNING AZURE PIPELINES)
Terraform created a DNS Zone in the kubernetes cluster resource group (`RG_CLEANAIR_KUBERNETES_CLUSTER`). Navigate to the DNS Zone on the Azure portal and copy the four nameservers in the “NS” record. Send the nameserver to Turing IT Services. Ask them to add the subdomain’s DNS record as an NS record for `urbanair` in the `turing.ac.uk` DNS zone record.

1. When viewing the DNS zone on the Azure Portal, click `+ Record set`
2. In the Name field, enter `urbanair`.
3. Set Alias record set to “Yes” and this will bring up some new options.
4. We can now set up Azure pipelines. Once the cleanair api has been deployed on kubernetes you can update the alias record to point to the ip address of the cleanair-api on the cluster.


## Initialising the input databases
Terraform will now have created a number of databases. We need to add the datasets to the database.
This is done using Docker images from the Azure container registry.
You will need the username, password and server name for the Azure container registry.
All of these will be stored as secrets in the `RG_CLEANAIR_INFRASTRUCTURE > cleanair-secrets` Azure KeyVault.

## Setting up Azure pipelines
These Docker images are built by an Azure pipeline whenever commits are made to the master branch of the GitHub repository.
Ensure that you have configured Azure pipelines to [use this GitHub repository](https://docs.microsoft.com/en-us/azure/devops/pipelines/get-started/pipelines-get-started).
You will need to add Service Connections to GitHub and to Azure (the Azure one should be called `cleanair-scn`).
Currently a pipeline is set up [here](https://dev.azure.com/alan-turing-institute/clean-air-infrastructure/_build).

To run the next steps we need to ensure that this pipeline runs a build in order to add the Docker images to the Azure container registry created by Terraform.
Either push to the GitHub repository, or rerun the last build by going to [the Azure pipeline page](https://dev.azure.com/alan-turing-institute/clean-air-infrastructure/_build) and clicking `Run pipeline` on the right-hand context menu.
This will build all of the Docker images and add them to the registry.

Now go to Azure and update the A-record to point to the ip address of the cleanair-api on the cluster.

## Adding static datasets
To add static datasets follow the [Static data insert](#static-data-insert) instructions but use the production database credentials

## Adding live datasets
The live datasets (like LAQN or AQE) are populated using regular jobs that create an Azure container instance and add the most recent data to the database.
These are run automatically through Kubernetes and the Azure pipeline above is used to keep track of which version of the code to use.

## Kubernetes deployment with GPU support

The [azure pipeline](#setting-up-azure-pipelines) will deploy the cleanair helm chart to the azure kubernetes cluster we deployed with terraform. If you deployed GPU enabled machines on Azure (current default in the terraform script) then you need to install the nvidia device plugin daemonset. The manifest for this is [adapted from the Azure docs](https://docs.microsoft.com/en-us/azure/aks/gpu-cluster). However, as our GPU machines have [taints](https://kubernetes.io/docs/concepts/scheduling-eviction/taint-and-toleration/#:~:text=Taints%20are%20the%20opposite%20%E2%80%93%20they,not%20scheduled%20onto%20inappropriate%20nodes.) applied we have to add tolerations to the manifest, otherwise the nodes will block the daemonset. To install the custom manifest run,


```bash
kubectl apply -f kubernetes/gpu_resources/nvidia-device-plugin-ds.yaml
```

## Removing Terraform infrastructure
To destroy all the resources created by `Terraform` run:
```
terraform destroy
```

You can check everything was removed on the Azure portal.
Then login to TravisCI and delete the Azure Container repo environment variables.<|MERGE_RESOLUTION|>--- conflicted
+++ resolved
@@ -516,13 +516,8 @@
 Then run the docker image:
 ```bash
 DB_SECRET_FILE='.db_secrets_ad.json'
-<<<<<<< HEAD
 SECRET_DIR=$(pwd)/.secrets  
-docker run -i -p 80:80 -e DB_SECRET_FILE -e PGPASSWORD -e APP_MODULE="urbanair.main:app" -e IS_DOCKER=true -v $SECRET_DIR:/secrets fastapi:test
-=======
-SECRET_DIR=$(pwd)/.secrets
-docker run -i -p 80:80 -e DB_SECRET_FILE -e PGPASSWORD -e APP_MODULE="urbanair.main:app" -v $SECRET_DIR:/secrets fastapi:test
->>>>>>> 4ef08e93
+docker run -i -p 80:80 -e DB_SECRET_FILE -e PGPASSWORD -e APP_MODULE="urbanair.main:app" -e DOCKER=true -v $SECRET_DIR:/secrets fastapi:test
 ```
 
 # Developer guide
