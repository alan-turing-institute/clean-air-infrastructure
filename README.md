--- conflicted
+++ resolved
@@ -19,17 +19,12 @@
 | Oscar Giles        | [@OscartGiles](https://github.com/OscartGiles)       | <ogiles@turing.ac.uk>     | Infrastructure, Prod Database, Kubernetes Cluster
 | Oliver Hamelijnck  | [@defaultobject](https://github.com/defaultobject)   | <ohamelijnck@turing.ac.uk>|      
 | Chance Haycock     | [@chancehaycock](https://github.com/chancehaycock)   | <chaycock@turing.ac.uk>   |
-| Christy Nakou      | [@ChristyNou](https://github.com/ChristyNou)        | <cnakou@turing.ac.uk>     | 
+| Christy Nakou      | [@ChristyNou](https://github.com/ChristyNou)         | <cnakou@turing.ac.uk>     | 
 | Patrick O'Hara     | [@PatrickOHara](https://github.com/PatrickOHara)     | <pohara@turing.ac.uk>     | 
 | David Perez-Suarez | [@dpshelio](https://github.com/dpshelio)             | <d.perez-suarez@ucl.ac.uk>|
 | James Robinson     | [@jemrobinson](https://github.com/jemrobinson)       | <jrobinson@turing.ac.uk>  | 
-<<<<<<< HEAD
-| Tim Spain  | [@timspainUCL](https://github.com/timspainUCL)       | <t.spain@ucl.ac.uk>       |
-| Edward Thorpe-Woods      | [@TeddyTW](https://github.com/TeddyTW)        | <ethorpe-woods@turing.ac.uk>|
-=======
 | Tim Spain          | [@timspainUCL](https://github.com/timspainUCL)       | <t.spain@ucl.ac.uk>       |
-
->>>>>>> a8952d9a
+| Edward Thorpe-Woods | [@TeddyTW](https://github.com/TeddyTW)              | <ethorpe-woods@turing.ac.uk>|
 
 # Contents
 
