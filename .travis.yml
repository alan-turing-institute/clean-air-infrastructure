--- conflicted
+++ resolved
@@ -57,16 +57,10 @@
 
         # Run pylint for stricter error checking.
         # NB. We need to disable the hanging indentation check because of https://github.com/psf/black/issues/48
-<<<<<<< HEAD
         - pylint --rcfile=.pylintrc containers/odysseus/* containers/tests/test_odysseus/*
     
+    # separate parallel job for urbanair
     - name: "urbanair" 
-=======
-        - pylint --rcfile=.pylintrc containers/odysseus/* containers/tests/test_odysseus/* containers/entrypoints/odysseus/*
-
-    # separate parallel job for urbanair
-    - name: "urbanair"
->>>>>>> e9fc4edf
       before_install:
         - sh .travis/before_install.sh
         - source .travis/env.sh
