language: python
python:
  - "3.7"

install:
  - pip install -r containers/requirements.txt
  - pip install 'containers/cleanair[models,traffic,dashboard]'

script:
  # # Run all pytest unit tests
  # - python -m pytest -v tests --cov containers --cov-report term-missing

  # Flake8 performs pyflakes, pycodestyle and McCabe complexity checks
  - flake8 --ignore=E203, W503

  # Check black formatting would not make any chages
  - black --check */

<<<<<<< HEAD
  # Run pylint for stricter error checking. Run for everything but cleanair module and then cleanair module
  - pylint --disable=C0330 */ --ignore=cleanair
  - pylint --disable=C0330 containers/cleanair/*
=======
  # Run pylint for stricter error checking
  # NB. We need to disable the hanging indentation check because of https://github.com/psf/black/issues/48
  - pylint --disable=C0330 */
>>>>>>> 43bac512
<|MERGE_RESOLUTION|>--- conflicted
+++ resolved
@@ -16,12 +16,7 @@
   # Check black formatting would not make any chages
   - black --check */
 
-<<<<<<< HEAD
   # Run pylint for stricter error checking. Run for everything but cleanair module and then cleanair module
+  # NB. We need to disable the hanging indentation check because of https://github.com/psf/black/issues/48
   - pylint --disable=C0330 */ --ignore=cleanair
-  - pylint --disable=C0330 containers/cleanair/*
-=======
-  # Run pylint for stricter error checking
-  # NB. We need to disable the hanging indentation check because of https://github.com/psf/black/issues/48
-  - pylint --disable=C0330 */
->>>>>>> 43bac512
+  - pylint --disable=C0330 containers/cleanair/*