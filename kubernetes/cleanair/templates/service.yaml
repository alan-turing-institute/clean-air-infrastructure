--- conflicted
+++ resolved
@@ -14,11 +14,8 @@
     chart: "{{ $chart_name }}-{{ $chart_version }}"
 spec:
   type: {{ $service.type }}
-<<<<<<< HEAD
   selector:
     app: "{{ $release_name }}-{{ $service.name }}"
-=======
->>>>>>> ec65ee62
   ports:
     - name: http
       port: 80
