
{{- $chart_name := .Chart.Name }}
{{- $chart_version := .Chart.Version | replace "+" "_" }}
{{- $release_name := .Release.Name }}
{{- $tag := .Values.imageTag }}

{{- range $deployment := .Values.deployments }}
---
apiVersion: apps/v1
kind: Deployment
metadata:
  name: "{{ $release_name }}-{{ $deployment.name }}"
  labels:
    chart: "{{ $chart_name }}-{{ $chart_version }}"
    app: {{ $deployment.name }}
spec:
  replicas: {{ $deployment.replicas }}
  selector:
    matchLabels:
      app: "{{ $release_name }}-{{ $deployment.name }}"
  template:
    metadata:
      labels:
        app: "{{ $release_name }}-{{ $deployment.name }}"
    spec:
<<<<<<< HEAD
        containers:
        - image: "{{ $deployment.image.repository }}:{{ $tag }}"
          imagePullPolicy: {{ $deployment.image.imagePullPolicy }}            
          name: "{{ $release_name }}-{{ $deployment.name }}"
          ports:
            - containerPort: {{ $deployment.ports.containerPort }}
          {{- with $deployment.volumeMounts }}
          volumeMounts:
{{ toYaml . | indent 10 }}
        {{- end }}
        imagePullSecrets:
        - name: regcred
        restartPolicy: {{ $deployment.restartPolicy }}
        {{- with $deployment.volumes }}
        volumes:
{{ toYaml . | indent 8 }}
        {{- end }}
        
      

=======
      containers:
      - image: "{{ $deployment.image.repository }}:{{ $tag }}"
        imagePullPolicy: {{ $deployment.image.imagePullPolicy }}
        name: {{ $deployment.name }}
        ports:
          - containerPort: {{ $deployment.ports.containerPort }}
      imagePullSecrets:
          - name: regcred
>>>>>>> ec65ee62

{{- end }}<|MERGE_RESOLUTION|>--- conflicted
+++ resolved
@@ -23,7 +23,6 @@
       labels:
         app: "{{ $release_name }}-{{ $deployment.name }}"
     spec:
-<<<<<<< HEAD
         containers:
         - image: "{{ $deployment.image.repository }}:{{ $tag }}"
           imagePullPolicy: {{ $deployment.image.imagePullPolicy }}            
@@ -44,15 +43,5 @@
         
       
 
-=======
-      containers:
-      - image: "{{ $deployment.image.repository }}:{{ $tag }}"
-        imagePullPolicy: {{ $deployment.image.imagePullPolicy }}
-        name: {{ $deployment.name }}
-        ports:
-          - containerPort: {{ $deployment.ports.containerPort }}
-      imagePullSecrets:
-          - name: regcred
->>>>>>> ec65ee62
 
 {{- end }}