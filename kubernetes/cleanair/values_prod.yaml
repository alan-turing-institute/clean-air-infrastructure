--- conflicted
+++ resolved
@@ -125,31 +125,7 @@
     image:
         repository: cleanairdocker.azurecr.io/cleanair
         imagePullPolicy: IfNotPresent
-<<<<<<< HEAD
-    args: ["urbanair", "--secretfile", "db_secrets.json", "inputs", "scoot", "fill", "--nhours", "5"]
-    volumeMounts:
-    - name: secrets
-      mountPath: "/secrets/"
-      readOnly: true
-    volumes:
-    - name: secrets
-      secret:
-        secretName: secrets
-    imagePullSecrets:
-        - name: regcred
-
-  - name: features-scoot-readings-laqn-aqe-satellite
-    schedule: "0 */3 * * *"
-    concurrencyPolicy: Allow
-    restartPolicy: OnFailure
-    failedJobsHistoryLimit: 10
-    image:
-        repository: cleanairdocker.azurecr.io/cleanair
-        imagePullPolicy: IfNotPresent
-    args: ["urbanair", "--secretfile", "db_secrets.json", "features", "scoot", "fill", "--nhours", "5", "--upto", "lasthour", "--source", "laqn", "--source",  "aqe", "--source", "satellite"]
-=======
     args: ["urbanair", "--secretfile", "db_secrets.json", "inputs", "scoot", "fill", "--ndays", "0", "--nhours", "5", "--upto", "lasthour"]
->>>>>>> d3bd383f
     volumeMounts:
     - name: secrets
       mountPath: "/secrets/"
