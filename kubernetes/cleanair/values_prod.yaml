# This is a YAML-formatted file.
# Variables to be passed into the templates.
imageTag: 20278492ed41f82f5262034a989de2d1f56dddf3

# jobs:

#   - name: static-features-oshighway
#     image:
#         repository: cleanairdocker.azurecr.io/feature_static
#         imagePullPolicy: Always
#     args: ["fill", "--feature-source", "oshighway", "--sources", "laqn", "aqe", "hexgrid"]
#     restartPolicy: OnFailure
#     volumeMounts:
#     - name: secrets
#       mountPath: "/secrets/"
#       readOnly: true
#     volumes:
#     - name: secrets
#       secret:
#         secretName: secrets
#     imagePullSecrets:
#         - name: regcred

#   - name: static-features-ukmap
#     image:
#         repository: cleanairdocker.azurecr.io/feature_static
#         imagePullPolicy: Always
#     args: ["fill", "--feature-source", "ukmap", "--sources", "laqn", "aqe", "hexgrid"]
#     restartPolicy: OnFailure
#     volumeMounts:
#     - name: secrets
#       mountPath: "/secrets/"
#       readOnly: true
#     volumes:
#     - name: secrets
#       secret:
#         secretName: secrets
#     imagePullSecrets:
#         - name: regcred

#   - name: static-features-street-canyon
#     image:
#         repository: cleanairdocker.azurecr.io/feature_static
#         imagePullPolicy: Always
#     args: ["fill",  "--feature-source", "streetcanyon", "--sources", "laqn", "aqe", "hexgrid"]
#     restartPolicy: OnFailure
#     volumeMounts:
#     - name: secrets
#       mountPath: "/secrets/"
#       readOnly: true
#     volumes:
#     - name: secrets
#       secret:
#         secretName: secrets
#     imagePullSecrets:
#         - name: regcred

cronjobs:

  - name: input-aqe
    schedule: "5 * * * *"
    concurrencyPolicy: Allow
    restartPolicy: OnFailure
    failedJobsHistoryLimit: 10
    image:
        repository: cleanairdocker.azurecr.io/cleanair
        imagePullPolicy: IfNotPresent
    args: ["urbanair", "--secretfile", "db_secrets.json", "inputs", "aqe", "fill", "--ndays", "5"]
    volumeMounts:
    - name: secrets
      mountPath: "/secrets/"
      readOnly: true
    volumes:
    - name: secrets
      secret:
        secretName: secrets
    imagePullSecrets:
        - name: regcred

  - name: input-laqn
    schedule: "5 * * * *"
    concurrencyPolicy: Allow
    restartPolicy: OnFailure
    failedJobsHistoryLimit: 10
    image:
        repository: cleanairdocker.azurecr.io/cleanair
        imagePullPolicy: IfNotPresent
    args: ["urbanair", "--secretfile", "db_secrets.json", "inputs", "laqn", "fill", "--ndays", "5"]
    volumeMounts:
    - name: secrets
      mountPath: "/secrets/"
      readOnly: true
    volumes:
    - name: secrets
      secret:
        secretName: secrets
    imagePullSecrets:
        - name: regcred

  - name: input-satellite
    schedule: "30 10 * * *"
    concurrencyPolicy: Allow
    restartPolicy: OnFailure
    failedJobsHistoryLimit: 10
    image:
        repository: cleanairdocker.azurecr.io/cleanair
        imagePullPolicy: IfNotPresent
    args: ["urbanair", "--secretfile", "db_secrets.json", "inputs", "satellite", "fill", "--ndays", "30", "--insert-method", "missing"]
    volumeMounts:
    - name: secrets
      mountPath: "/secrets/"
      readOnly: true
    volumes:
    - name: secrets
      secret:
        secretName: secrets
    imagePullSecrets:
        - name: regcred

  - name: input-scoot
    schedule: "5 * * * *"
    concurrencyPolicy: Allow
    restartPolicy: OnFailure
    failedJobsHistoryLimit: 10
    image:
        repository: cleanairdocker.azurecr.io/cleanair
        imagePullPolicy: IfNotPresent
    args: ["urbanair", "--secretfile", "db_secrets.json", "inputs", "scoot", "fill", "--ndays", "0", "--nhours", "5", "--upto", "lasthour"]
    volumeMounts:
    - name: secrets
      mountPath: "/secrets/"
      readOnly: true
    volumes:
    - name: secrets
      secret:
        secretName: secrets
    imagePullSecrets:
        - name: regcred

  - name: air-forecast-svgp-gpu
    schedule: "30 0 * * *"
    concurrencyPolicy: Allow
    restartPolicy: OnFailure
    failedJobsHistoryLimit: 10
    image:
        repository: cleanairdocker.azurecr.io/model_fitting_gpu
        imagePullPolicy: IfNotPresent
    args: ["bash", "/app/scripts/svgp.sh"]
    env:
      - name: DB_SECRET_FILE
        value: "/secrets/db_secrets.json"
    volumeMounts:
    - name: secrets
      mountPath: "/secrets/"
      readOnly: true
    volumes:
    - name: secrets
      secret:
        secretName: secrets
    imagePullSecrets:
      - name: regcred
    tolerations:
      - key: "group"
        operator: "Equal"
        value: "cleangpu"
        effect: "NoSchedule"
    nodeSelector:
      agentpool: cleanair
    resources:
      limits:
          cpu: "6"
          nvidia.com/gpu: 1
      requests:
        cpu: "3"
        nvidia.com/gpu: 1

<<<<<<< HEAD
  - name: forecast-scoot
    schedule: "* 22 * * *"
=======
  - name: air-forecast-mrdgp-gpu
    schedule: "30 2 * * *"
>>>>>>> d3bd383f
    concurrencyPolicy: Allow
    restartPolicy: OnFailure
    failedJobsHistoryLimit: 10
    image:
<<<<<<< HEAD
        repository: cleanairdocker.azurecr.io/cleanair
        imagePullPolicy: IfNotPresent
    args: ["urbanair", "--secretfile", "db_secrets.json", "processors", "scoot", "forecast", "--ndays", "2"]
=======
        repository: cleanairdocker.azurecr.io/model_fitting_gpu
        imagePullPolicy: IfNotPresent
    args: ["bash", "/app/scripts/mrdgp.sh"]
    env:
      - name: DB_SECRET_FILE
        value: "/secrets/db_secrets.json"
>>>>>>> d3bd383f
    volumeMounts:
    - name: secrets
      mountPath: "/secrets/"
      readOnly: true
    volumes:
    - name: secrets
      secret:
        secretName: secrets
    imagePullSecrets:
<<<<<<< HEAD
        - name: regcred
=======
      - name: regcred
    tolerations:
      - key: "group"
        operator: "Equal"
        value: "cleangpu"
        effect: "NoSchedule"
    nodeSelector:
      agentpool: cleanair
    resources:
      limits:
          cpu: "6"
          nvidia.com/gpu: 1
      requests:
        cpu: "3"
        nvidia.com/gpu: 1
>>>>>>> d3bd383f

  - name: test-jamcam-cron-on-hour
    schedule: "0 4-19 * * *"
    concurrencyPolicy: Allow
    restartPolicy: OnFailure
    failedJobsHistoryLimit: 10
    image:
        repository: cleanairdocker.azurecr.io/traffic/tfl_traffic_analysis
        tag: latest
        imagePullPolicy: Always
    command: ["bash", "/application/deployscripts/cluster.sh"]
    args: ["-m", "3", "4", "5"]
    volumeMounts:
    - name: secrets
      mountPath: "/secrets/"
      readOnly: true
    - mountPath: /application/conf/local/
      name: credentials
      readOnly: true
    - mountPath: /dev/shm
      name: dshm
    volumes:
    - name: secrets
      secret:
        secretName: secrets
    - name: credentials
      secret:
        secretName: credentials.yaml
    - name: dshm
      emptyDir:
        medium: Memory
        sizeLimit: "200Gi"
    imagePullSecrets:
        - name: regcred
    nodeSelector:
        agentpool: jamcam
    tolerations:
      - key: "group"
        operator: "Equal"
        value: "gpu"
        effect: "NoSchedule"
    resources:
      limits:
          cpu: "23"
          nvidia.com/gpu: 4
      requests:
          cpu: "23"
          nvidia.com/gpu: 4

  - name: test-jamcam-cron-on-half-hour
    schedule: "30 4-19 * * *"
    concurrencyPolicy: Allow
    restartPolicy: OnFailure
    failedJobsHistoryLimit: 10
    image:
        repository: cleanairdocker.azurecr.io/traffic/tfl_traffic_analysis
        tag: latest
        imagePullPolicy: Always
    command: ["bash", "/application/deployscripts/cluster.sh"]
    args: ["-m", "0", "1", "2"]
    volumeMounts:
    - name: secrets
      mountPath: "/secrets/"
      readOnly: true
    - mountPath: /application/conf/local/
      name: credentials
      readOnly: true
    - mountPath: /dev/shm
      name: dshm
    volumes:
    - name: secrets
      secret:
        secretName: secrets
    - name: credentials
      secret:
        secretName: credentials.yaml
    - name: dshm
      emptyDir:
        medium: Memory
        sizeLimit: "200Gi"
    imagePullSecrets:
        - name: regcred
    nodeSelector:
        agentpool: jamcam
    tolerations:
      - key: "group"
        operator: "Equal"
        value: "gpu"
        effect: "NoSchedule"
    resources:
      limits:
        cpu: "23"
        nvidia.com/gpu: 4
      requests:
        cpu: "23"
        nvidia.com/gpu: 4

  - name: test-jamcam-cron-view-refresh
    schedule: "0 4-19 * * *"
    concurrencyPolicy: Forbid
    restartPolicy: OnFailure
    failedJobsHistoryLimit: 10
    image:
        repository: cleanairdocker.azurecr.io/traffic/tfl_traffic_analysis
        tag: latest
        imagePullPolicy: Always
    command: ["bash", "/application/deployscripts/refresh.sh"]
    args: []
    volumeMounts:
    - name: secrets
      mountPath: "/secrets/"
      readOnly: true
    - mountPath: /application/conf/local/
      name: credentials
      readOnly: true
    volumes:
    - name: secrets
      secret:
        secretName: secrets
    - name: credentials
      secret:
        secretName: credentials.yaml
    imagePullSecrets:
        - name: regcred

#   - name: feature_scoot_forecasts
#     image:
#       repository: cleanairdocker.azurecr.io/feature_scoot_forecasts
#       imagePullPolicy: Always
#     schedule: "5 * * * *"
#     failedJobsHistoryLimit: 1
#     successfulJobsHistoryLimit: 3
#     concurrencyPolicy: Forbid
#     restartPolicy: OnFailure
#     resources:
#         requests:
#           memory: "2Gi"
#           cpu: "4"
#         limits:
#           memory: "4Gi"
#           cpu: "8"
#     volumes:
#     - name: secrets
#       secret:
#         secretName: secrets

#   - name: feature_scoot_readings
#     image:
#       repository: cleanairdocker.azurecr.io/feature_scoot_readings
#       imagePullPolicy: Always
#     schedule: "5 * * * *"
#     failedJobsHistoryLimit: 1
#     successfulJobsHistoryLimit: 3
#     concurrencyPolicy: Forbid
#     restartPolicy: OnFailure
#     resources:
#         requests:
#           memory: "2Gi"
#         limits:
#           memory: "4Gi"
#     volumes:
#     - name: secrets
#       secret:
#         secretName: secrets

#   - name: lockdown-baseline
#     image:
#       repository: cleanairdocker.azurecr.io/lockdown_baseline
#       imagePullPolicy: Always
#     schedule: "* 04-12 * * *"
#     failedJobsHistoryLimit: 1
#     successfulJobsHistoryLimit: 10
#     concurrencyPolicy: Forbid
#     restartPolicy: OnFailure
#     volumes:
#     - name: secrets
#       secret:
#         secretName: secrets

deployments:
    - name: cleanair-api
      replicas: 1
      image:
        repository: cleanairdocker.azurecr.io/urbanairapi
        imagePullPolicy: Always
      env:
        - name: APP_MODULE
          value: "urbanair.urbanair:app"
        - name: DB_SECRET_FILE
          value: "db_secrets.json"
        - name: MOUNT_DOCS
          value: "true"
        - name: FORWARDED_ALLOW_IPS
          value: "*"
      envFrom:
      - secretRef:
          name: sentry
      ports:
        containerPort: 80
      restartPolicy: Always
      volumeMounts:
      - name: secrets
        mountPath: "/secrets"
        readOnly: true
      volumes:
      - name: secrets
        secret:
            secretName: secrets
      resources:
        requests:
            cpu: "0.5"

    - name: odysseus-api
      replicas: 1
      image:
        repository: cleanairdocker.azurecr.io/urbanairapi
        imagePullPolicy: Always
      env:
        - name: APP_MODULE
          value: "urbanair.odysseus:app"
        - name: DB_SECRET_FILE
          value: "db_secrets.json"
        - name: MOUNT_DOCS
          value: "true"
        - name: FORWARDED_ALLOW_IPS
          value: "*"
        - name: ROOT_PATH
          value: /odysseus
      envFrom:
      - secretRef:
          name: sentry
      ports:
        containerPort: 80
      restartPolicy: Always
      volumeMounts:
      - name: secrets
        mountPath: "/secrets"
        readOnly: true
      volumes:
      - name: secrets
        secret:
            secretName: secrets
      resources:
        requests:
            cpu: "0.5"

    - name: dev-api
      replicas: 1
      image:
        repository: cleanairdocker.azurecr.io/urbanairapi
        imagePullPolicy: Always
      env:
        - name: APP_MODULE
          value: "urbanair.developer:app"
        - name: MOUNT_DOCS
          value: "true"
        - name: DB_SECRET_FILE
          value: "db_secrets.json"
        - name: FORWARDED_ALLOW_IPS
          value: "*"
        - name: ROOT_PATH
          value: /dev
      ports:
        containerPort: 80
      restartPolicy: Always
      volumeMounts:
      - name: secrets
        mountPath: "/secrets"
        readOnly: true
      volumes:
      - name: secrets
        secret:
            secretName: secrets
      resources:
        requests:
            cpu: "0.5"


services:
    - name: cleanair-api
      ports:
        - name: http
          port: 80
          targetPort: 80
        - name: https
          port: 443
          targetPort: 80

    - name: odysseus-api
      ports:
        - name: http
          port: 80
          targetPort: 80
        - name: https
          port: 443
          targetPort: 80

    - name: dev-api
      ports:
        - name: http
          port: 80
          targetPort: 80
        - name: https
          port: 443
          targetPort: 80

tls:
    - host: urbanair.turing.ac.uk
      secretName: cleanair-certs

ingressRules:
    - host: urbanair.turing.ac.uk
      paths:
        - path: /()(.*)
          serviceName: cleanair-api
          servicePort: 80
        - path: /odysseus(/|$)(.*)
          serviceName: odysseus-api
          servicePort: 80
        - path: /dev(/|$)(.*)
          serviceName: dev-api
          servicePort: 80

# Should always be set to staging to check certificates. Once configured correctly change to prod
letsencryptType: prod

letsencryptIssuer:
    - name: letsencrypt-staging
      email: ogiles@turing.ac.uk
      server: https://acme-staging-v02.api.letsencrypt.org/directory
      secretName: cleanair-certs-staging
    - name: letsencrypt-prod
      email: ogiles@turing.ac.uk
      server: https://acme-v02.api.letsencrypt.org/directory
      secretName: cleanair-certs-prod<|MERGE_RESOLUTION|>--- conflicted
+++ resolved
@@ -126,6 +126,26 @@
         repository: cleanairdocker.azurecr.io/cleanair
         imagePullPolicy: IfNotPresent
     args: ["urbanair", "--secretfile", "db_secrets.json", "inputs", "scoot", "fill", "--ndays", "0", "--nhours", "5", "--upto", "lasthour"]
+    volumeMounts:
+    - name: secrets
+      mountPath: "/secrets/"
+      readOnly: true
+    volumes:
+    - name: secrets
+      secret:
+        secretName: secrets
+    imagePullSecrets:
+        - name: regcred
+
+  - name: forecast-scoot
+    schedule: "* 22 * * *"
+    concurrencyPolicy: Allow
+    restartPolicy: OnFailure
+    failedJobsHistoryLimit: 10
+    image:
+        repository: cleanairdocker.azurecr.io/cleanair
+        imagePullPolicy: IfNotPresent
+    args: ["urbanair", "--secretfile", "db_secrets.json", "processors", "scoot", "forecast", "--ndays", "2"]
     volumeMounts:
     - name: secrets
       mountPath: "/secrets/"
@@ -174,41 +194,27 @@
         cpu: "3"
         nvidia.com/gpu: 1
 
-<<<<<<< HEAD
-  - name: forecast-scoot
-    schedule: "* 22 * * *"
-=======
   - name: air-forecast-mrdgp-gpu
     schedule: "30 2 * * *"
->>>>>>> d3bd383f
-    concurrencyPolicy: Allow
-    restartPolicy: OnFailure
-    failedJobsHistoryLimit: 10
-    image:
-<<<<<<< HEAD
-        repository: cleanairdocker.azurecr.io/cleanair
-        imagePullPolicy: IfNotPresent
-    args: ["urbanair", "--secretfile", "db_secrets.json", "processors", "scoot", "forecast", "--ndays", "2"]
-=======
+    concurrencyPolicy: Allow
+    restartPolicy: OnFailure
+    failedJobsHistoryLimit: 10
+    image:
         repository: cleanairdocker.azurecr.io/model_fitting_gpu
         imagePullPolicy: IfNotPresent
     args: ["bash", "/app/scripts/mrdgp.sh"]
     env:
       - name: DB_SECRET_FILE
         value: "/secrets/db_secrets.json"
->>>>>>> d3bd383f
-    volumeMounts:
-    - name: secrets
-      mountPath: "/secrets/"
-      readOnly: true
-    volumes:
-    - name: secrets
-      secret:
-        secretName: secrets
-    imagePullSecrets:
-<<<<<<< HEAD
-        - name: regcred
-=======
+    volumeMounts:
+    - name: secrets
+      mountPath: "/secrets/"
+      readOnly: true
+    volumes:
+    - name: secrets
+      secret:
+        secretName: secrets
+    imagePullSecrets:
       - name: regcred
     tolerations:
       - key: "group"
@@ -224,7 +230,8 @@
       requests:
         cpu: "3"
         nvidia.com/gpu: 1
->>>>>>> d3bd383f
+
+  
 
   - name: test-jamcam-cron-on-hour
     schedule: "0 4-19 * * *"
