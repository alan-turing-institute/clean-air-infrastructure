# This is a YAML-formatted file.
# Variables to be passed into the templates.
imageTag: 6bff12839805f29382aa91206140bd6a81cbdbed

jobs:


cronjobs:

  - name: static-features-oshighway
    schedule: "0 0 * * *"
    concurrencyPolicy: Allow
    restartPolicy: OnFailure
    failedJobsHistoryLimit: 10
    image:
      repository: cleanairdocker.azurecr.io/cleanair
      imagePullPolicy: Always
<<<<<<< HEAD
    args: [ "urbanair", "--secretfile", "db_secrets.json", "features", "static", "oshighway", "fill", "--insert-method", "missing", "--source", "laqn", "--source", "aqe", "--source", "hexgrid" ]
=======
    args: [ "urbanair", "--secretfile", "db_secrets.json", "features", "static", "oshighway", "fill", "--insert-method", "missing", "--source", "laqn", "--source", "aqe", "--source", "hexgrid", "--source", "satellite"]
>>>>>>> 319d08f0
    volumeMounts:
      - name: secrets
        mountPath: "/secrets/"
        readOnly: true
    volumes:
      - name: secrets
        secret:
          secretName: secrets
    imagePullSecrets:
      - name: regcred

  - name: static-features-ukmap
    schedule: "0 0 * * *"
    concurrencyPolicy: Allow
    restartPolicy: OnFailure
    failedJobsHistoryLimit: 10
    image:
      repository: cleanairdocker.azurecr.io/cleanair
      imagePullPolicy: Always
<<<<<<< HEAD
    args: [ "urbanair", "--secretfile", "db_secrets.json", "features", "static", "ukmap", "fill", "--insert-method", "missing",  "--source", "laqn", "--source", "aqe", "--source", "hexgrid" ]
=======
    args: [ "urbanair", "--secretfile", "db_secrets.json", "features", "static", "ukmap", "fill", "--insert-method", "missing",  "--source", "laqn", "--source", "aqe", "--source", "hexgrid", "--source", "satellite"]
>>>>>>> 319d08f0
    volumeMounts:
      - name: secrets
        mountPath: "/secrets/"
        readOnly: true
    volumes:
      - name: secrets
        secret:
          secretName: secrets
    imagePullSecrets:
      - name: regcred

  - name: static-features-street-canyon
    schedule: "0 0 * * *"
    concurrencyPolicy: Allow
    restartPolicy: OnFailure
    failedJobsHistoryLimit: 10
    image:
      repository: cleanairdocker.azurecr.io/cleanair
      imagePullPolicy: Always
<<<<<<< HEAD
    args: [ "urbanair", "--secretfile", "db_secrets.json", "features", "static", "streetcanyon", "--insert-method", "missing",  "fill", "--source", "laqn", "--source", "aqe", "--source", "hexgrid" ]
=======
    args: [ "urbanair", "--secretfile", "db_secrets.json", "features", "static", "streetcanyon", "--insert-method", "missing",  "fill", "--source", "laqn", "--source", "aqe", "--source", "hexgrid", "--source", "satellite"]
>>>>>>> 319d08f0
    volumeMounts:
      - name: secrets
        mountPath: "/secrets/"
        readOnly: true
    volumes:
      - name: secrets
        secret:
          secretName: secrets
    imagePullSecrets:
      - name: regcred

  - name: input-aqe
    schedule: "5 * * * *"
    concurrencyPolicy: Allow
    restartPolicy: OnFailure
    failedJobsHistoryLimit: 10
    image:
        repository: cleanairdocker.azurecr.io/cleanair
        imagePullPolicy: IfNotPresent
    args: ["urbanair", "--secretfile", "db_secrets.json", "inputs", "aqe", "fill", "--ndays", "5"]
    volumeMounts:
    - name: secrets
      mountPath: "/secrets/"
      readOnly: true
    volumes:
    - name: secrets
      secret:
        secretName: secrets
    imagePullSecrets:
        - name: regcred

  - name: input-laqn
    schedule: "5 * * * *"
    concurrencyPolicy: Allow
    restartPolicy: OnFailure
    failedJobsHistoryLimit: 10
    image:
        repository: cleanairdocker.azurecr.io/cleanair
        imagePullPolicy: IfNotPresent
    args: ["urbanair", "--secretfile", "db_secrets.json", "inputs", "laqn", "fill", "--ndays", "5"]
    volumeMounts:
    - name: secrets
      mountPath: "/secrets/"
      readOnly: true
    volumes:
    - name: secrets
      secret:
        secretName: secrets
    imagePullSecrets:
        - name: regcred

  - name: input-satellite
    schedule: "30 10 * * *"
    concurrencyPolicy: Allow
    restartPolicy: OnFailure
    failedJobsHistoryLimit: 10
    image:
        repository: cleanairdocker.azurecr.io/cleanair
        imagePullPolicy: IfNotPresent
    args: ["urbanair", "--secretfile", "db_secrets.json", "inputs", "satellite", "fill", "--ndays", "30", "--insert-method", "missing"]
    volumeMounts:
    - name: secrets
      mountPath: "/secrets/"
      readOnly: true
    volumes:
    - name: secrets
      secret:
        secretName: secrets
    imagePullSecrets:
        - name: regcred

  - name: input-scoot
    schedule: "5 * * * *"
    concurrencyPolicy: Allow
    restartPolicy: OnFailure
    failedJobsHistoryLimit: 10
    image:
        repository: cleanairdocker.azurecr.io/cleanair
        imagePullPolicy: IfNotPresent
    args: ["urbanair", "--secretfile", "db_secrets.json", "inputs", "scoot", "fill", "--ndays", "0", "--nhours", "5", "--upto", "lasthour"]
    volumeMounts:
    - name: secrets
      mountPath: "/secrets/"
      readOnly: true
    volumes:
    - name: secrets
      secret:
        secretName: secrets
    imagePullSecrets:
        - name: regcred

  - name: scoot-forecast
    schedule: "00 22 * * *"
    concurrencyPolicy: Allow
    restartPolicy: OnFailure
    failedJobsHistoryLimit: 10
    startingDeadlineSeconds: 3600
    image:
        repository: cleanairdocker.azurecr.io/cleanair
        imagePullPolicy: IfNotPresent
    args: [ "bash", "/app/scripts/forecast_scoot.sh" ]
    env:
      - name: DB_SECRET_FILE
        value: "/secrets/db_secrets.json"
    volumeMounts:
    - name: secrets
      mountPath: "/secrets/"
      readOnly: true
    volumes:
    - name: secrets
      secret:
        secretName: secrets
    imagePullSecrets:
        - name: regcred
    resources:
      limits:
        cpu: "6"
      requests:
        cpu: "3"

  - name: air-forecast-svgp-gpu-static
    schedule: "30 0 * * *"
    concurrencyPolicy: Allow
    restartPolicy: OnFailure
    failedJobsHistoryLimit: 10
    image:
        repository: cleanairdocker.azurecr.io/model_fitting_gpu
        imagePullPolicy: IfNotPresent
    args: ["bash", "/app/scripts/svgp_static.sh"]
    env:
      - name: DB_SECRET_FILE
        value: "/secrets/db_secrets.json"
    volumeMounts:
    - name: secrets
      mountPath: "/secrets/"
      readOnly: true
    volumes:
    - name: secrets
      secret:
        secretName: secrets
    imagePullSecrets:
      - name: regcred
    tolerations:
      - key: "group"
        operator: "Equal"
        value: "cleangpu"
        effect: "NoSchedule"
    nodeSelector:
      agentpool: cleanairgpu
    resources:
      limits:
          cpu: "6"
          nvidia.com/gpu: 1
      requests:
          cpu: "3"
          nvidia.com/gpu: 1

  - name: air-forecast-svgp-gpu-dynamic
    schedule: "30 0 * * *"
    concurrencyPolicy: Allow
    restartPolicy: OnFailure
    failedJobsHistoryLimit: 10
    image:
        repository: cleanairdocker.azurecr.io/model_fitting_gpu
        imagePullPolicy: IfNotPresent
    args: ["bash", "/app/scripts/svgp_dynamic.sh"]
    env:
      - name: DB_SECRET_FILE
        value: "/secrets/db_secrets.json"
    volumeMounts:
    - name: secrets
      mountPath: "/secrets/"
      readOnly: true
    volumes:
    - name: secrets
      secret:
        secretName: secrets
    imagePullSecrets:
      - name: regcred
    tolerations:
      - key: "group"
        operator: "Equal"
        value: "cleangpu"
        effect: "NoSchedule"
    nodeSelector:
      agentpool: cleanairgpu
    resources:
      limits:
          cpu: "6"
          nvidia.com/gpu: 1
      requests:
          cpu: "3"
          nvidia.com/gpu: 1

  - name: air-forecast-mrdgp-gpu
    schedule: "30 2 * * *"
    concurrencyPolicy: Allow
    restartPolicy: OnFailure
    failedJobsHistoryLimit: 10
    image:
        repository: cleanairdocker.azurecr.io/model_fitting_gpu
        imagePullPolicy: IfNotPresent
    args: ["bash", "/app/scripts/mrdgp_static.sh"]
    env:
      - name: DB_SECRET_FILE
        value: "/secrets/db_secrets.json"
    volumeMounts:
    - name: secrets
      mountPath: "/secrets/"
      readOnly: true
    volumes:
    - name: secrets
      secret:
       secretName: secrets
    imagePullSecrets:
      - name: regcred
    tolerations:
      - key: "group"
        operator: "Equal"
        value: "cleangpu"
        effect: "NoSchedule"
    nodeSelector:
      agentpool: cleanairgpu
    resources:
      limits:
          cpu: "6"
          nvidia.com/gpu: 1
      requests:
          cpu: "3"
          nvidia.com/gpu: 1

  - name: test-jamcam-cron-on-hour
    schedule: "0 4-19 * * *"
    concurrencyPolicy: Allow
    restartPolicy: OnFailure
    failedJobsHistoryLimit: 10
    image:
        repository: cleanairdocker.azurecr.io/traffic/tfl_traffic_analysis
        tag: latest
        imagePullPolicy: Always
    command: ["bash", "/application/deployscripts/cluster.sh"]
    args: ["-m", "3", "4", "5"]
    volumeMounts:
    - name: secrets
      mountPath: "/secrets/"
      readOnly: true
    - mountPath: /application/conf/local/
      name: credentials
      readOnly: true
    - mountPath: /dev/shm
      name: dshm
    volumes:
    - name: secrets
      secret:
        secretName: secrets
    - name: credentials
      secret:
        secretName: credentials.yaml
    - name: dshm
      emptyDir:
        medium: Memory
        sizeLimit: "200Gi"
    imagePullSecrets:
        - name: regcred
    nodeSelector:
        agentpool: jamcam
    tolerations:
      - key: "group"
        operator: "Equal"
        value: "gpu"
        effect: "NoSchedule"
    resources:
      limits:
          cpu: "23"
          nvidia.com/gpu: 4
      requests:
          cpu: "23"
          nvidia.com/gpu: 4

  - name: compute-daily-average-counts
    schedule: "0 23 * * *"
    concurrencyPolicy: Allow
    restartPolicy: OnFailure
    failedJobsHistoryLimit: 10
    image:
      repository: cleanairdocker.azurecr.io/jamcamcron
      imagePullPolicy: IfNotPresent
    env:
      - name: DB_SECRET_FILE
        value: "/secrets/db_secrets.json"
    command: ["python", "/scripts/jamcam_daily_stats.py"]
    imagePullSecrets:
      - name: regcred
    volumeMounts:
      - name: secrets
        mountPath: "/secrets/"
        readOnly: true
    volumes:
      - name: secrets
        secret:
          secretName: secrets
    resources:
      limits:
        cpu: "0.5"

  - name: test-jamcam-cron-on-half-hour
    schedule: "30 4-19 * * *"
    concurrencyPolicy: Allow
    restartPolicy: OnFailure
    failedJobsHistoryLimit: 10
    image:
        repository: cleanairdocker.azurecr.io/traffic/tfl_traffic_analysis
        tag: latest
        imagePullPolicy: Always
    command: ["bash", "/application/deployscripts/cluster.sh"]
    args: ["-m", "0", "1", "2"]
    volumeMounts:
    - name: secrets
      mountPath: "/secrets/"
      readOnly: true
    - mountPath: /application/conf/local/
      name: credentials
      readOnly: true
    - mountPath: /dev/shm
      name: dshm
    volumes:
    - name: secrets
      secret:
        secretName: secrets
    - name: credentials
      secret:
        secretName: credentials.yaml
    - name: dshm
      emptyDir:
        medium: Memory
        sizeLimit: "200Gi"
    imagePullSecrets:
        - name: regcred
    nodeSelector:
        agentpool: jamcam
    tolerations:
      - key: "group"
        operator: "Equal"
        value: "gpu"
        effect: "NoSchedule"
    resources:
      limits:
        cpu: "23"
        nvidia.com/gpu: 4
      requests:
        cpu: "23"
        nvidia.com/gpu: 4

  - name: jamcam-cron-view-refresh
    schedule: "0 4-19 * * *"
    concurrencyPolicy: Forbid
    restartPolicy: OnFailure
    failedJobsHistoryLimit: 10
    image:
        repository: cleanairdocker.azurecr.io/traffic/tfl_traffic_analysis
        tag: latest
        imagePullPolicy: Always
    command: ["bash", "/application/deployscripts/refresh.sh"]
    args: []
    volumeMounts:
    - name: secrets
      mountPath: "/secrets/"
      readOnly: true
    - mountPath: /application/conf/local/
      name: credentials
      readOnly: true
    volumes:
    - name: secrets
      secret:
        secretName: secrets
    - name: credentials
      secret:
        secretName: credentials.yaml
    imagePullSecrets:
        - name: regcred

#   - name: feature_scoot_forecasts
#     image:
#       repository: cleanairdocker.azurecr.io/feature_scoot_forecasts
#       imagePullPolicy: Always
#     schedule: "5 * * * *"
#     failedJobsHistoryLimit: 1
#     successfulJobsHistoryLimit: 3
#     concurrencyPolicy: Forbid
#     restartPolicy: OnFailure
#     resources:
#         requests:
#           memory: "2Gi"
#           cpu: "4"
#         limits:
#           memory: "4Gi"
#           cpu: "8"
#     volumes:
#     - name: secrets
#       secret:
#         secretName: secrets

#   - name: feature_scoot_readings
#     image:
#       repository: cleanairdocker.azurecr.io/feature_scoot_readings
#       imagePullPolicy: Always
#     schedule: "5 * * * *"
#     failedJobsHistoryLimit: 1
#     successfulJobsHistoryLimit: 3
#     concurrencyPolicy: Forbid
#     restartPolicy: OnFailure
#     resources:
#         requests:
#           memory: "2Gi"
#         limits:
#           memory: "4Gi"
#     volumes:
#     - name: secrets
#       secret:
#         secretName: secrets

#   - name: lockdown-baseline
#     image:
#       repository: cleanairdocker.azurecr.io/lockdown_baseline
#       imagePullPolicy: Always
#     schedule: "* 04-12 * * *"
#     failedJobsHistoryLimit: 1
#     successfulJobsHistoryLimit: 10
#     concurrencyPolicy: Forbid
#     restartPolicy: OnFailure
#     volumes:
#     - name: secrets
#       secret:
#         secretName: secrets

deployments:
    - name: cleanair-api
      replicas: 1
      image:
        repository: cleanairdocker.azurecr.io/urbanairapi
        imagePullPolicy: Always
      env:
        - name: APP_MODULE
          value: "urbanair.urbanair:app"
        - name: DB_SECRET_FILE
          value: "db_secrets.json"
        - name: MOUNT_DOCS
          value: "true"
        - name: FORWARDED_ALLOW_IPS
          value: "*"
      envFrom:
      - secretRef:
          name: sentry
      ports:
        containerPort: 80
      restartPolicy: Always
      volumeMounts:
      - name: secrets
        mountPath: "/secrets"
        readOnly: true
      volumes:
      - name: secrets
        secret:
            secretName: secrets
      resources:
        requests:
            cpu: "0.5"

    - name: odysseus-api
      replicas: 1
      image:
        repository: cleanairdocker.azurecr.io/urbanairapi
        imagePullPolicy: Always
      env:
        - name: APP_MODULE
          value: "urbanair.odysseus:app"
        - name: DB_SECRET_FILE
          value: "db_secrets.json"
        - name: MOUNT_DOCS
          value: "true"
        - name: FORWARDED_ALLOW_IPS
          value: "*"
        - name: ROOT_PATH
          value: /odysseus
      envFrom:
        - secretRef:
            name: sentry
        - secretRef:
            name: tomtom-api-key
      ports:
        containerPort: 80
      restartPolicy: Always
      volumeMounts:
      - name: secrets
        mountPath: "/secrets"
        readOnly: true
      volumes:
      - name: secrets
        secret:
            secretName: secrets
      resources:
        requests:
            cpu: "0.5"

    - name: dev-api
      replicas: 1
      image:
        repository: cleanairdocker.azurecr.io/urbanairapi
        imagePullPolicy: Always
      env:
        - name: APP_MODULE
          value: "urbanair.developer:app"
        - name: MOUNT_DOCS
          value: "true"
        - name: DB_SECRET_FILE
          value: "db_secrets.json"
        - name: FORWARDED_ALLOW_IPS
          value: "*"
        - name: ROOT_PATH
          value: /dev
      ports:
        containerPort: 80
      restartPolicy: Always
      volumeMounts:
      - name: secrets
        mountPath: "/secrets"
        readOnly: true
      volumes:
      - name: secrets
        secret:
            secretName: secrets
      resources:
        requests:
            cpu: "0.5"


services:
    - name: cleanair-api
      ports:
        - name: http
          port: 80
          targetPort: 80
        - name: https
          port: 443
          targetPort: 80

    - name: odysseus-api
      ports:
        - name: http
          port: 80
          targetPort: 80
        - name: https
          port: 443
          targetPort: 80

    - name: dev-api
      ports:
        - name: http
          port: 80
          targetPort: 80
        - name: https
          port: 443
          targetPort: 80

tls:
    - host: urbanair.turing.ac.uk
      secretName: cleanair-certs

ingressRules:
    - host: urbanair.turing.ac.uk
      paths:
        - path: /()(.*)
          serviceName: cleanair-api
          servicePort: 80
        - path: /odysseus(/|$)(.*)
          serviceName: odysseus-api
          servicePort: 80
        - path: /dev(/|$)(.*)
          serviceName: dev-api
          servicePort: 80

# Should always be set to staging to check certificates. Once configured correctly change to prod
letsencryptType: prod

letsencryptIssuer:
    - name: letsencrypt-staging
      email: ogiles@turing.ac.uk
      server: https://acme-staging-v02.api.letsencrypt.org/directory
      secretName: cleanair-certs-staging
    - name: letsencrypt-prod
      email: ogiles@turing.ac.uk
      server: https://acme-v02.api.letsencrypt.org/directory
      secretName: cleanair-certs-prod<|MERGE_RESOLUTION|>--- conflicted
+++ resolved
@@ -15,11 +15,7 @@
     image:
       repository: cleanairdocker.azurecr.io/cleanair
       imagePullPolicy: Always
-<<<<<<< HEAD
-    args: [ "urbanair", "--secretfile", "db_secrets.json", "features", "static", "oshighway", "fill", "--insert-method", "missing", "--source", "laqn", "--source", "aqe", "--source", "hexgrid" ]
-=======
     args: [ "urbanair", "--secretfile", "db_secrets.json", "features", "static", "oshighway", "fill", "--insert-method", "missing", "--source", "laqn", "--source", "aqe", "--source", "hexgrid", "--source", "satellite"]
->>>>>>> 319d08f0
     volumeMounts:
       - name: secrets
         mountPath: "/secrets/"
@@ -39,11 +35,7 @@
     image:
       repository: cleanairdocker.azurecr.io/cleanair
       imagePullPolicy: Always
-<<<<<<< HEAD
-    args: [ "urbanair", "--secretfile", "db_secrets.json", "features", "static", "ukmap", "fill", "--insert-method", "missing",  "--source", "laqn", "--source", "aqe", "--source", "hexgrid" ]
-=======
     args: [ "urbanair", "--secretfile", "db_secrets.json", "features", "static", "ukmap", "fill", "--insert-method", "missing",  "--source", "laqn", "--source", "aqe", "--source", "hexgrid", "--source", "satellite"]
->>>>>>> 319d08f0
     volumeMounts:
       - name: secrets
         mountPath: "/secrets/"
@@ -63,11 +55,7 @@
     image:
       repository: cleanairdocker.azurecr.io/cleanair
       imagePullPolicy: Always
-<<<<<<< HEAD
-    args: [ "urbanair", "--secretfile", "db_secrets.json", "features", "static", "streetcanyon", "--insert-method", "missing",  "fill", "--source", "laqn", "--source", "aqe", "--source", "hexgrid" ]
-=======
     args: [ "urbanair", "--secretfile", "db_secrets.json", "features", "static", "streetcanyon", "--insert-method", "missing",  "fill", "--source", "laqn", "--source", "aqe", "--source", "hexgrid", "--source", "satellite"]
->>>>>>> 319d08f0
     volumeMounts:
       - name: secrets
         mountPath: "/secrets/"
