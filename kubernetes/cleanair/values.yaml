<<<<<<< HEAD
imageTag: f6aa4429812bb5bf3bb63aa3cd974ab7883147c1
=======
# This is a YAML-formatted file.
# Variables to be passed into the templates.
imageTag: b42111cac281af48dab6b12f1c2f291ab720e31a
>>>>>>> ec65ee62

jobs:
  - name: ukmap
    image:
      repository: cleanairdocker.azurecr.io/ukmap
      imagePullPolicy: Always
    failedJobsHistoryLimit: 10
    successfulJobsHistoryLimit: 1
    concurrencyPolicy: Forbid
    restartPolicy: OnFailure
    volumes:
    - name: secrets
      secret:
        secretName: secrets

  - name: streetcanyon
    image:
      repository: cleanairdocker.azurecr.io/streetcanyon
      imagePullPolicy: Always
    failedJobsHistoryLimit: 10
    successfulJobsHistoryLimit: 1
    concurrencyPolicy: Forbid
    restartPolicy: OnFailure
    volumes:
    - name: secrets
      secret:
        secretName: secrets

  - name: oshighway
    image:
      repository: cleanairdocker.azurecr.io/oshighway
      imagePullPolicy: Always
    failedJobsHistoryLimit: 10
    successfulJobsHistoryLimit: 1
    concurrencyPolicy: Forbid
    restartPolicy: OnFailure
    volumes:
    - name: secrets
      secret:
        secretName: secrets

<<<<<<< HEAD
  - name: scoot-backdate
    image:
      repository: cleanairdocker.azurecr.io/scoot
      imagePullPolicy: Always
    failedJobsHistoryLimit: 1
    successfulJobsHistoryLimit: 3
    concurrencyPolicy: Forbid
    restartPolicy: OnFailure
    args: ['-n', 30]
    volumes:
    - name: secrets
      secret:
        secretName: secrets
=======
  # - name: scoot-backdate
  #   image:
  #     repository: cleanairdocker.azurecr.io/scoot
  #     imagePullPolicy: Always
  #   failedJobsHistoryLimit: 1
  #   successfulJobsHistoryLimit: 3
  #   concurrencyPolicy: Forbid
  #   restartPolicy: OnFailure
  #   args: ['-n', 30]
  #   volumes:
  #   - name: secrets
  #     secret:
  #       secretName: secrets
>>>>>>> ec65ee62

cronjobs:
  - name: laqn
    image:
      repository: cleanairdocker.azurecr.io/laqn
      imagePullPolicy: Always
    schedule: "5 * * * *"
    failedJobsHistoryLimit: 1
    successfulJobsHistoryLimit: 3
    concurrencyPolicy: Forbid
    restartPolicy: OnFailure
    volumes:
    - name: secrets
      secret:
        secretName: secrets

  - name: aqe
    image:
      repository: cleanairdocker.azurecr.io/aqe
      imagePullPolicy: Always
    schedule: "5 * * * *"
    failedJobsHistoryLimit: 1
    successfulJobsHistoryLimit: 3
    concurrencyPolicy: Forbid
    restartPolicy: OnFailure
    volumes:
    - name: secrets
      secret:
        secretName: secrets

  - name: scoot
    image:
      repository: cleanairdocker.azurecr.io/scoot
      imagePullPolicy: Always
    schedule: "5 * * * *"
    failedJobsHistoryLimit: 1
    successfulJobsHistoryLimit: 3
    concurrencyPolicy: Forbid
    restartPolicy: OnFailure
    volumes:
    - name: secrets
      secret:
        secretName: secrets

deployments:
    - name: cleanair-api
      replicas: 2
      image:
        repository: cleanairdocker.azurecr.io/cleanairapi
        imagePullPolicy: Always
      ports:
        containerPort: 80
      restartPolicy: Always
      volumeMounts:
      - name: secrets
        mountPath: "/secrets"
        readOnly: true
      volumes:
      - name: secrets
        secret:
            secretName: secrets


services:
    - name: cleanair-api
      type: LoadBalancer<|MERGE_RESOLUTION|>--- conflicted
+++ resolved
@@ -1,10 +1,6 @@
-<<<<<<< HEAD
-imageTag: f6aa4429812bb5bf3bb63aa3cd974ab7883147c1
-=======
 # This is a YAML-formatted file.
 # Variables to be passed into the templates.
 imageTag: b42111cac281af48dab6b12f1c2f291ab720e31a
->>>>>>> ec65ee62
 
 jobs:
   - name: ukmap
@@ -46,7 +42,6 @@
       secret:
         secretName: secrets
 
-<<<<<<< HEAD
   - name: scoot-backdate
     image:
       repository: cleanairdocker.azurecr.io/scoot
@@ -60,21 +55,6 @@
     - name: secrets
       secret:
         secretName: secrets
-=======
-  # - name: scoot-backdate
-  #   image:
-  #     repository: cleanairdocker.azurecr.io/scoot
-  #     imagePullPolicy: Always
-  #   failedJobsHistoryLimit: 1
-  #   successfulJobsHistoryLimit: 3
-  #   concurrencyPolicy: Forbid
-  #   restartPolicy: OnFailure
-  #   args: ['-n', 30]
-  #   volumes:
-  #   - name: secrets
-  #     secret:
-  #       secretName: secrets
->>>>>>> ec65ee62
 
 cronjobs:
   - name: laqn
