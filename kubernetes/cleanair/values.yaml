# This is a YAML-formatted file.
# Variables to be passed into the templates.
<<<<<<< HEAD
imageTag: d09e02b8037cd3b5af70032655f6cd7d7a587443

jobs:

  - name: static-features-oshighway
    image:
        repository: cleanairdocker.azurecr.io/feature_static
        imagePullPolicy: Always
    args: ["fill", "--feature-source", "oshighway", "--sources", "laqn", "aqe", "hexgrid"]
    restartPolicy: OnFailure
    volumeMounts:
    - name: secrets
      mountPath: "/secrets/"
      readOnly: true
    volumes:
    - name: secrets
      secret:
        secretName: secrets
    imagePullSecrets:
        - name: regcred

  - name: static-features-ukmap
    image:
        repository: cleanairdocker.azurecr.io/feature_static
        imagePullPolicy: Always
    args: ["fill", "--feature-source", "ukmap", "--sources", "laqn", "aqe", "hexgrid"]
    restartPolicy: OnFailure
    volumeMounts:
    - name: secrets
      mountPath: "/secrets/"
      readOnly: true
    volumes:
    - name: secrets
      secret:
        secretName: secrets
    imagePullSecrets:
        - name: regcred

  - name: static-features-street-canyon
    image:
        repository: cleanairdocker.azurecr.io/feature_static
        imagePullPolicy: Always
    args: ["fill",  "--feature-source", "streetcanyon", "--sources", "laqn", "aqe", "hexgrid"]
    restartPolicy: OnFailure
    volumeMounts:
    - name: secrets
      mountPath: "/secrets/"
      readOnly: true
    volumes:
    - name: secrets
      secret:
        secretName: secrets
    imagePullSecrets:
        - name: regcred

#   - name: input_satellite_backdate
#     image:
#       repository: cleanairdocker.azurecr.io/input_satellite
#       imagePullPolicy: Always
#     failedJobsHistoryLimit: 1
#     successfulJobsHistoryLimit: 3
#     concurrencyPolicy: Forbid
#     restartPolicy: OnFailure
#     args: ['--nhours', 720]
#     volumes:
#     - name: secrets
#       secret:
#         secretName: secrets
=======
imageTag: b8d2e1f225aea7a600103845d4ab64936a652198

jobs:
>>>>>>> 566626e3

#   - name: input_scoot_backdate
#     image:
#       repository: cleanairdocker.azurecr.io/input_scoot
#       imagePullPolicy: Always
#     failedJobsHistoryLimit: 1
#     successfulJobsHistoryLimit: 3
#     concurrencyPolicy: Forbid
#     restartPolicy: OnFailure
#     args: ['--nhours', 720]
#     volumes:
#     - name: secrets
#       secret:
#         secretName: secrets


cronjobs:

#   - name: input-aqe
#     image:
#         repository: cleanairdocker.azurecr.io/input_aqe
#         imagePullPolicy: Always
#     schedule: "5 * * * *"
#     failedJobsHistoryLimit: 10
#     successfulJobsHistoryLimit: 10
#     concurrencyPolicy: Forbid
#     restartPolicy: OnFailure
#     volumeMounts:
#     - name: secrets
#       mountPath: "/secrets/"
#     volumes:
#     - name: secrets
#       secret:
#         secretName: secrets
#     imagePullSecrets:
#         - name: regcred

#   - name: input-laqn
#     image:
#         repository: cleanairdocker.azurecr.io/input_laqn
#         imagePullPolicy: Always
#     schedule: "5 * * * *"
#     failedJobsHistoryLimit: 1
#     successfulJobsHistoryLimit: 10
#     concurrencyPolicy: Forbid
#     restartPolicy: OnFailure
#     volumeMounts:
#     - name: secrets
#       mountPath: "/secrets/"
#     volumes:
#     - name: secrets
#       secret:
#         secretName: secrets
#     imagePullSecrets:
#         - name: regcred
 
  - name: test-jamcam-cron-on-hour
    schedule: "0 4-19 * * *"
    concurrencyPolicy: Allow
    restartPolicy: OnFailure
    failedJobsHistoryLimit: 10
    image:
        repository: cleanairdocker.azurecr.io/traffic/tfl_traffic_analysis
        tag: latest
        imagePullPolicy: Always
    command: ["bash", "/application/deployscripts/cluster.sh"]
    args: ["-m", "3", "4", "5"]
    volumeMounts:
    - name: secrets
      mountPath: "/secrets/"
      readOnly: true
    - mountPath: /application/conf/local/
      name: credentials
      readOnly: true
    - mountPath: /dev/shm
      name: dshm
    volumes:
    - name: secrets
      secret:
        secretName: secrets
    - name: credentials
      secret:
        secretName: credentials.yaml
    - name: dshm
      emptyDir:
        medium: Memory
        sizeLimit: "1Gi"
    imagePullSecrets:
        - name: regcred
    nodeSelector:
        agentpool: jamcam
    tolerations:
        - key: "group"
          operator: "Equal"
          value: "gpu"
          effect: "NoSchedule"
    resources:
        limits:
            cpu: "23"
            nvidia.com/gpu: 4
        requests:
            cpu: "23"
            nvidia.com/gpu: 4

  - name: test-jamcam-cron-on-half-hour
    schedule: "30 4-19 * * *"
    concurrencyPolicy: Allow
    restartPolicy: OnFailure
    failedJobsHistoryLimit: 10
    image:
        repository: cleanairdocker.azurecr.io/traffic/tfl_traffic_analysis
        tag: latest
        imagePullPolicy: Always
    command: ["bash", "/application/deployscripts/cluster.sh"]
    args: ["-m", "0", "1", "2"]
    volumeMounts:
    - name: secrets
      mountPath: "/secrets/"
      readOnly: true
    - mountPath: /application/conf/local/
      name: credentials
      readOnly: true
    - mountPath: /dev/shm
      name: dshm
    volumes:
    - name: secrets
      secret:
        secretName: secrets
    - name: credentials
      secret:
        secretName: credentials.yaml
    - name: dshm
      emptyDir:
        medium: Memory
        sizeLimit: "1Gi"
    imagePullSecrets:
        - name: regcred
    nodeSelector: 
        agentpool: jamcam
    tolerations:
      - key: "group"
        operator: "Equal"
        value: "gpu"
        effect: "NoSchedule"
    resources:
      limits:
        cpu: "23"
        nvidia.com/gpu: 4
      requests:
        cpu: "23"
        nvidia.com/gpu: 4

#   - name: input-satellite
#     image:
#       repository: cleanairdocker.azurecr.io/input_satellite
#       imagePullPolicy: Always
#     schedule: "30 10 * * *"
#     failedJobsHistoryLimit: 1
#     successfulJobsHistoryLimit: 3
#     concurrencyPolicy: Forbid
#     restartPolicy: OnFailure
#     volumes:
#     - name: secrets
#       secret:
#         secretName: secrets

#   - name: input-scoot
#     image:
#       repository: cleanairdocker.azurecr.io/input_scoot
#       imagePullPolicy: Always
#     schedule: "5 * * * *"
#     failedJobsHistoryLimit: 1
#     successfulJobsHistoryLimit: 10
#     concurrencyPolicy: Forbid
#     restartPolicy: OnFailure
#     volumes:
#     - name: secrets
#       secret:
#         secretName: secrets

<<<<<<< HEAD
=======

cronjobs:

#   - name: input-aqe
#     image:
#         repository: cleanairdocker.azurecr.io/input_aqe
#         imagePullPolicy: Always
#     schedule: "5 * * * *"
#     failedJobsHistoryLimit: 10
#     successfulJobsHistoryLimit: 10
#     concurrencyPolicy: Forbid
#     restartPolicy: OnFailure
#     volumeMounts:
#     - name: secrets
#       mountPath: "/secrets/"
#     volumes:
#     - name: secrets
#       secret:
#         secretName: secrets
#     imagePullSecrets:
#         - name: regcred

#   - name: input-laqn
#     image:
#         repository: cleanairdocker.azurecr.io/input_laqn
#         imagePullPolicy: Always
#     schedule: "5 * * * *"
#     failedJobsHistoryLimit: 1
#     successfulJobsHistoryLimit: 10
#     concurrencyPolicy: Forbid
#     restartPolicy: OnFailure
#     volumeMounts:
#     - name: secrets
#       mountPath: "/secrets/"
#     volumes:
#     - name: secrets
#       secret:
#         secretName: secrets
#     imagePullSecrets:
#         - name: regcred
 
  - name: test-jamcam-cron-on-hour
    schedule: "0 4-19 * * *"
    concurrencyPolicy: Allow
    restartPolicy: OnFailure
    failedJobsHistoryLimit: 10
    image:
        repository: cleanairdocker.azurecr.io/traffic/tfl_traffic_analysis
        tag: latest
        imagePullPolicy: Always
    command: ["bash", "/application/deployscripts/cluster.sh"]
    args: ["-m", "3", "4", "5"]
    volumeMounts:
    - name: secrets
      mountPath: "/secrets/"
      readOnly: true
    - mountPath: /application/conf/local/
      name: credentials
      readOnly: true
    - mountPath: /dev/shm
      name: dshm
    volumes:
    - name: secrets
      secret:
        secretName: secrets
    - name: credentials
      secret:
        secretName: credentials.yaml
    - name: dshm
      emptyDir:
        medium: Memory
        sizeLimit: "200Gi"
    imagePullSecrets:
        - name: regcred
    nodeSelector:
        agentpool: jamcam
    tolerations:
        - key: "group"
          operator: "Equal"
          value: "gpu"
          effect: "NoSchedule"
    resources:
        limits:
            cpu: "23"
            nvidia.com/gpu: 4
        requests:
            cpu: "23"
            nvidia.com/gpu: 4

  - name: test-jamcam-cron-on-half-hour
    schedule: "30 4-19 * * *"
    concurrencyPolicy: Allow
    restartPolicy: OnFailure
    failedJobsHistoryLimit: 10
    image:
        repository: cleanairdocker.azurecr.io/traffic/tfl_traffic_analysis
        tag: latest
        imagePullPolicy: Always
    command: ["bash", "/application/deployscripts/cluster.sh"]
    args: ["-m", "0", "1", "2"]
    volumeMounts:
    - name: secrets
      mountPath: "/secrets/"
      readOnly: true
    - mountPath: /application/conf/local/
      name: credentials
      readOnly: true
    - mountPath: /dev/shm
      name: dshm
    volumes:
    - name: secrets
      secret:
        secretName: secrets
    - name: credentials
      secret:
        secretName: credentials.yaml
    - name: dshm
      emptyDir:
        medium: Memory
        sizeLimit: "200Gi"
    imagePullSecrets:
        - name: regcred
    nodeSelector:
        agentpool: jamcam
    tolerations:
      - key: "group"
        operator: "Equal"
        value: "gpu"
        effect: "NoSchedule"
    resources:
      limits:
        cpu: "23"
        nvidia.com/gpu: 4
      requests:
        cpu: "23"
        nvidia.com/gpu: 4

  - name: test-jamcam-cron-view-refresh
    schedule: "0 4-19 * * *"
    concurrencyPolicy: Forbid
    restartPolicy: OnFailure
    failedJobsHistoryLimit: 10
    image:
        repository: cleanairdocker.azurecr.io/traffic/tfl_traffic_analysis
        tag: latest
        imagePullPolicy: Always
    command: ["bash", "/application/deployscripts/refresh.sh"]
    args: []
    volumeMounts:
    - name: secrets
      mountPath: "/secrets/"
      readOnly: true
    - mountPath: /application/conf/local/
      name: credentials
      readOnly: true
    volumes:
    - name: secrets
      secret:
        secretName: secrets
    - name: credentials
      secret:
        secretName: credentials.yaml
    imagePullSecrets:
        - name: regcred

#   - name: input-satellite
#     image:
#       repository: cleanairdocker.azurecr.io/input_satellite
#       imagePullPolicy: Always
#     schedule: "30 10 * * *"
#     failedJobsHistoryLimit: 1
#     successfulJobsHistoryLimit: 3
#     concurrencyPolicy: Forbid
#     restartPolicy: OnFailure
#     volumes:
#     - name: secrets
#       secret:
#         secretName: secrets

#   - name: input-scoot
#     image:
#       repository: cleanairdocker.azurecr.io/input_scoot
#       imagePullPolicy: Always
#     schedule: "5 * * * *"
#     failedJobsHistoryLimit: 1
#     successfulJobsHistoryLimit: 10
#     concurrencyPolicy: Forbid
#     restartPolicy: OnFailure
#     volumes:
#     - name: secrets
#       secret:
#         secretName: secrets

>>>>>>> 566626e3
#   - name: feature_scoot_forecasts
#     image:
#       repository: cleanairdocker.azurecr.io/feature_scoot_forecasts
#       imagePullPolicy: Always
#     schedule: "5 * * * *"
#     failedJobsHistoryLimit: 1
#     successfulJobsHistoryLimit: 3
#     concurrencyPolicy: Forbid
#     restartPolicy: OnFailure
#     resources:
#         requests:
#           memory: "2Gi"
#           cpu: "4"
#         limits:
#           memory: "4Gi"
#           cpu: "8"
#     volumes:
#     - name: secrets
#       secret:
#         secretName: secrets

#   - name: feature_scoot_readings
#     image:
#       repository: cleanairdocker.azurecr.io/feature_scoot_readings
#       imagePullPolicy: Always
#     schedule: "5 * * * *"
#     failedJobsHistoryLimit: 1
#     successfulJobsHistoryLimit: 3
#     concurrencyPolicy: Forbid
#     restartPolicy: OnFailure
#     resources:
#         requests:
#           memory: "2Gi"
#         limits:
#           memory: "4Gi"
#     volumes:
#     - name: secrets
#       secret:
#         secretName: secrets

#   - name: lockdown-baseline
#     image:
#       repository: cleanairdocker.azurecr.io/lockdown_baseline
#       imagePullPolicy: Always
#     schedule: "* 04-12 * * *"
#     failedJobsHistoryLimit: 1
#     successfulJobsHistoryLimit: 10
#     concurrencyPolicy: Forbid
#     restartPolicy: OnFailure
#     volumes:
#     - name: secrets
#       secret:
#         secretName: secrets

deployments:
    - name: cleanair-api
      replicas: 2
      image:
        repository: cleanairdocker.azurecr.io/urbanairapi
        imagePullPolicy: Always
      ports:
        containerPort: 8080
      restartPolicy: Always
      volumeMounts:
      - name: secrets
        mountPath: "/secrets"
        readOnly: true
      volumes:
      - name: secrets
        secret:
            secretName: secrets

services:
    - name: cleanair-api
      ports:
        - name: http
          port: 80
          targetPort: 8080
        - name: https
          port: 443
          targetPort: 8080

tls:
    - host: urbanair.turing.ac.uk
      secretName: cleanair-certs

ingressRules:
    - host: urbanair.turing.ac.uk
      paths:
        - path: /
          serviceName: cleanair-api
          servicePort: 80

# Should always be set to staging to check certificates. Once configured correctly change to prod
letsencryptType: prod

letsencryptIssuer:
    - name: letsencrypt-staging
      email: ogiles@turing.ac.uk
      server: https://acme-staging-v02.api.letsencrypt.org/directory
      secretName: cleanair-certs-staging
    - name: letsencrypt-prod
      email: ogiles@turing.ac.uk
      server: https://acme-v02.api.letsencrypt.org/directory
      secretName: cleanair-certs-prod

# Mike, CityHall, CityHall2, OscarHome, PatrickHome, JamesWHome, SamHome, Paul(GLA), Theo, Mark Girolami's, OGHOMENEW
<<<<<<< HEAD
whitelistSourceRange: 82.69.108.113/32, 195.99.240.222/32, 80.79.211.150/32, 31.50.124.239/32, 81.157.32.234/32, 67.169.85.163/32, 209.93.199.203/32, 81.104.115.221/32, 77.102.185.177/32, 109.145.210.29/32, 86.174.154.231/32
=======
# whitelistSourceRange: 82.69.108.113/32, 195.99.240.222/32, 80.79.211.150/32, 31.50.124.239/32, 81.157.32.234/32, 67.169.85.163/32, 209.93.199.203/32, 81.104.115.221/32, 77.102.185.177/32, 109.145.210.29/32, 86.174.154.231/32
>>>>>>> 566626e3
<|MERGE_RESOLUTION|>--- conflicted
+++ resolved
@@ -1,6 +1,5 @@
 # This is a YAML-formatted file.
 # Variables to be passed into the templates.
-<<<<<<< HEAD
 imageTag: d09e02b8037cd3b5af70032655f6cd7d7a587443
 
 jobs:
@@ -69,11 +68,6 @@
 #     - name: secrets
 #       secret:
 #         secretName: secrets
-=======
-imageTag: b8d2e1f225aea7a600103845d4ab64936a652198
-
-jobs:
->>>>>>> 566626e3
 
 #   - name: input_scoot_backdate
 #     image:
@@ -254,8 +248,6 @@
 #       secret:
 #         secretName: secrets
 
-<<<<<<< HEAD
-=======
 
 cronjobs:
 
@@ -449,7 +441,6 @@
 #       secret:
 #         secretName: secrets
 
->>>>>>> 566626e3
 #   - name: feature_scoot_forecasts
 #     image:
 #       repository: cleanairdocker.azurecr.io/feature_scoot_forecasts
@@ -557,8 +548,4 @@
       secretName: cleanair-certs-prod
 
 # Mike, CityHall, CityHall2, OscarHome, PatrickHome, JamesWHome, SamHome, Paul(GLA), Theo, Mark Girolami's, OGHOMENEW
-<<<<<<< HEAD
-whitelistSourceRange: 82.69.108.113/32, 195.99.240.222/32, 80.79.211.150/32, 31.50.124.239/32, 81.157.32.234/32, 67.169.85.163/32, 209.93.199.203/32, 81.104.115.221/32, 77.102.185.177/32, 109.145.210.29/32, 86.174.154.231/32
-=======
-# whitelistSourceRange: 82.69.108.113/32, 195.99.240.222/32, 80.79.211.150/32, 31.50.124.239/32, 81.157.32.234/32, 67.169.85.163/32, 209.93.199.203/32, 81.104.115.221/32, 77.102.185.177/32, 109.145.210.29/32, 86.174.154.231/32
->>>>>>> 566626e3
+# whitelistSourceRange: 82.69.108.113/32, 195.99.240.222/32, 80.79.211.150/32, 31.50.124.239/32, 81.157.32.234/32, 67.169.85.163/32, 209.93.199.203/32, 81.104.115.221/32, 77.102.185.177/32, 109.145.210.29/32, 86.174.154.231/32