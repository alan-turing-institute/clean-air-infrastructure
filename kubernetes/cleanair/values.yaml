--- conflicted
+++ resolved
@@ -3,40 +3,23 @@
 imageTag: 3ba0958ba5176fdf89eb384f3793306e45cf7ad5
 
 # jobs:
-<<<<<<< HEAD
-#   - name: satellite-backdate
-#     image:
-#       repository: cleanairdocker.azurecr.io/satellite
-#       imagePullPolicy: Always
-=======
 #   - name: process_scoot_roadmap
 #     image:
 #       repository: cleanairdocker.azurecr.io/process_scoot_roadmap
 #       imagePullPolicy: Always
 #     schedule: "5 * * * *"
->>>>>>> b7bdfa50
-#     failedJobsHistoryLimit: 1
-#     successfulJobsHistoryLimit: 3
-#     concurrencyPolicy: Forbid
-#     restartPolicy: OnFailure
-<<<<<<< HEAD
-#     args: ['-n', 30]
-=======
->>>>>>> b7bdfa50
-#     volumes:
-#     - name: secrets
-#       secret:
-#         secretName: secrets
-
-<<<<<<< HEAD
-#   - name: ukmap
-#     image:
-#       repository: cleanairdocker.azurecr.io/ukmap
-=======
+#     failedJobsHistoryLimit: 1
+#     successfulJobsHistoryLimit: 3
+#     concurrencyPolicy: Forbid
+#     restartPolicy: OnFailure
+#     volumes:
+#     - name: secrets
+#       secret:
+#         secretName: secrets
+
 #   - name: feature_oshighway
 #     image:
 #       repository: cleanairdocker.azurecr.io/feature_oshighway
->>>>>>> b7bdfa50
 #       imagePullPolicy: Always
 #     failedJobsHistoryLimit: 10
 #     successfulJobsHistoryLimit: 1
@@ -47,15 +30,9 @@
 #       secret:
 #         secretName: secrets
 
-<<<<<<< HEAD
-#   - name: streetcanyon
-#     image:
-#       repository: cleanairdocker.azurecr.io/streetcanyon
-=======
 #   - name: feature_streetcanyon
 #     image:
 #       repository: cleanairdocker.azurecr.io/feature_streetcanyon
->>>>>>> b7bdfa50
 #       imagePullPolicy: Always
 #     failedJobsHistoryLimit: 10
 #     successfulJobsHistoryLimit: 1
@@ -66,15 +43,9 @@
 #       secret:
 #         secretName: secrets
 
-<<<<<<< HEAD
-#   - name: oshighway
-#     image:
-#       repository: cleanairdocker.azurecr.io/oshighway
-=======
 #   - name: feature_ukmap
 #     image:
 #       repository: cleanairdocker.azurecr.io/feature_ukmap
->>>>>>> b7bdfa50
 #       imagePullPolicy: Always
 #     failedJobsHistoryLimit: 10
 #     successfulJobsHistoryLimit: 1
@@ -85,58 +56,34 @@
 #       secret:
 #         secretName: secrets
 
-<<<<<<< HEAD
-#   - name: scootroadmap
-#     image:
-#       repository: cleanairdocker.azurecr.io/scootroadmap
-#       imagePullPolicy: Always
-#     schedule: "5 * * * *"
-=======
 #   - name: input_satellite_backdate
 #     image:
 #       repository: cleanairdocker.azurecr.io/input_satellite
 #       imagePullPolicy: Always
->>>>>>> b7bdfa50
-#     failedJobsHistoryLimit: 1
-#     successfulJobsHistoryLimit: 3
-#     concurrencyPolicy: Forbid
-#     restartPolicy: OnFailure
-<<<<<<< HEAD
-=======
+#     failedJobsHistoryLimit: 1
+#     successfulJobsHistoryLimit: 3
+#     concurrencyPolicy: Forbid
+#     restartPolicy: OnFailure
 #     args: ['--nhours', 720]
->>>>>>> b7bdfa50
-#     volumes:
-#     - name: secrets
-#       secret:
-#         secretName: secrets
-
-<<<<<<< HEAD
-#   - name: scoot-backdate
-#     image:
-#       repository: cleanairdocker.azurecr.io/scoot
-=======
+#     volumes:
+#     - name: secrets
+#       secret:
+#         secretName: secrets
+
 #   - name: input_scoot_backdate
 #     image:
 #       repository: cleanairdocker.azurecr.io/input_scoot
->>>>>>> b7bdfa50
-#       imagePullPolicy: Always
-#     failedJobsHistoryLimit: 1
-#     successfulJobsHistoryLimit: 3
-#     concurrencyPolicy: Forbid
-#     restartPolicy: OnFailure
-<<<<<<< HEAD
-#     args: ['-n', 30]
-=======
+#       imagePullPolicy: Always
+#     failedJobsHistoryLimit: 1
+#     successfulJobsHistoryLimit: 3
+#     concurrencyPolicy: Forbid
+#     restartPolicy: OnFailure
 #     args: ['--nhours', 720]
->>>>>>> b7bdfa50
-#     volumes:
-#     - name: secrets
-#       secret:
-#         secretName: secrets
-<<<<<<< HEAD
-
-=======
->>>>>>> b7bdfa50
+#     volumes:
+#     - name: secrets
+#       secret:
+#         secretName: secrets
+
 
 cronjobs:
   - name: input_aqe
@@ -173,26 +120,21 @@
       imagePullPolicy: Always
     schedule: "30 10 * * *"
     failedJobsHistoryLimit: 1
-    successfulJobsHistoryLimit: 10
-    concurrencyPolicy: Forbid
-    restartPolicy: OnFailure
-    volumes:
-    - name: secrets
-      secret:
-        secretName: secrets
-
-<<<<<<< HEAD
-#   - name: scootforecastfeatures
-#     image:
-#       repository: cleanairdocker.azurecr.io/scootforecastfeatures
-=======
+    successfulJobsHistoryLimit: 3
+    concurrencyPolicy: Forbid
+    restartPolicy: OnFailure
+    volumes:
+    - name: secrets
+      secret:
+        secretName: secrets
+
   - name: input_scoot
     image:
       repository: cleanairdocker.azurecr.io/input_scoot
       imagePullPolicy: Always
     schedule: "5 * * * *"
     failedJobsHistoryLimit: 1
-    successfulJobsHistoryLimit: 3
+    successfulJobsHistoryLimit: 10
     concurrencyPolicy: Forbid
     restartPolicy: OnFailure
     volumes:
@@ -203,7 +145,6 @@
 #   - name: feature_scoot_forecasts
 #     image:
 #       repository: cleanairdocker.azurecr.io/feature_scoot_forecasts
->>>>>>> b7bdfa50
 #       imagePullPolicy: Always
 #     schedule: "5 * * * *"
 #     failedJobsHistoryLimit: 1
@@ -222,15 +163,9 @@
 #       secret:
 #         secretName: secrets
 
-<<<<<<< HEAD
-#   - name: scootreadingfeatures
-#     image:
-#       repository: cleanairdocker.azurecr.io/scootreadingfeatures
-=======
 #   - name: feature_scoot_readings
 #     image:
 #       repository: cleanairdocker.azurecr.io/feature_scoot_readings
->>>>>>> b7bdfa50
 #       imagePullPolicy: Always
 #     schedule: "5 * * * *"
 #     failedJobsHistoryLimit: 1
@@ -247,7 +182,6 @@
 #       secret:
 #         secretName: secrets
 
-<<<<<<< HEAD
   - name: satellite
     image:
       repository: cleanairdocker.azurecr.io/satellite
@@ -261,8 +195,6 @@
     - name: secrets
       secret:
         secretName: secrets
-=======
->>>>>>> b7bdfa50
 
 deployments:
     - name: cleanair-api
